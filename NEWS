--- conflicted
+++ resolved
@@ -1,7 +1,3 @@
-<<<<<<< HEAD
-Changes between 3.0.17.3 and 3.0.17.4:
-----------------------------------
-=======
 Changes between 3.0.18-rc2 and 3.0.18:
 --------------------------------------
 
@@ -81,31 +77,20 @@
 
 Changes between 3.0.17.3 and 3.0.17.4:
 --------------------------------------
->>>>>>> 699e6050
 
 Service Discovery:
  * Fix UPnP regression on Windows
 
-<<<<<<< HEAD
-Changes between 3.0.17.2 and 3.0.17.3:
-----------------------------------
-=======
 
 Changes between 3.0.17.2 and 3.0.17.3:
 --------------------------------------
->>>>>>> 699e6050
 
 Demux:
  * Fix a regression causing a lack of audio in adaptive streaming
 
-<<<<<<< HEAD
-Changes between 3.0.17 and 3.0.17.2:
-----------------------------------
-=======
 
 Changes between 3.0.17 and 3.0.17.2:
 ------------------------------------
->>>>>>> 699e6050
 
 Interface:
  * Qt: Fix right click support on video
@@ -113,10 +98,7 @@
 Misc:
  * Update YouTube script
 
-<<<<<<< HEAD
-=======
-
->>>>>>> 699e6050
+
 Changes between 3.0.16 and 3.0.17:
 ----------------------------------
 
