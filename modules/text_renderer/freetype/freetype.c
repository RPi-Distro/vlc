/*****************************************************************************
 * freetype.c : Put text on the video, using freetype2
 *****************************************************************************
 * Copyright (C) 2002 - 2015 VLC authors and VideoLAN
<<<<<<< HEAD
 * $Id: 80c5e4eacb90d48f77d662afff6acb64828414ff $
=======
 * $Id: 074c4f2ee5b99bf817790c19a0bfe94d303db542 $
>>>>>>> 699e6050
 *
 * Authors: Sigmund Augdal Helberg <dnumgis@videolan.org>
 *          Gildas Bazin <gbazin@videolan.org>
 *          Bernie Purcell <bitmap@videolan.org>
 *          Jean-Baptiste Kempf <jb@videolan.org>
 *          Felix Paul Kühne <fkuehne@videolan.org>
 *          Salah-Eddin Shaban <salshaaban@gmail.com>
 *
 * This program is free software; you can redistribute it and/or modify it
 * under the terms of the GNU Lesser General Public License as published by
 * the Free Software Foundation; either version 2.1 of the License, or
 * (at your option) any later version.
 *
 * This program is distributed in the hope that it will be useful,
 * but WITHOUT ANY WARRANTY; without even the implied warranty of
 * MERCHANTABILITY or FITNESS FOR A PARTICULAR PURPOSE. See the
 * GNU Lesser General Public License for more details.
 *
 * You should have received a copy of the GNU Lesser General Public License
 * along with this program; if not, write to the Free Software Foundation, Inc.,
 * Inc., 51 Franklin Street, Fifth Floor, Boston MA 02110-1301, USA.
 *****************************************************************************/

/*****************************************************************************
 * Preamble
 *****************************************************************************/

#ifdef HAVE_CONFIG_H
# include "config.h"
#endif
#include <math.h>

#include <vlc_common.h>
#include <vlc_plugin.h>
#include <vlc_input.h>                             /* vlc_input_attachment_* */
#include <vlc_filter.h>                                      /* filter_sys_t */
#include <vlc_subpicture.h>
#include <vlc_text_style.h>                                   /* text_style_t*/
#include <vlc_charset.h>

/* apple stuff */
#ifdef __APPLE__
# undef HAVE_FONTCONFIG
# define HAVE_GET_FONT_BY_FAMILY_NAME
#endif

/* Win32 */
#ifdef _WIN32
# undef HAVE_FONTCONFIG
# define HAVE_GET_FONT_BY_FAMILY_NAME
#endif

/* FontConfig */
#ifdef HAVE_FONTCONFIG
# define HAVE_GET_FONT_BY_FAMILY_NAME
#endif

/* Android */
#ifdef __ANDROID__
# define HAVE_GET_FONT_BY_FAMILY_NAME
#endif

#include <assert.h>

#include "platform_fonts.h"
#include "freetype.h"
#include "text_layout.h"

/*****************************************************************************
 * Module descriptor
 *****************************************************************************/
static int  Create ( vlc_object_t * );
static void Destroy( vlc_object_t * );

#define FONT_TEXT N_("Font")
#define MONOSPACE_FONT_TEXT N_("Monospace Font")

#define FAMILY_LONGTEXT N_("Font family for the font you want to use")
#define FONT_LONGTEXT N_("Font file for the font you want to use")

#define FONTSIZE_TEXT N_("Font size in pixels")
#define FONTSIZE_LONGTEXT N_("This is the default size of the fonts " \
    "that will be rendered on the video. " \
    "If set to something different than 0 this option will override the " \
    "relative font size." )
#define OPACITY_TEXT N_("Text opacity")
#define OPACITY_LONGTEXT N_("The opacity (inverse of transparency) of the " \
    "text that will be rendered on the video. 0 = transparent, " \
    "255 = totally opaque." )
#define COLOR_TEXT N_("Text default color")
#define COLOR_LONGTEXT N_("The color of the text that will be rendered on "\
    "the video. This must be an hexadecimal (like HTML colors). The first two "\
    "chars are for red, then green, then blue. #000000 = black, #FF0000 = red,"\
    " #00FF00 = green, #FFFF00 = yellow (red + green), #FFFFFF = white" )
#define FONTSIZER_TEXT N_("Relative font size")
#define FONTSIZER_LONGTEXT N_("This is the relative default size of the " \
    "fonts that will be rendered on the video. If absolute font size is set, "\
    "relative size will be overridden." )
#define BOLD_TEXT N_("Force bold")

#define BG_OPACITY_TEXT N_("Background opacity")
#define BG_COLOR_TEXT N_("Background color")

#define OUTLINE_OPACITY_TEXT N_("Outline opacity")
#define OUTLINE_COLOR_TEXT N_("Outline color")
#define OUTLINE_THICKNESS_TEXT N_("Outline thickness")

#define SHADOW_OPACITY_TEXT N_("Shadow opacity")
#define SHADOW_COLOR_TEXT N_("Shadow color")
#define SHADOW_ANGLE_TEXT N_("Shadow angle")
#define SHADOW_DISTANCE_TEXT N_("Shadow distance")

#define TEXT_DIRECTION_TEXT N_("Text direction")
#define TEXT_DIRECTION_LONGTEXT N_("Paragraph base direction for the Unicode bi-directional algorithm.")


static const int pi_sizes[] = { 0, 20, 18, 16, 12, 6 };
static const char *const ppsz_sizes_text[] = {
    N_("Auto"), N_("Smaller"), N_("Small"), N_("Normal"), N_("Large"), N_("Larger") };
#define YUVP_TEXT N_("Use YUVP renderer")
#define YUVP_LONGTEXT N_("This renders the font using \"paletized YUV\". " \
  "This option is only needed if you want to encode into DVB subtitles" )

static const int pi_color_values[] = {
  0x00000000, 0x00808080, 0x00C0C0C0, 0x00FFFFFF, 0x00800000,
  0x00FF0000, 0x00FF00FF, 0x00FFFF00, 0x00808000, 0x00008000, 0x00008080,
  0x0000FF00, 0x00800080, 0x00000080, 0x000000FF, 0x0000FFFF };

static const char *const ppsz_color_descriptions[] = {
  N_("Black"), N_("Gray"), N_("Silver"), N_("White"), N_("Maroon"),
  N_("Red"), N_("Fuchsia"), N_("Yellow"), N_("Olive"), N_("Green"), N_("Teal"),
  N_("Lime"), N_("Purple"), N_("Navy"), N_("Blue"), N_("Aqua") };

static const int pi_outline_thickness[] = {
    0, 2, 4, 6,
};
static const char *const ppsz_outline_thickness[] = {
    N_("None"), N_("Thin"), N_("Normal"), N_("Thick"),
};

#ifdef HAVE_FRIBIDI
static const int pi_text_direction[] = {
    0, 1, 2,
};
static const char *const ppsz_text_direction[] = {
    N_("Left to right"), N_("Right to left"), N_("Auto"),
};
#endif

vlc_module_begin ()
    set_shortname( N_("Text renderer"))
    set_description( N_("Freetype2 font renderer") )
    set_category( CAT_VIDEO )
    set_subcategory( SUBCAT_VIDEO_SUBPIC )

#ifdef HAVE_GET_FONT_BY_FAMILY_NAME
    add_font( "freetype-font", DEFAULT_FAMILY, FONT_TEXT, FAMILY_LONGTEXT, false )
    add_font( "freetype-monofont", DEFAULT_MONOSPACE_FAMILY, MONOSPACE_FONT_TEXT, FAMILY_LONGTEXT, false )
#else
    add_loadfile( "freetype-font", DEFAULT_FONT_FILE, FONT_TEXT, FONT_LONGTEXT, false )
    add_loadfile( "freetype-monofont", DEFAULT_MONOSPACE_FONT_FILE, MONOSPACE_FONT_TEXT, FONT_LONGTEXT, false )
#endif

    add_integer( "freetype-fontsize", 0, FONTSIZE_TEXT,
                 FONTSIZE_LONGTEXT, true )
        change_integer_range( 0, 4096)
        change_safe()

    add_integer( "freetype-rel-fontsize", 0, FONTSIZER_TEXT,
                 FONTSIZER_LONGTEXT, false )
        change_integer_list( pi_sizes, ppsz_sizes_text )
        change_safe()

    /* opacity valid on 0..255, with default 255 = fully opaque */
    add_integer_with_range( "freetype-opacity", 255, 0, 255,
        OPACITY_TEXT, OPACITY_LONGTEXT, false )
        change_safe()

    /* hook to the color values list, with default 0x00ffffff = white */
    add_rgb( "freetype-color", 0x00FFFFFF, COLOR_TEXT,
                 COLOR_LONGTEXT, false )
        change_integer_list( pi_color_values, ppsz_color_descriptions )
        change_integer_range( 0x000000, 0xFFFFFF )
        change_safe()

    add_bool( "freetype-bold", false, BOLD_TEXT, NULL, false )
        change_safe()

    add_integer_with_range( "freetype-background-opacity", 0, 0, 255,
                            BG_OPACITY_TEXT, NULL, false )
        change_safe()
    add_rgb( "freetype-background-color", 0x00000000, BG_COLOR_TEXT,
             NULL, false )
        change_integer_list( pi_color_values, ppsz_color_descriptions )
        change_integer_range( 0x000000, 0xFFFFFF )
        change_safe()

    add_integer_with_range( "freetype-outline-opacity", 255, 0, 255,
                            OUTLINE_OPACITY_TEXT, NULL, false )
        change_safe()
    add_rgb( "freetype-outline-color", 0x00000000, OUTLINE_COLOR_TEXT,
             NULL, false )
        change_integer_list( pi_color_values, ppsz_color_descriptions )
        change_integer_range( 0x000000, 0xFFFFFF )
        change_safe()
    add_integer_with_range( "freetype-outline-thickness", 4, 0, 50, OUTLINE_THICKNESS_TEXT,
             NULL, false )
        change_integer_list( pi_outline_thickness, ppsz_outline_thickness )
        change_safe()

    add_integer_with_range( "freetype-shadow-opacity", 128, 0, 255,
                            SHADOW_OPACITY_TEXT, NULL, false )
        change_safe()
    add_rgb( "freetype-shadow-color", 0x00000000, SHADOW_COLOR_TEXT,
             NULL, false )
        change_integer_list( pi_color_values, ppsz_color_descriptions )
        change_integer_range( 0x000000, 0xFFFFFF )
        change_safe()
    add_float_with_range( "freetype-shadow-angle", -45, -360, 360,
                          SHADOW_ANGLE_TEXT, NULL, false )
        change_safe()
    add_float_with_range( "freetype-shadow-distance", 0.06, 0.0, 1.0,
                          SHADOW_DISTANCE_TEXT, NULL, false )
        change_safe()

    add_obsolete_integer( "freetype-effect" );

    add_bool( "freetype-yuvp", false, YUVP_TEXT,
              YUVP_LONGTEXT, true )

#ifdef HAVE_FRIBIDI
    add_integer_with_range( "freetype-text-direction", 0, 0, 2, TEXT_DIRECTION_TEXT,
                            TEXT_DIRECTION_LONGTEXT, false )
        change_integer_list( pi_text_direction, ppsz_text_direction )
        change_safe()
#endif

    set_capability( "text renderer", 100 )
    add_shortcut( "text" )
    set_callbacks( Create, Destroy )
vlc_module_end ()

/* */
static void YUVFromRGB( uint32_t i_argb,
                    uint8_t *pi_y, uint8_t *pi_u, uint8_t *pi_v )
{
    int i_red   = ( i_argb & 0x00ff0000 ) >> 16;
    int i_green = ( i_argb & 0x0000ff00 ) >>  8;
    int i_blue  = ( i_argb & 0x000000ff );

    *pi_y = (uint8_t)__MIN(abs( 2104 * i_red  + 4130 * i_green +
                      802 * i_blue + 4096 + 131072 ) >> 13, 235);
    *pi_u = (uint8_t)__MIN(abs( -1214 * i_red  + -2384 * i_green +
                     3598 * i_blue + 4096 + 1048576) >> 13, 240);
    *pi_v = (uint8_t)__MIN(abs( 3598 * i_red + -3013 * i_green +
                      -585 * i_blue + 4096 + 1048576) >> 13, 240);
}
static void RGBFromRGB( uint32_t i_argb,
                        uint8_t *pi_r, uint8_t *pi_g, uint8_t *pi_b )
{
    *pi_r = ( i_argb & 0x00ff0000 ) >> 16;
    *pi_g = ( i_argb & 0x0000ff00 ) >>  8;
    *pi_b = ( i_argb & 0x000000ff );
}

static FT_Vector GetAlignedOffset( const line_desc_t *p_line,
                                   const FT_BBox *p_textbbox,
                                   int i_align )
{
    FT_Vector offsets = { 0, 0 };

    /* aligns left to textbbox's min first */
    offsets.x = p_textbbox->xMin - p_line->bbox.xMin;

    const int i_text_width = p_textbbox->xMax - p_textbbox->xMin;
    if ( p_line->i_width < i_text_width &&
        (i_align & SUBPICTURE_ALIGN_LEFT) == 0 )
    {
        /* Left offset to take into account alignment */
        if( i_align & SUBPICTURE_ALIGN_RIGHT )
            offsets.x += ( i_text_width - p_line->i_width );
        else /* center */
            offsets.x += ( i_text_width - p_line->i_width ) / 2;
    }
    /* else already left aligned */

    return offsets;
}

static bool IsSupportedAttachment( const char *psz_mime )
{
    static const char * fontMimeTypes[] =
    {
        "application/x-truetype-font", // TTF
        "application/x-font-otf",  // OTF
        "application/font-sfnt",
        "font/ttf",
        "font/otf",
        "font/sfnt",
    };

    for( size_t i=0; i<ARRAY_SIZE(fontMimeTypes); ++i )
    {
        if( !strcmp( psz_mime, fontMimeTypes[i] ) )
            return true;
    }

    return false;
}

/*****************************************************************************
 * Make any TTF/OTF fonts present in the attachments of the media file
 * and store them for later use by the FreeType Engine
 *****************************************************************************/
static int LoadFontsFromAttachments( filter_t *p_filter )
{
    filter_sys_t         *p_sys = p_filter->p_sys;
    input_attachment_t  **pp_attachments;
    int                   i_attachments_cnt;
    FT_Face               p_face = NULL;
    char                 *psz_lc = NULL;

    if( filter_GetInputAttachments( p_filter, &pp_attachments, &i_attachments_cnt ) )
        return VLC_EGENERIC;

    p_sys->i_font_attachments = 0;
    p_sys->pp_font_attachments = vlc_alloc( i_attachments_cnt, sizeof(*p_sys->pp_font_attachments));
    if( !p_sys->pp_font_attachments )
    {
        for( int i = 0; i < i_attachments_cnt; ++i )
            vlc_input_attachment_Delete( pp_attachments[ i ] );
        free( pp_attachments );
        return VLC_ENOMEM;
    }

    int k = 0;
    for( ; k < i_attachments_cnt; k++ )
    {
        input_attachment_t *p_attach = pp_attachments[k];

        if( p_attach->i_data > 0 && p_attach->p_data &&
            IsSupportedAttachment( p_attach->psz_mime ) )
        {
            p_sys->pp_font_attachments[ p_sys->i_font_attachments++ ] = p_attach;

            int i_font_idx = 0;

            while( 0 == FT_New_Memory_Face( p_sys->p_library,
                                            p_attach->p_data,
                                            p_attach->i_data,
                                            i_font_idx,
                                            &p_face ))
            {

                bool b_bold = p_face->style_flags & FT_STYLE_FLAG_BOLD;
                bool b_italic = p_face->style_flags & FT_STYLE_FLAG_ITALIC;

                if( p_face->family_name )
                    psz_lc = ToLower( p_face->family_name );
                else
                    if( asprintf( &psz_lc, FB_NAME"-%04d",
                                  p_sys->i_fallback_counter++ ) < 0 )
                        psz_lc = NULL;

                if( unlikely( !psz_lc ) )
                    goto error;

                vlc_family_t *p_family =
                    vlc_dictionary_value_for_key( &p_sys->family_map, psz_lc );

                if( p_family == kVLCDictionaryNotFound )
                {
                    p_family = NewFamily( p_filter, psz_lc, &p_sys->p_families,
                                          &p_sys->family_map, psz_lc );

                    if( unlikely( !p_family ) )
                        goto error;
                }

                free( psz_lc );
                psz_lc = NULL;

                char *psz_fontfile;
                if( asprintf( &psz_fontfile, ":/%d",
                              p_sys->i_font_attachments - 1 ) < 0
                 || !NewFont( psz_fontfile, i_font_idx, b_bold, b_italic, p_family ) )
                    goto error;

                FT_Done_Face( p_face );
                p_face = NULL;

                i_font_idx++;
            }
        }
        else
        {
            vlc_input_attachment_Delete( p_attach );
        }
    }

    free( pp_attachments );

    /* Add font attachments to the "attachments" fallback list */
    vlc_family_t *p_attachments = NULL;

    for( vlc_family_t *p_family = p_sys->p_families; p_family;
         p_family = p_family->p_next )
    {
        vlc_family_t *p_temp = NewFamily( p_filter, p_family->psz_name, &p_attachments,
                                          NULL, NULL );
        if( unlikely( !p_temp ) )
        {
            if( p_attachments )
                FreeFamilies( p_attachments, NULL );
            return VLC_ENOMEM;
        }
        else
            p_temp->p_fonts = p_family->p_fonts;
    }

    if( p_attachments )
        vlc_dictionary_insert( &p_sys->fallback_map, FB_LIST_ATTACHMENTS, p_attachments );

    return VLC_SUCCESS;

error:
    if( p_face )
        FT_Done_Face( p_face );

    if( psz_lc )
        free( psz_lc );

    for( int i = k + 1; i < i_attachments_cnt; ++i )
        vlc_input_attachment_Delete( pp_attachments[ i ] );

    free( pp_attachments );
    return VLC_ENOMEM;
}

/*****************************************************************************
 * RenderYUVP: place string in picture
 *****************************************************************************
 * This function merges the previously rendered freetype glyphs into a picture
 *****************************************************************************/
static int RenderYUVP( filter_t *p_filter, subpicture_region_t *p_region,
                       line_desc_t *p_line,
                       FT_BBox *p_regionbbox, FT_BBox *p_paddedbbox,
                       FT_BBox *p_bbox )
{
    VLC_UNUSED(p_filter);
    VLC_UNUSED(p_paddedbbox);
    static const uint8_t pi_gamma[16] =
        {0x00, 0x52, 0x84, 0x96, 0xb8, 0xca, 0xdc, 0xee, 0xff,
          0xff, 0xff, 0xff, 0xff, 0xff, 0xff, 0xff};

    uint8_t *p_dst;
    video_format_t fmt;
    int i, i_pitch;
    unsigned int x, y;
    uint8_t i_y, i_u, i_v; /* YUV values, derived from incoming RGB */

    /* Create a new subpicture region */
    video_format_Init( &fmt, VLC_CODEC_YUVP );
    fmt.i_width          =
    fmt.i_visible_width  = p_regionbbox->xMax - p_regionbbox->xMin + 4;
    fmt.i_height         =
    fmt.i_visible_height = p_regionbbox->yMax - p_regionbbox->yMin + 4;
    const unsigned regionnum = p_region->fmt.i_sar_num;
    const unsigned regionden = p_region->fmt.i_sar_den;
    fmt.i_sar_num = fmt.i_sar_den = 1;
    fmt.transfer  = p_region->fmt.transfer;
    fmt.primaries = p_region->fmt.primaries;
    fmt.space     = p_region->fmt.space;
    fmt.mastering = p_region->fmt.mastering;

    assert( !p_region->p_picture );
    p_region->p_picture = picture_NewFromFormat( &fmt );
    if( !p_region->p_picture )
        return VLC_EGENERIC;
    fmt.p_palette = p_region->fmt.p_palette ? p_region->fmt.p_palette : malloc(sizeof(*fmt.p_palette));
    p_region->fmt = fmt;
    fmt.i_sar_num = regionnum;
    fmt.i_sar_den = regionden;

    /* Calculate text color components
     * Only use the first color */
    const int i_alpha = p_line->p_character[0].p_style->i_font_alpha;
    YUVFromRGB( p_line->p_character[0].p_style->i_font_color, &i_y, &i_u, &i_v );

    /* Build palette */
    fmt.p_palette->i_entries = 16;
    for( i = 0; i < 8; i++ )
    {
        fmt.p_palette->palette[i][0] = 0;
        fmt.p_palette->palette[i][1] = 0x80;
        fmt.p_palette->palette[i][2] = 0x80;
        fmt.p_palette->palette[i][3] = pi_gamma[i];
        fmt.p_palette->palette[i][3] =
            (int)fmt.p_palette->palette[i][3] * i_alpha / 255;
    }
    for( i = 8; i < fmt.p_palette->i_entries; i++ )
    {
        fmt.p_palette->palette[i][0] = i * 16 * i_y / 256;
        fmt.p_palette->palette[i][1] = i_u;
        fmt.p_palette->palette[i][2] = i_v;
        fmt.p_palette->palette[i][3] = pi_gamma[i];
        fmt.p_palette->palette[i][3] =
            (int)fmt.p_palette->palette[i][3] * i_alpha / 255;
    }

    p_dst = p_region->p_picture->Y_PIXELS;
    i_pitch = p_region->p_picture->Y_PITCH;

    /* Initialize the region pixels */
    memset( p_dst, 0, i_pitch * p_region->fmt.i_height );

    for( ; p_line != NULL; p_line = p_line->p_next )
    {
        FT_Vector offset = GetAlignedOffset( p_line, p_bbox, p_region->i_align );

        for( i = 0; i < p_line->i_character_count; i++ )
        {
            const line_character_t *ch = &p_line->p_character[i];
            FT_BitmapGlyph p_glyph = ch->p_glyph;

            int i_glyph_y = offset.y + p_regionbbox->yMax - p_glyph->top + p_line->i_base_line;
            int i_glyph_x = offset.x + p_glyph->left - p_regionbbox->xMin;

            for( y = 0; y < p_glyph->bitmap.rows; y++ )
            {
                for( x = 0; x < p_glyph->bitmap.width; x++ )
                {
                    if( p_glyph->bitmap.buffer[y * p_glyph->bitmap.width + x] )
                        p_dst[(i_glyph_y + y) * i_pitch + (i_glyph_x + x)] =
                            (p_glyph->bitmap.buffer[y * p_glyph->bitmap.width + x] + 8)/16;
                }
            }
        }
    }

    /* Outlining (find something better than nearest neighbour filtering ?) */
    if( 1 )
    {
        p_dst = p_region->p_picture->Y_PIXELS;
        uint8_t *p_top = p_dst; /* Use 1st line as a cache */
        uint8_t left, current;

        for( y = 1; y < fmt.i_height - 1; y++ )
        {
            if( y > 1 ) memcpy( p_top, p_dst, fmt.i_width );
            p_dst += p_region->p_picture->Y_PITCH;
            left = 0;

            for( x = 1; x < fmt.i_width - 1; x++ )
            {
                current = p_dst[x];
                p_dst[x] = ( 8 * (int)p_dst[x] + left + p_dst[x+1] + p_top[x -1]+ p_top[x] + p_top[x+1] +
                             p_dst[x -1 + p_region->p_picture->Y_PITCH ] + p_dst[x + p_region->p_picture->Y_PITCH] + p_dst[x + 1 + p_region->p_picture->Y_PITCH]) / 16;
                left = current;
            }
        }
        memset( p_top, 0, fmt.i_width );
    }

    return VLC_SUCCESS;
}

/*****************************************************************************
 * RenderYUVA: place string in picture
 *****************************************************************************
 * This function merges the previously rendered freetype glyphs into a picture
 *****************************************************************************/
static void FillYUVAPicture( picture_t *p_picture,
                             int i_a, int i_y, int i_u, int i_v )
{
    memset( p_picture->p[0].p_pixels, i_y,
            p_picture->p[0].i_pitch * p_picture->p[0].i_lines );
    memset( p_picture->p[1].p_pixels, i_u,
            p_picture->p[1].i_pitch * p_picture->p[1].i_lines );
    memset( p_picture->p[2].p_pixels, i_v,
            p_picture->p[2].i_pitch * p_picture->p[2].i_lines );
    memset( p_picture->p[3].p_pixels, i_a,
            p_picture->p[3].i_pitch * p_picture->p[3].i_lines );
}

static inline void BlendYUVAPixel( picture_t *p_picture,
                                   int i_picture_x, int i_picture_y,
                                   int i_a, int i_y, int i_u, int i_v,
                                   int i_alpha )
{
    int i_an = i_a * i_alpha / 255;

    uint8_t *p_y = &p_picture->p[0].p_pixels[i_picture_y * p_picture->p[0].i_pitch + i_picture_x];
    uint8_t *p_u = &p_picture->p[1].p_pixels[i_picture_y * p_picture->p[1].i_pitch + i_picture_x];
    uint8_t *p_v = &p_picture->p[2].p_pixels[i_picture_y * p_picture->p[2].i_pitch + i_picture_x];
    uint8_t *p_a = &p_picture->p[3].p_pixels[i_picture_y * p_picture->p[3].i_pitch + i_picture_x];

    int i_ao = *p_a;
    if( i_ao == 0 )
    {
        *p_y = i_y;
        *p_u = i_u;
        *p_v = i_v;
        *p_a = i_an;
    }
    else
    {
        *p_a = 255 - (255 - *p_a) * (255 - i_an) / 255;
        if( *p_a != 0 )
        {
            *p_y = ( *p_y * i_ao * (255 - i_an) / 255 + i_y * i_an ) / *p_a;
            *p_u = ( *p_u * i_ao * (255 - i_an) / 255 + i_u * i_an ) / *p_a;
            *p_v = ( *p_v * i_ao * (255 - i_an) / 255 + i_v * i_an ) / *p_a;
        }
    }
}

static void FillRGBAPicture( picture_t *p_picture,
                             int i_a, int i_r, int i_g, int i_b )
{
    for( int dy = 0; dy < p_picture->p[0].i_visible_lines; dy++ )
    {
        for( int dx = 0; dx < p_picture->p[0].i_visible_pitch; dx += 4 )
        {
            uint8_t *p_rgba = &p_picture->p->p_pixels[dy * p_picture->p->i_pitch + dx];
            p_rgba[0] = i_r;
            p_rgba[1] = i_g;
            p_rgba[2] = i_b;
            p_rgba[3] = i_a;
        }
    }
}

static inline void BlendRGBAPixel( picture_t *p_picture,
                                   int i_picture_x, int i_picture_y,
                                   int i_a, int i_r, int i_g, int i_b,
                                   int i_alpha )
{
    int i_an = i_a * i_alpha / 255;

    uint8_t *p_rgba = &p_picture->p->p_pixels[i_picture_y * p_picture->p->i_pitch + 4 * i_picture_x];

    int i_ao = p_rgba[3];
    if( i_ao == 0 )
    {
        p_rgba[0] = i_r;
        p_rgba[1] = i_g;
        p_rgba[2] = i_b;
        p_rgba[3] = i_an;
    }
    else
    {
        p_rgba[3] = 255 - (255 - p_rgba[3]) * (255 - i_an) / 255;
        if( p_rgba[3] != 0 )
        {
            p_rgba[0] = ( p_rgba[0] * i_ao * (255 - i_an) / 255 + i_r * i_an ) / p_rgba[3];
            p_rgba[1] = ( p_rgba[1] * i_ao * (255 - i_an) / 255 + i_g * i_an ) / p_rgba[3];
            p_rgba[2] = ( p_rgba[2] * i_ao * (255 - i_an) / 255 + i_b * i_an ) / p_rgba[3];
        }
    }
}

static void FillARGBPicture(picture_t *pic, int a, int r, int g, int b)
{
    if (a == 0)
        r = g = b = 0;
    if (a == r && a == b && a == g)
    {   /* fast path */
        memset(pic->p->p_pixels, a, pic->p->i_visible_lines * pic->p->i_pitch);
        return;
    }

    uint_fast32_t pixel = VLC_FOURCC(a, r, g, b);
    uint8_t *line = pic->p->p_pixels;

    for (unsigned lines = pic->p->i_visible_lines; lines > 0; lines--)
    {
        uint32_t *pixels = (uint32_t *)line;
        for (unsigned cols = pic->p->i_visible_pitch; cols > 0; cols -= 4)
            *(pixels++) = pixel;
        line += pic->p->i_pitch;
    }
}

static inline void BlendARGBPixel(picture_t *pic, int pic_x, int pic_y,
                                  int a, int r, int g, int b, int alpha)
{
    uint8_t *rgba = &pic->p->p_pixels[pic_y * pic->p->i_pitch + 4 * pic_x];
    int an = a * alpha / 255;
    int ao = rgba[3];

    if (ao == 0)
    {
        rgba[0] = an;
        rgba[1] = r;
        rgba[2] = g;
        rgba[3] = b;
    }
    else
    {
        rgba[0] = 255 - (255 - rgba[0]) * (255 - an) / 255;
        if (rgba[0] != 0)
        {
            rgba[1] = (rgba[1] * ao * (255 - an) / 255 + r * an ) / rgba[0];
            rgba[2] = (rgba[2] * ao * (255 - an) / 255 + g * an ) / rgba[0];
            rgba[3] = (rgba[3] * ao * (255 - an) / 255 + b * an ) / rgba[0];
        }
    }
}

static inline void BlendAXYZGlyph( picture_t *p_picture,
                                   int i_picture_x, int i_picture_y,
                                   int i_a, int i_x, int i_y, int i_z,
                                   FT_BitmapGlyph p_glyph,
                                   void (*BlendPixel)(picture_t *, int, int, int, int, int, int, int) )

{
    for( unsigned int dy = 0; dy < p_glyph->bitmap.rows; dy++ )
    {
        for( unsigned int dx = 0; dx < p_glyph->bitmap.width; dx++ )
            BlendPixel( p_picture, i_picture_x + dx, i_picture_y + dy,
                        i_a, i_x, i_y, i_z,
                        p_glyph->bitmap.buffer[dy * p_glyph->bitmap.width + dx] );
    }
}

static inline void BlendAXYZLine( picture_t *p_picture,
                                  int i_picture_x, int i_picture_y,
                                  int i_a, int i_x, int i_y, int i_z,
                                  const line_character_t *p_current,
                                  const line_character_t *p_next,
                                  void (*BlendPixel)(picture_t *, int, int, int, int, int, int, int) )
{
    int i_line_width = p_current->p_glyph->bitmap.width;
    if( p_next )
        i_line_width = p_next->p_glyph->left - p_current->p_glyph->left;

    for( int dx = 0; dx < i_line_width; dx++ )
    {
        for( int dy = 0; dy < p_current->i_line_thickness; dy++ )
            BlendPixel( p_picture,
                        i_picture_x + dx,
                        i_picture_y + p_current->i_line_offset + dy,
                        i_a, i_x, i_y, i_z, 0xff );
    }
}

static inline void RenderBackground( subpicture_region_t *p_region,
                                     line_desc_t *p_line_head,
                                     FT_BBox *p_regionbbox,
                                     FT_BBox *p_paddedbbox,
                                     FT_BBox *p_textbbox,
                                     picture_t *p_picture,
                                     void (*ExtractComponents)( uint32_t, uint8_t *, uint8_t *, uint8_t * ),
                                     void (*BlendPixel)(picture_t *, int, int, int, int, int, int, int) )
{
    for( const line_desc_t *p_line = p_line_head; p_line != NULL; p_line = p_line->p_next )
    {
        FT_Vector offset = GetAlignedOffset( p_line, p_textbbox, p_region->i_text_align );

        FT_BBox linebgbox = p_line->bbox;
        linebgbox.xMin += offset.x;
        linebgbox.xMax += offset.x;
        linebgbox.yMax += offset.y;
        linebgbox.yMin += offset.y;

        if( p_line->i_first_visible_char_index < 0 )
            continue; /* only spaces */

        /* add padding */
        linebgbox.yMax += (p_paddedbbox->yMax - p_textbbox->yMax);
        linebgbox.yMin -= (p_textbbox->yMin - p_paddedbbox->yMin);
        linebgbox.xMin -= (p_textbbox->xMin - p_paddedbbox->xMin);
        linebgbox.xMax += (p_paddedbbox->xMax - p_textbbox->xMax);

        /* Compute lower boundary for the background
           continue down to next line top */
        if( p_line->p_next && p_line->p_next->i_first_visible_char_index >= 0 )
            linebgbox.yMin = __MIN(linebgbox.yMin, p_line->bbox.yMin - (p_line->bbox.yMin - p_line->p_next->bbox.yMax));

        /* Setup color for the background */
        const text_style_t *p_prev_style = p_line->p_character[p_line->i_first_visible_char_index].p_style;

        FT_BBox segmentbgbox = linebgbox;
        int i_char_index = p_line->i_first_visible_char_index;
        /* Compute the background for the line (identify leading/trailing space) */
        if( i_char_index > 0 )
        {
            segmentbgbox.xMin = offset.x +
                                p_line->p_character[p_line->i_first_visible_char_index].bbox.xMin -
                                /* padding offset */ (p_textbbox->xMin - p_paddedbbox->xMin);
        }

        while( i_char_index <= p_line->i_last_visible_char_index )
        {
            /* find last char having the same style */
            int i_seg_end = i_char_index;
            while( i_seg_end + 1 <= p_line->i_last_visible_char_index &&
                   p_prev_style == p_line->p_character[i_seg_end + 1].p_style )
            {
                i_seg_end++;
            }

            /* Find right boundary for bounding box for background */
            segmentbgbox.xMax = offset.x + p_line->p_character[i_seg_end].bbox.xMax;
            if( i_seg_end == p_line->i_last_visible_char_index ) /* add padding on last */
                segmentbgbox.xMax += (p_paddedbbox->xMax - p_textbbox->xMax);

            const line_character_t *p_char = &p_line->p_character[i_char_index];
            if( p_char->p_style->i_style_flags & STYLE_BACKGROUND )
            {
                uint8_t i_x, i_y, i_z;
                ExtractComponents( p_char->b_in_karaoke ? p_char->p_style->i_karaoke_background_color :
                                                          p_char->p_style->i_background_color,
                                   &i_x, &i_y, &i_z );
                const uint8_t i_alpha = p_char->b_in_karaoke ? p_char->p_style->i_karaoke_background_alpha:
                                                               p_char->p_style->i_background_alpha;

                /* Render the actual background */
                if( i_alpha != STYLE_ALPHA_TRANSPARENT )
                {
                    /* rebase and clip to SCREEN coordinates */
                    FT_BBox absbox =
                    {
                        .xMin = __MAX(0, segmentbgbox.xMin - p_regionbbox->xMin),
                        .xMax = VLC_CLIP(segmentbgbox.xMax - p_regionbbox->xMin,
                                         0, p_region->fmt.i_visible_width),
                        .yMin = VLC_CLIP(p_regionbbox->yMax - segmentbgbox.yMin,
                                         0, p_region->fmt.i_visible_height),
                        .yMax = __MAX(0, p_regionbbox->yMax - segmentbgbox.yMax),
                    };

                    for( int dy = absbox.yMax; dy < absbox.yMin; dy++ )
                    {
                        for( int dx = absbox.xMin; dx < absbox.xMax; dx++ )
                            BlendPixel( p_picture, dx, dy, i_alpha, i_x, i_y, i_z, 0xff );
                    }
                }
            }

            segmentbgbox.xMin = segmentbgbox.xMax;
            i_char_index = i_seg_end + 1;
            p_prev_style = p_line->p_character->p_style;
        }

    }
}

static inline int RenderAXYZ( filter_t *p_filter,
                              subpicture_region_t *p_region,
                              line_desc_t *p_line_head,
                              FT_BBox *p_regionbbox,
                              FT_BBox *p_paddedtextbbox,
                              FT_BBox *p_textbbox,
                              vlc_fourcc_t i_chroma,
                              const video_format_t *fmt_out,
                              void (*ExtractComponents)( uint32_t, uint8_t *, uint8_t *, uint8_t * ),
                              void (*FillPicture)( picture_t *p_picture, int, int, int, int ),
                              void (*BlendPixel)(picture_t *, int, int, int, int, int, int, int) )
{
    /* Create a new subpicture region */
    video_format_t fmt;
    video_format_Init( &fmt, i_chroma );
    fmt.i_width          =
    fmt.i_visible_width  = p_regionbbox->xMax - p_regionbbox->xMin;
    fmt.i_height         =
    fmt.i_visible_height = p_regionbbox->yMax - p_regionbbox->yMin;
    const unsigned regionnum = p_region->fmt.i_sar_num;
    const unsigned regionden = p_region->fmt.i_sar_den;
    fmt.i_sar_num = fmt.i_sar_den = 1;
    fmt.transfer  = fmt_out->transfer;
    fmt.primaries = fmt_out->primaries;
    fmt.space     = fmt_out->space;
    fmt.mastering = fmt_out->mastering;

    picture_t *p_picture = p_region->p_picture = picture_NewFromFormat( &fmt );
    if( !p_region->p_picture )
        return VLC_EGENERIC;

    p_region->fmt = fmt;
    p_region->fmt.i_sar_num = regionnum;
    p_region->fmt.i_sar_den = regionden;

    /* Initialize the picture background */
    const text_style_t *p_style = p_filter->p_sys->p_default_style;
    uint8_t i_x, i_y, i_z;

    if (p_region->b_noregionbg) {
        /* Render the background just under the text */
        FillPicture( p_picture, STYLE_ALPHA_TRANSPARENT, 0x00, 0x00, 0x00 );
    } else {
        /* Render background under entire subpicture block */
        ExtractComponents( p_style->i_background_color, &i_x, &i_y, &i_z );
        FillPicture( p_picture, p_style->i_background_alpha, i_x, i_y, i_z );
    }

    /* Render text's background (from decoder) if any */
    RenderBackground(p_region, p_line_head,
                     p_regionbbox, p_paddedtextbbox, p_textbbox,
                     p_picture, ExtractComponents, BlendPixel);

    /* Render shadow then outline and then normal glyphs */
    for( int g = 0; g < 3; g++ )
    {
        /* Render all lines */
        for( line_desc_t *p_line = p_line_head; p_line != NULL; p_line = p_line->p_next )
        {
            FT_Vector offset = GetAlignedOffset( p_line, p_textbbox, p_region->i_text_align );

            /* Render all glyphs and underline/strikethrough */
            for( int i = p_line->i_first_visible_char_index; i <= p_line->i_last_visible_char_index; i++ )
            {
                const line_character_t *ch = &p_line->p_character[i];
                const FT_BitmapGlyph p_glyph = g == 0 ? ch->p_shadow : g == 1 ? ch->p_outline : ch->p_glyph;
                if( !p_glyph )
                    continue;

                uint8_t i_a = ch->p_style->i_font_alpha;

                uint32_t i_color;
                switch (g) {/* Apply font alpha ratio to shadow/outline alpha */
                case 0:
                    i_a     = i_a * ch->p_style->i_shadow_alpha / 255;
                    i_color = ch->p_style->i_shadow_color;
                    break;
                case 1:
                    i_a     = i_a * ch->p_style->i_outline_alpha / 255;
                    i_color = ch->p_style->i_outline_color;
                    break;
                default:
                    i_color = ch->p_style->i_font_color;
                    break;
                }

                /* Don't render if invisible or not wanted */
                if( i_a == STYLE_ALPHA_TRANSPARENT ||
                   (g == 0 && 0 == (ch->p_style->i_style_flags & STYLE_SHADOW) ) ||
                   (g == 1 && 0 == (ch->p_style->i_style_flags & STYLE_OUTLINE) )
                  )
                    continue;

                ExtractComponents( i_color, &i_x, &i_y, &i_z );

                int i_glyph_y = offset.y + p_regionbbox->yMax - p_glyph->top + p_line->i_base_line;
                int i_glyph_x = offset.x + p_glyph->left - p_regionbbox->xMin;

                BlendAXYZGlyph( p_picture,
                                i_glyph_x, i_glyph_y,
                                i_a, i_x, i_y, i_z,
                                p_glyph,
                                BlendPixel );

                /* underline/strikethrough are only rendered for the normal glyph */
                if( g == 2 && ch->i_line_thickness > 0 )
                    BlendAXYZLine( p_picture,
                                   i_glyph_x, i_glyph_y + p_glyph->top,
                                   i_a, i_x, i_y, i_z,
                                   &ch[0],
                                   i + 1 < p_line->i_character_count ? &ch[1] : NULL,
                                   BlendPixel );
            }
        }
    }

    return VLC_SUCCESS;
}

static void UpdateDefaultLiveStyles( filter_t *p_filter )
{
    text_style_t *p_style = p_filter->p_sys->p_default_style;

    p_style->i_font_color = var_InheritInteger( p_filter, "freetype-color" );

    p_style->i_background_alpha = var_InheritInteger( p_filter, "freetype-background-opacity" );
    p_style->i_background_color = var_InheritInteger( p_filter, "freetype-background-color" );
}

static void FillDefaultStyles( filter_t *p_filter )
{
    filter_sys_t *p_sys = p_filter->p_sys;

    p_sys->p_default_style->psz_fontname = var_InheritString( p_filter, "freetype-font" );
    /* Set default psz_fontname */
    if( !p_sys->p_default_style->psz_fontname || !*p_sys->p_default_style->psz_fontname )
    {
        free( p_sys->p_default_style->psz_fontname );
#ifdef HAVE_GET_FONT_BY_FAMILY_NAME
        p_sys->p_default_style->psz_fontname = strdup( DEFAULT_FAMILY );
#else
        p_sys->p_default_style->psz_fontname = File_Select( DEFAULT_FONT_FILE );
#endif
    }

    p_sys->p_default_style->psz_monofontname = var_InheritString( p_filter, "freetype-monofont" );
    /* set default psz_monofontname */
    if( !p_sys->p_default_style->psz_monofontname || !*p_sys->p_default_style->psz_monofontname )
    {
        free( p_sys->p_default_style->psz_monofontname );
#ifdef HAVE_GET_FONT_BY_FAMILY_NAME
        p_sys->p_default_style->psz_monofontname = strdup( DEFAULT_MONOSPACE_FAMILY );
#else
        p_sys->p_default_style->psz_monofontname = File_Select( DEFAULT_MONOSPACE_FONT_FILE );
#endif
    }

    UpdateDefaultLiveStyles( p_filter );

    p_sys->p_default_style->i_font_alpha = var_InheritInteger( p_filter, "freetype-opacity" );

    p_sys->p_default_style->i_outline_alpha = var_InheritInteger( p_filter, "freetype-outline-opacity" );
    p_sys->p_default_style->i_outline_color = var_InheritInteger( p_filter, "freetype-outline-color" );

    p_sys->p_default_style->i_shadow_alpha = var_InheritInteger( p_filter, "freetype-shadow-opacity" );
    p_sys->p_default_style->i_shadow_color = var_InheritInteger( p_filter, "freetype-shadow-color" );

    p_sys->p_default_style->i_font_size = 0;
    p_sys->p_default_style->i_style_flags |= STYLE_SHADOW;
    p_sys->p_default_style->i_features |= STYLE_HAS_FLAGS;

    p_sys->p_forced_style->i_font_size = var_InheritInteger( p_filter, "freetype-fontsize" );
    p_sys->p_forced_style->f_font_relsize = var_InheritInteger( p_filter, "freetype-rel-fontsize" );
    if( p_sys->p_forced_style->f_font_relsize )
        p_sys->p_forced_style->f_font_relsize = 100.0 / p_sys->p_forced_style->f_font_relsize;

    if( var_InheritBool( p_filter, "freetype-bold" ) )
    {
        p_sys->p_forced_style->i_style_flags |= STYLE_BOLD;
        p_sys->p_forced_style->i_features |= STYLE_HAS_FLAGS;
    }

    /* Apply forced styles to defaults, if any */
    text_style_Merge( p_sys->p_default_style, p_sys->p_forced_style, true );
}

static void FreeStylesArray( text_style_t **pp_styles, size_t i_styles )
{
    text_style_t *p_style = NULL;
    for( size_t i = 0; i< i_styles; i++ )
    {
        if( p_style != pp_styles[i] )
        {
            p_style = pp_styles[i];
            text_style_Delete( p_style );
        }
    }
    free( pp_styles );
}

#ifdef __OS2__
static void *ToUCS4( const char *in, size_t *outsize )
{
    uint16_t *psz_ucs2;
    uint32_t *psz_ucs4;
    size_t i_bytes;

    psz_ucs2 = ToCharset("UCS-2LE", in, &i_bytes );
    if( unlikely( !psz_ucs2 ) )
        return NULL;

    i_bytes <<= 1;
    /* Realloc including NULL-terminator */
    psz_ucs4 = realloc( psz_ucs2, i_bytes + sizeof( *psz_ucs4 ));
    if( unlikely( !psz_ucs4 ) )
    {
        free( psz_ucs2 );

        return NULL;
    }

    psz_ucs2 = ( uint16_t * )psz_ucs4;
    /* Copy including NULL-terminator */
    for( int i = i_bytes / sizeof( *psz_ucs4 ); i >= 0; --i )
        psz_ucs4[ i ] = psz_ucs2[ i ];

    *outsize = i_bytes;

    return psz_ucs4;
}
#else
# define ToUCS4( in, outsize ) ToCharset( FREETYPE_TO_UCS, ( in ), ( outsize ))
#endif

static uni_char_t* SegmentsToTextAndStyles( filter_t *p_filter, const text_segment_t *p_segment, size_t *pi_string_length,
                                            text_style_t ***ppp_styles, size_t *pi_styles )
{
    text_style_t **pp_styles = NULL;
    uni_char_t *psz_uni = NULL;
    size_t i_size = 0;
    size_t i_nb_char = 0;
    *pi_styles = 0;
    for( const text_segment_t *s = p_segment; s != NULL; s = s->p_next )
    {
        if( !s->psz_text || !s->psz_text[0] )
            continue;
        size_t i_string_bytes = 0;
        uni_char_t *psz_tmp = ToUCS4( s->psz_text, &i_string_bytes );
        if( !psz_tmp )
        {
            free( psz_uni );
            FreeStylesArray( pp_styles, *pi_styles );
            return NULL;
        }
        uni_char_t *psz_realloc = realloc(psz_uni, i_size + i_string_bytes);
        if( unlikely( !psz_realloc ) )
        {
            FreeStylesArray( pp_styles, *pi_styles );
            free( psz_uni );
            free( psz_tmp );
            return NULL;
        }
        psz_uni = psz_realloc;
        memcpy( psz_uni + i_nb_char, psz_tmp, i_string_bytes );
        free( psz_tmp );

        // We want one text_style_t* per character. The amount of characters is the number of bytes divided by
        // the size of one glyph, in byte
        const size_t i_newsize = (i_size + i_string_bytes) / sizeof( *psz_uni );
        text_style_t **pp_styles_realloc = realloc( pp_styles, i_newsize * sizeof( *pp_styles ));
        if ( unlikely( !pp_styles_realloc ) )
        {
            FreeStylesArray( pp_styles, *pi_styles );
            free( psz_uni );
            return NULL;
        }
        pp_styles = pp_styles_realloc;
        *pi_styles = i_newsize;

        text_style_t *p_style = text_style_Duplicate( p_filter->p_sys->p_default_style );
        if ( p_style == NULL )
        {
            FreeStylesArray( pp_styles, *pi_styles );
            free( psz_uni );
            return NULL;
        }

        if( s->style )
            /* Replace defaults with segment values */
            text_style_Merge( p_style, s->style, true );

        /* Overwrite any default or value with forced ones */
        text_style_Merge( p_style, p_filter->p_sys->p_forced_style, true );

        // i_string_bytes is a number of bytes, while here we're going to assign pointer by pointer
        for ( size_t i = 0; i < i_string_bytes / sizeof( *psz_uni ); ++i )
            pp_styles[i_nb_char + i] = p_style;
        i_size += i_string_bytes;
        i_nb_char = i_size / sizeof( *psz_uni );
    }
    *pi_string_length = i_nb_char;
    *ppp_styles = pp_styles;
    return psz_uni;
}

/**
 * This function renders a text subpicture region into another one.
 * It also calculates the size needed for this string, and renders the
 * needed glyphs into memory. It is used as pf_add_string callback in
 * the vout method by this module
 */
static int Render( filter_t *p_filter, subpicture_region_t *p_region_out,
                         subpicture_region_t *p_region_in,
                         const vlc_fourcc_t *p_chroma_list )
{
    if( !p_region_in || !p_region_in->p_text )
        return VLC_EGENERIC;

    filter_sys_t *p_sys = p_filter->p_sys;
    bool b_grid = p_region_in->b_gridmode;
    p_sys->i_scale = ( b_grid ) ? 100 : var_InheritInteger( p_filter, "sub-text-scale");

    UpdateDefaultLiveStyles( p_filter );

    /*
     * Update the default face to reflect changes in video size or text scaling
     */
    p_sys->p_face = SelectAndLoadFace( p_filter, p_sys->p_default_style, 0 );
    if( !p_sys->p_face )
    {
        msg_Err( p_filter, "Render(): Error loading default face" );
        return VLC_EGENERIC;
    }

    text_style_t **pp_styles = NULL;
    size_t i_text_length = 0;
    size_t i_styles = 0;
    uni_char_t *psz_text = SegmentsToTextAndStyles( p_filter, p_region_in->p_text, &i_text_length,
                                                    &pp_styles, &i_styles );
    if( !psz_text || !pp_styles )
    {
        return VLC_EGENERIC;
    }

    /* */
    int rv = VLC_SUCCESS;
    FT_BBox bbox;
    int i_max_face_height;
    line_desc_t *p_lines = NULL;

    uint32_t *pi_k_durations   = NULL;
    unsigned i_max_width = p_filter->fmt_out.video.i_visible_width;
    if( p_region_in->i_max_width > 0 && (unsigned) p_region_in->i_max_width < i_max_width )
        i_max_width = p_region_in->i_max_width;
    else if( p_region_in->i_x > 0 && (unsigned)p_region_in->i_x < i_max_width )
        i_max_width -= p_region_in->i_x;

    unsigned i_max_height = p_filter->fmt_out.video.i_visible_height;
    if( p_region_in->i_max_height > 0 && (unsigned) p_region_in->i_max_height < i_max_height )
        i_max_height = p_region_in->i_max_height;
    else if( p_region_in->i_y > 0 && (unsigned)p_region_in->i_y < i_max_height )
        i_max_height -= p_region_in->i_y;

    rv = LayoutText( p_filter,
                     psz_text, pp_styles, pi_k_durations, i_text_length,
                     p_region_in->b_gridmode, p_region_in->b_balanced_text,
                     i_max_width, i_max_height, &p_lines, &bbox, &i_max_face_height );

    uint8_t i_background_opacity = var_InheritInteger( p_filter, "freetype-background-opacity" );
    i_background_opacity = VLC_CLIP( i_background_opacity, 0, 255 );
    int i_margin = (i_background_opacity > 0 && !p_region_in->b_gridmode) ? i_max_face_height / 4 : 0;

    if( (unsigned)i_margin * 2 >= i_max_width || (unsigned)i_margin * 2 >= i_max_height )
        i_margin = 0;

    /* Don't attempt to render text that couldn't be layed out
     * properly. */
    if( !rv && i_text_length > 0 && bbox.xMin < bbox.xMax && bbox.yMin < bbox.yMax )
    {
        const vlc_fourcc_t p_chroma_list_yuvp[] = { VLC_CODEC_YUVP, 0 };
        const vlc_fourcc_t p_chroma_list_rgba[] = { VLC_CODEC_RGBA, 0 };

        if( var_InheritBool( p_filter, "freetype-yuvp" ) )
            p_chroma_list = p_chroma_list_yuvp;
        else if( !p_chroma_list || *p_chroma_list == 0 )
            p_chroma_list = p_chroma_list_rgba;

        FT_BBox paddedbbox = bbox;
        paddedbbox.xMin -= i_margin;
        paddedbbox.xMax += i_margin;
        paddedbbox.yMin -= i_margin;
        paddedbbox.yMax += i_margin;

        FT_BBox regionbbox = paddedbbox;

        /* _______regionbbox_______________
         * |                               |
         * |                               |
         * |                               |
         * |     _bbox(<paddedbbox)___     |
         * |    |         rightaligned|    |
         * |    |            textlines|    |
         * |    |_____________________|    |
         * |_______________________________|
         *
         * we need at least 3 bounding boxes.
         * regionbbox containing the whole, including region background pixels
         * paddedbox an enlarged text box when for drawing text background
         * bbox the lines bounding box for all glyphs
         * For simple unstyled subs, bbox == paddedbox == regionbbox
         */

        unsigned outertext_w = (regionbbox.xMax - regionbbox.xMin);
        if( outertext_w < (unsigned) p_region_in->i_max_width )
        {
            if( p_region_in->i_text_align & SUBPICTURE_ALIGN_RIGHT )
                regionbbox.xMin -= (p_region_in->i_max_width - outertext_w);
            else if( p_region_in->i_text_align & SUBPICTURE_ALIGN_LEFT )
                regionbbox.xMax += (p_region_in->i_max_width - outertext_w);
            else
            {
                regionbbox.xMin -= (p_region_in->i_max_width - outertext_w) / 2;
                regionbbox.xMax += (p_region_in->i_max_width - outertext_w + 1) / 2;
            }
        }

        unsigned outertext_h = (regionbbox.yMax - regionbbox.yMin);
        if( outertext_h < (unsigned) p_region_in->i_max_height )
        {
            if( p_region_in->i_text_align & SUBPICTURE_ALIGN_TOP )
                regionbbox.yMin -= (p_region_in->i_max_height - outertext_h);
            else if( p_region_in->i_text_align & SUBPICTURE_ALIGN_BOTTOM )
                regionbbox.yMax += (p_region_in->i_max_height - outertext_h);
            else
            {
                regionbbox.yMin -= (p_region_in->i_max_height - outertext_h + 1) / 2;
                regionbbox.yMax += (p_region_in->i_max_height - outertext_h) / 2;
            }
        }

//        unsigned bboxcolor = 0xFF000000;
        /* TODO 4.0. No region self BG color for VLC 3.0 API*/

        /* Avoid useless pixels:
         *        reshrink/trim Region Box to padded text one,
         *        but update offsets to keep position and have same rendering */
//        if( (bboxcolor & 0xFF) == 0 )
        {
            p_region_out->i_x = (paddedbbox.xMin - regionbbox.xMin) + p_region_in->i_x;
            p_region_out->i_y = (regionbbox.yMax - paddedbbox.yMax) + p_region_in->i_y;
            regionbbox = paddedbbox;
        }
//        else /* case where the bounding box is larger and visible */
//        {
//            p_region_out->i_x = p_region_in->i_x;
//            p_region_out->i_y = p_region_in->i_y;
//        }

        for( const vlc_fourcc_t *p_chroma = p_chroma_list; *p_chroma != 0; p_chroma++ )
        {
            rv = VLC_EGENERIC;
            if( *p_chroma == VLC_CODEC_YUVP )
                rv = RenderYUVP( p_filter, p_region_out, p_lines,
                                 &regionbbox, &paddedbbox, &bbox );
            else if( *p_chroma == VLC_CODEC_YUVA )
                rv = RenderAXYZ( p_filter, p_region_out, p_lines,
                                 &regionbbox, &paddedbbox, &bbox,
                                 VLC_CODEC_YUVA,
                                 &p_region_out->fmt,
                                 YUVFromRGB,
                                 FillYUVAPicture,
                                 BlendYUVAPixel );
            else if( *p_chroma == VLC_CODEC_RGBA )
                rv = RenderAXYZ( p_filter, p_region_out, p_lines,
                                 &regionbbox, &paddedbbox, &bbox,
                                 VLC_CODEC_RGBA,
                                 &p_region_out->fmt,
                                 RGBFromRGB,
                                 FillRGBAPicture,
                                 BlendRGBAPixel );
            else if( *p_chroma == VLC_CODEC_ARGB )
                rv = RenderAXYZ( p_filter, p_region_out, p_lines,
                                 &regionbbox, &paddedbbox, &bbox,
                                 VLC_CODEC_ARGB,
                                 &p_region_out->fmt,
                                 RGBFromRGB,
                                 FillARGBPicture,
                                 BlendARGBPixel );

            if( !rv )
                break;
        }

        /* With karaoke, we're going to have to render the text a number
         * of times to show the progress marker on the text.
         */
        if( pi_k_durations )
            var_SetBool( p_filter, "text-rerender", true );
    }

    FreeLines( p_lines );

    free( psz_text );
    FreeStylesArray( pp_styles, i_styles );
    free( pi_k_durations );

    return rv;
}

static void FreeFace( void *p_face, void *p_obj )
{
    VLC_UNUSED( p_obj );

    FT_Done_Face( ( FT_Face ) p_face );
}

/*****************************************************************************
 * Create: allocates osd-text video thread output method
 *****************************************************************************
 * This function allocates and initializes a Clone vout method.
 *****************************************************************************/
static int Create( vlc_object_t *p_this )
{
    filter_t      *p_filter         = ( filter_t * ) p_this;
    filter_sys_t  *p_sys            = NULL;

    /* Allocate structure */
    p_filter->p_sys = p_sys = calloc( 1, sizeof( *p_sys ) );
    if( !p_sys )
        return VLC_ENOMEM;

    /* Init Freetype and its stroker */
    if( FT_Init_FreeType( &p_sys->p_library ) )
    {
        msg_Err( p_filter, "Failed to initialize FreeType" );
        free( p_sys );
        return VLC_EGENERIC;
    }

    if( FT_Stroker_New( p_sys->p_library, &p_sys->p_stroker ) )
    {
        msg_Err( p_filter, "Failed to create stroker for outlining" );
        p_sys->p_stroker = NULL;
    }

    /* Dictionnaries for fonts and families */
    vlc_dictionary_init( &p_sys->face_map, 50 );
    vlc_dictionary_init( &p_sys->family_map, 50 );
    vlc_dictionary_init( &p_sys->fallback_map, 20 );

    p_sys->i_scale = 100;

    /* default style to apply to uncomplete segmeents styles */
    p_sys->p_default_style = text_style_Create( STYLE_FULLY_SET );
    if(unlikely(!p_sys->p_default_style))
        goto error;

    /* empty style for style overriding cases */
    p_sys->p_forced_style = text_style_Create( STYLE_NO_DEFAULTS );
    if(unlikely(!p_sys->p_forced_style))
        goto error;

    /* fills default and forced style */
    FillDefaultStyles( p_filter );

    /*
     * The following variables should not be cached, as they might be changed on-the-fly:
     * freetype-rel-fontsize, freetype-background-opacity, freetype-background-color,
     * freetype-outline-thickness, freetype-color
     *
     */

    float f_shadow_angle       = var_InheritFloat( p_filter, "freetype-shadow-angle" );
    float f_shadow_distance    = var_InheritFloat( p_filter, "freetype-shadow-distance" );
    f_shadow_distance          = VLC_CLIP( f_shadow_distance, 0, 1 );
    p_sys->f_shadow_vector_x   = f_shadow_distance * cosf((float)(2. * M_PI) * f_shadow_angle / 360);
    p_sys->f_shadow_vector_y   = f_shadow_distance * sinf((float)(2. * M_PI) * f_shadow_angle / 360);

    if( LoadFontsFromAttachments( p_filter ) == VLC_ENOMEM )
        goto error;

#ifdef HAVE_FONTCONFIG
    p_sys->pf_select = Generic_Select;
    p_sys->pf_get_family = FontConfig_GetFamily;
    p_sys->pf_get_fallbacks = FontConfig_GetFallbacks;
    if( FontConfig_Prepare( p_filter ) )
        goto error;

#elif defined( __APPLE__ )
    p_sys->pf_select = Generic_Select;
    p_sys->pf_get_family = CoreText_GetFamily;
    p_sys->pf_get_fallbacks = CoreText_GetFallbacks;
#elif defined( _WIN32 )
    if( InitDWrite( p_filter ) == VLC_SUCCESS )
    {
        p_sys->pf_get_family = DWrite_GetFamily;
        p_sys->pf_get_fallbacks = DWrite_GetFallbacks;
        p_sys->pf_select = Generic_Select;
    }
    else
    {
#if VLC_WINSTORE_APP
        msg_Err( p_filter, "Error initializing DirectWrite" );
        goto error;
#else
        msg_Warn( p_filter, "DirectWrite initialization failed. Falling back to GDI/Uniscribe" );
        const char *const ppsz_win32_default[] =
            { "Tahoma", "FangSong", "SimHei", "KaiTi" };
        p_sys->pf_get_family = Win32_GetFamily;
        p_sys->pf_get_fallbacks = Win32_GetFallbacks;
        p_sys->pf_select = Generic_Select;
        InitDefaultList( p_filter, ppsz_win32_default,
                         sizeof( ppsz_win32_default ) / sizeof( *ppsz_win32_default ) );
#endif
    }
#elif defined( __ANDROID__ )
    p_sys->pf_get_family = Android_GetFamily;
    p_sys->pf_get_fallbacks = Android_GetFallbacks;
    p_sys->pf_select = Generic_Select;

    if( Android_Prepare( p_filter ) == VLC_ENOMEM )
        goto error;
#else
    p_sys->pf_select = Dummy_Select;
#endif

    p_sys->p_face = SelectAndLoadFace( p_filter, p_sys->p_default_style, 0 );
    if( !p_sys->p_face )
    {
        msg_Err( p_filter, "Error loading default face" );
#ifdef HAVE_FONTCONFIG
        FontConfig_Unprepare();
#endif
        goto error;
    }

    p_filter->pf_render = Render;

    return VLC_SUCCESS;

error:
    Destroy( VLC_OBJECT(p_filter) );
    return VLC_EGENERIC;
}

/*****************************************************************************
 * Destroy: destroy Clone video thread output method
 *****************************************************************************
 * Clean up all data and library connections
 *****************************************************************************/
static void Destroy( vlc_object_t *p_this )
{
    filter_t *p_filter = (filter_t *)p_this;
    filter_sys_t *p_sys = p_filter->p_sys;

#if 0
    msg_Dbg( p_filter, "------------------" );
    msg_Dbg( p_filter, "p_sys->p_families:" );
    msg_Dbg( p_filter, "------------------" );
    DumpFamily( p_filter, p_sys->p_families, true, -1 );
    msg_Dbg( p_filter, "-----------------" );
    msg_Dbg( p_filter, "p_sys->family_map" );
    msg_Dbg( p_filter, "-----------------" );
    DumpDictionary( p_filter, &p_sys->family_map, false, 1 );
    msg_Dbg( p_filter, "-------------------" );
    msg_Dbg( p_filter, "p_sys->fallback_map" );
    msg_Dbg( p_filter, "-------------------" );
    DumpDictionary( p_filter, &p_sys->fallback_map, true, -1 );
#endif

    /* Text styles */
    text_style_Delete( p_sys->p_default_style );
    text_style_Delete( p_sys->p_forced_style );

    /* Fonts dicts */
    vlc_dictionary_clear( &p_sys->fallback_map, FreeFamilies, p_filter );
    vlc_dictionary_clear( &p_sys->face_map, FreeFace, p_filter );
    vlc_dictionary_clear( &p_sys->family_map, NULL, NULL );
    if( p_sys->p_families )
        FreeFamiliesAndFonts( p_sys->p_families );

    /* Attachments */
    if( p_sys->pp_font_attachments )
    {
        for( int k = 0; k < p_sys->i_font_attachments; k++ )
            vlc_input_attachment_Delete( p_sys->pp_font_attachments[k] );

        free( p_sys->pp_font_attachments );
    }

#ifdef HAVE_FONTCONFIG
    if( p_sys->p_face != NULL )
        FontConfig_Unprepare();

#elif defined( _WIN32 )
    if( p_sys->pf_get_family == DWrite_GetFamily )
        ReleaseDWrite( p_filter );
#endif

    /* Freetype */
    if( p_sys->p_stroker )
        FT_Stroker_Done( p_sys->p_stroker );

    FT_Done_FreeType( p_sys->p_library );

    free( p_sys );
}
<|MERGE_RESOLUTION|>--- conflicted
+++ resolved
@@ -2,11 +2,7 @@
  * freetype.c : Put text on the video, using freetype2
  *****************************************************************************
  * Copyright (C) 2002 - 2015 VLC authors and VideoLAN
-<<<<<<< HEAD
- * $Id: 80c5e4eacb90d48f77d662afff6acb64828414ff $
-=======
  * $Id: 074c4f2ee5b99bf817790c19a0bfe94d303db542 $
->>>>>>> 699e6050
  *
  * Authors: Sigmund Augdal Helberg <dnumgis@videolan.org>
  *          Gildas Bazin <gbazin@videolan.org>
