--- conflicted
+++ resolved
@@ -2,11 +2,7 @@
  * common.c: Windows video output common code
  *****************************************************************************
  * Copyright (C) 2001-2009 VLC authors and VideoLAN
-<<<<<<< HEAD
- * $Id: 8b91a612a6b2e2db81785c7936d575de0e03a7c0 $
-=======
  * $Id: fb0ef65fb7b9557092f1197e1083278bc634d90b $
->>>>>>> 699e6050
  *
  * Authors: Gildas Bazin <gbazin@videolan.org>
  *          Martell Malone <martellmalone@gmail.com>
