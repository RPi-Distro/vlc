/*****************************************************************************
 * d3d11_fmt.c : D3D11 helper calls
 *****************************************************************************
 * Copyright © 2017 VLC authors, VideoLAN and VideoLabs
 *
 * Authors: Steve Lhomme <robux4@gmail.com>
 *
 * This program is free software; you can redistribute it and/or modify it
 * under the terms of the GNU Lesser General Public License as published by
 * the Free Software Foundation; either version 2.1 of the License, or
 * (at your option) any later version.
 *
 * This program is distributed in the hope that it will be useful,
 * but WITHOUT ANY WARRANTY; without even the implied warranty of
 * MERCHANTABILITY or FITNESS FOR A PARTICULAR PURPOSE. See the
 * GNU Lesser General Public License for more details.
 *
 * You should have received a copy of the GNU Lesser General Public License
 * along with this program; if not, write to the Free Software Foundation,
 * Inc., 51 Franklin Street, Fifth Floor, Boston MA 02110-1301, USA.
 *****************************************************************************/

#ifdef HAVE_CONFIG_H
# include "config.h"
#endif

#if _WIN32_WINNT < 0x0601 // _WIN32_WINNT_WIN7
# undef _WIN32_WINNT
# define _WIN32_WINNT _WIN32_WINNT_WIN7
#endif

#include <vlc_common.h>
#include <vlc_picture.h>

#define COBJMACROS
#include <d3d11.h>
#include <assert.h>
#if !defined(NDEBUG) && defined(HAVE_DXGIDEBUG_H)
# include <initguid.h>
# include <dxgidebug.h>
#endif

#include "d3d11_fmt.h"

#include "../codec/avcodec/va_surface.h"

picture_sys_t *ActivePictureSys(picture_t *p_pic)
{
    struct va_pic_context *pic_ctx = (struct va_pic_context*)p_pic->context;
    return pic_ctx ? &pic_ctx->picsys : p_pic->p_sys;
}

void AcquirePictureSys(picture_sys_t *p_sys)
{
    for (int i=0; i<D3D11_MAX_SHADER_VIEW; i++) {
        if (p_sys->resourceView[i])
            ID3D11ShaderResourceView_AddRef(p_sys->resourceView[i]);
        if (p_sys->texture[i])
            ID3D11Texture2D_AddRef(p_sys->texture[i]);
    }
    if (p_sys->context)
        ID3D11DeviceContext_AddRef(p_sys->context);
    if (p_sys->decoder)
        ID3D11VideoDecoderOutputView_AddRef(p_sys->decoder);
    if (p_sys->processorInput)
        ID3D11VideoProcessorInputView_AddRef(p_sys->processorInput);
    if (p_sys->processorOutput)
        ID3D11VideoProcessorOutputView_AddRef(p_sys->processorOutput);
}

void ReleasePictureSys(picture_sys_t *p_sys)
{
    for (int i=0; i<D3D11_MAX_SHADER_VIEW; i++) {
        if (p_sys->resourceView[i])
            ID3D11ShaderResourceView_Release(p_sys->resourceView[i]);
        if (p_sys->texture[i])
            ID3D11Texture2D_Release(p_sys->texture[i]);
    }
    if (p_sys->context)
        ID3D11DeviceContext_Release(p_sys->context);
    if (p_sys->decoder)
        ID3D11VideoDecoderOutputView_Release(p_sys->decoder);
    if (p_sys->processorInput)
        ID3D11VideoProcessorInputView_Release(p_sys->processorInput);
    if (p_sys->processorOutput)
        ID3D11VideoProcessorOutputView_Release(p_sys->processorOutput);
}

/* map texture planes to resource views */
#undef D3D11_AllocateShaderView
int D3D11_AllocateShaderView(vlc_object_t *obj, ID3D11Device *d3ddevice,
                              const d3d_format_t *format,
                              ID3D11Texture2D *p_texture[D3D11_MAX_SHADER_VIEW], UINT slice_index,
                              ID3D11ShaderResourceView *resourceView[D3D11_MAX_SHADER_VIEW])
{
    HRESULT hr;
    int i;
    D3D11_SHADER_RESOURCE_VIEW_DESC resviewDesc = { 0 };
    D3D11_TEXTURE2D_DESC texDesc;
    ID3D11Texture2D_GetDesc(p_texture[0], &texDesc);
    assert(texDesc.BindFlags & D3D11_BIND_SHADER_RESOURCE);

    if (texDesc.ArraySize == 1)
    {
        resviewDesc.ViewDimension = D3D11_SRV_DIMENSION_TEXTURE2D;
        resviewDesc.Texture2D.MipLevels = 1;
    }
    else
    {
        resviewDesc.ViewDimension = D3D11_SRV_DIMENSION_TEXTURE2DARRAY;
        resviewDesc.Texture2DArray.MipLevels = -1;
        resviewDesc.Texture2DArray.ArraySize = 1;
        resviewDesc.Texture2DArray.FirstArraySlice = slice_index;
        assert(slice_index < texDesc.ArraySize);
    }
    for (i=0; i<D3D11_MAX_SHADER_VIEW; i++)
    {
        resviewDesc.Format = format->resourceFormat[i];
        if (resviewDesc.Format == DXGI_FORMAT_UNKNOWN)
            resourceView[i] = NULL;
        else
        {
            hr = ID3D11Device_CreateShaderResourceView(d3ddevice, (ID3D11Resource*)p_texture[i], &resviewDesc, &resourceView[i]);
            if (FAILED(hr)) {
                msg_Err(obj, "Could not Create the Texture ResourceView %d slice %d. (hr=0x%lX)", i, slice_index, hr);
                break;
            }
        }
    }

    if (i != D3D11_MAX_SHADER_VIEW)
    {
        while (--i >= 0)
        {
            ID3D11ShaderResourceView_Release(resourceView[i]);
            resourceView[i] = NULL;
        }
        return VLC_EGENERIC;
    }

    return VLC_SUCCESS;
}

#undef D3D11_GetDriverVersion

#if !VLC_WINSTORE_APP
static HKEY GetAdapterRegistry(vlc_object_t *obj, DXGI_ADAPTER_DESC *adapterDesc)
{
    HKEY hKey;
    CHAR key[128];
    CHAR szData[256], lookup[256];
    DWORD len = 256;
    LSTATUS ret;

    _snprintf(lookup, 256, "pci\\ven_%04x&dev_%04x", adapterDesc->VendorId, adapterDesc->DeviceId);
    for (int i=0;;i++)
    {
        _snprintf(key, 128, "SYSTEM\\CurrentControlSet\\Control\\Class\\{4d36e968-e325-11ce-bfc1-08002be10318}\\%04d", i);
        ret = RegOpenKeyExA(HKEY_LOCAL_MACHINE, key, 0, KEY_READ, &hKey);
        if ( ret != ERROR_SUCCESS )
        {
            msg_Warn(obj, "failed to read the %d Display Adapter registry key (%ld)", i, ret);
            return NULL;
        }

        len = sizeof(szData);
        ret = RegQueryValueExA( hKey, "MatchingDeviceId", NULL, NULL, (LPBYTE) &szData, &len );
        if ( ret == ERROR_SUCCESS ) {
<<<<<<< HEAD
            if (_tcsnicmp(lookup, szData, _tcslen(lookup)) == 0)
=======
            if (_strnicmp(lookup, szData, strlen(lookup)) == 0)
>>>>>>> 699e6050
                return hKey;
            msg_Dbg(obj, "different %d device %s vs %s", i, lookup, szData);
        }
        else
            msg_Warn(obj, "failed to get the %d MatchingDeviceId (%ld)", i, ret);

        RegCloseKey(hKey);
    }
    return NULL;
}

void D3D11_GetDriverVersion(vlc_object_t *obj, d3d11_device_t *d3d_dev)
{
    memset(&d3d_dev->WDDM, 0, sizeof(d3d_dev->WDDM));

    IDXGIAdapter *pAdapter = D3D11DeviceAdapter(d3d_dev->d3ddevice);
    if (unlikely(!pAdapter))
    {
        msg_Warn(obj, "can't get adapter from device %p", (void*)d3d_dev->d3ddevice);
        return;
    }

    DXGI_ADAPTER_DESC adapterDesc;
    HRESULT hr = IDXGIAdapter_GetDesc(pAdapter, &adapterDesc);
    IDXGIAdapter_Release(pAdapter);
    if (FAILED(hr))
    {
        msg_Warn(obj, "can't get adapter description");
        return;
    }

    LONG err = ERROR_ACCESS_DENIED;
    CHAR szData[256];
    DWORD len = 256;
    HKEY hKey = GetAdapterRegistry(obj, &adapterDesc);
    if (hKey == NULL)
    {
        msg_Warn(obj, "can't find adapter in registry");
        return;
    }

    err = RegQueryValueExA( hKey, "DriverVersion", NULL, NULL, (LPBYTE) &szData, &len );
    RegCloseKey(hKey);

    if (err != ERROR_SUCCESS )
    {
        msg_Warn(obj, "failed to read the adapter DriverVersion");
        return;
    }

    int wddm, d3d_features, revision, build;
    /* see https://msdn.microsoft.com/windows/hardware/commercialize/design/compatibility/device-graphics */
    if (sscanf(szData, "%d.%d.%d.%d", &wddm, &d3d_features, &revision, &build) != 4)
    {
        msg_Warn(obj, "the adapter DriverVersion '%s' doesn't match the expected format", szData);
        return;
    }
    d3d_dev->WDDM.wddm         = wddm;
    d3d_dev->WDDM.d3d_features = d3d_features;
    d3d_dev->WDDM.revision     = revision;
    d3d_dev->WDDM.build        = build;
    msg_Dbg(obj, "%s WDDM driver %d.%d.%d.%d", DxgiVendorStr(adapterDesc.VendorId), wddm, d3d_features, revision, build);
    if (adapterDesc.VendorId == GPU_MANUFACTURER_INTEL && revision >= 100)
    {
        /* new Intel driver format */
        d3d_dev->WDDM.build += (revision - 100) * 1000;
    }
}
#else /* VLC_WINSTORE_APP */
void D3D11_GetDriverVersion(vlc_object_t *obj, d3d11_device_t *d3d_dev)
{
    VLC_UNUSED(obj);
    VLC_UNUSED(d3d_dev);
    return;
}
#endif /* VLC_WINSTORE_APP */

void D3D11_ReleaseDevice(d3d11_device_t *d3d_dev)
{
    if (d3d_dev->d3dcontext)
    {
        ID3D11DeviceContext_Flush(d3d_dev->d3dcontext);
        ID3D11DeviceContext_Release(d3d_dev->d3dcontext);
        d3d_dev->d3dcontext = NULL;
    }
    if (d3d_dev->d3ddevice)
    {
        ID3D11Device_Release(d3d_dev->d3ddevice);
        d3d_dev->d3ddevice = NULL;
    }
#if defined(HAVE_ID3D11VIDEODECODER)
    if( d3d_dev->owner && d3d_dev->context_mutex != INVALID_HANDLE_VALUE )
    {
        CloseHandle( d3d_dev->context_mutex );
        d3d_dev->context_mutex = INVALID_HANDLE_VALUE;
    }
#endif
}

#undef D3D11_CreateDevice
HRESULT D3D11_CreateDevice(vlc_object_t *obj, d3d11_handle_t *hd3d,
                           bool hw_decoding, d3d11_device_t *out)
{
#if !VLC_WINSTORE_APP
# define D3D11CreateDevice(args...)             pf_CreateDevice(args)
    /* */
    PFN_D3D11_CREATE_DEVICE pf_CreateDevice;
    pf_CreateDevice = (void *)GetProcAddress(hd3d->hdll, "D3D11CreateDevice");
    if (!pf_CreateDevice) {
        msg_Err(obj, "Cannot locate reference to D3D11CreateDevice ABI in DLL");
        return E_NOINTERFACE;
    }
#endif /* VLC_WINSTORE_APP */

    HRESULT hr = E_NOTIMPL;
    UINT creationFlags = 0;

    if (hw_decoding || !obj->obj.force)
        creationFlags |= D3D11_CREATE_DEVICE_VIDEO_SUPPORT;

#if !defined(NDEBUG)
# if !VLC_WINSTORE_APP
    if (IsDebuggerPresent())
# endif /* VLC_WINSTORE_APP */
    {
        HINSTANCE sdklayer_dll = LoadLibrary(TEXT("d3d11_1sdklayers.dll"));
        if (sdklayer_dll) {
            creationFlags |= D3D11_CREATE_DEVICE_DEBUG;
            FreeLibrary(sdklayer_dll);
        }
    }
#endif

    static const D3D_DRIVER_TYPE driverAttempts[] = {
        D3D_DRIVER_TYPE_HARDWARE,
#if 0 /* ifndef NDEBUG */
        D3D_DRIVER_TYPE_REFERENCE,
#endif
    };

    static D3D_FEATURE_LEVEL D3D11_features[] = {
        D3D_FEATURE_LEVEL_11_1, D3D_FEATURE_LEVEL_11_0,
        D3D_FEATURE_LEVEL_10_1, D3D_FEATURE_LEVEL_10_0,
        D3D_FEATURE_LEVEL_9_3, D3D_FEATURE_LEVEL_9_2, D3D_FEATURE_LEVEL_9_1
    };

    for (UINT driver = 0; driver < ARRAY_SIZE(driverAttempts); driver++) {
        hr = D3D11CreateDevice(NULL, driverAttempts[driver], NULL, creationFlags,
                    D3D11_features, ARRAY_SIZE(D3D11_features), D3D11_SDK_VERSION,
                    &out->d3ddevice, &out->feature_level, &out->d3dcontext);
        if (SUCCEEDED(hr)) {
            msg_Dbg(obj, "Created the D3D11 device type %d level %x.",
                    driverAttempts[driver], out->feature_level);
            D3D11_GetDriverVersion( obj, out );
            /* we can work with legacy levels but only if forced */
            if ( obj->obj.force || out->feature_level >= D3D_FEATURE_LEVEL_11_0 )
                break;
            msg_Dbg(obj, "Incompatible feature level %x", out->feature_level);
            ID3D11DeviceContext_Release(out->d3dcontext);
            ID3D11Device_Release(out->d3ddevice);
            out->d3dcontext = NULL;
            out->d3ddevice = NULL;
            hr = E_NOTIMPL;
        }
    }

    if (SUCCEEDED(hr))
    {
#if defined(HAVE_ID3D11VIDEODECODER)
        out->context_mutex = CreateMutexEx( NULL, NULL, 0, SYNCHRONIZE );
        ID3D11DeviceContext_SetPrivateData( out->d3dcontext, &GUID_CONTEXT_MUTEX,
                                            sizeof( out->context_mutex ), &out->context_mutex );
#endif

        out->owner = true;
    }

    return hr;
}

IDXGIAdapter *D3D11DeviceAdapter(ID3D11Device *d3ddev)
{
    IDXGIDevice *pDXGIDevice = NULL;
    HRESULT hr = ID3D11Device_QueryInterface(d3ddev, &IID_IDXGIDevice, (void **)&pDXGIDevice);
    if (FAILED(hr)) {
        return NULL;
    }

    IDXGIAdapter *p_adapter;
    hr = IDXGIDevice_GetAdapter(pDXGIDevice, &p_adapter);
    IDXGIDevice_Release(pDXGIDevice);
    if (FAILED(hr)) {
        return NULL;
    }
    return p_adapter;
}

bool isXboxHardware(ID3D11Device *d3ddev)
{
    IDXGIAdapter *p_adapter = D3D11DeviceAdapter(d3ddev);
    if (!p_adapter)
        return NULL;

    bool result = false;
    DXGI_ADAPTER_DESC adapterDesc;
    if (SUCCEEDED(IDXGIAdapter_GetDesc(p_adapter, &adapterDesc))) {
        if (adapterDesc.VendorId == 0 &&
            adapterDesc.DeviceId == 0 &&
            !wcscmp(L"ROOT\\SraKmd\\0000", adapterDesc.Description))
            result = true;
    }

    IDXGIAdapter_Release(p_adapter);
    return result;
}

static bool isNvidiaHardware(ID3D11Device *d3ddev)
{
    IDXGIAdapter *p_adapter = D3D11DeviceAdapter(d3ddev);
    if (!p_adapter)
        return false;

    DXGI_ADAPTER_DESC adapterDesc;
    if (FAILED(IDXGIAdapter_GetDesc(p_adapter, &adapterDesc)))
        adapterDesc.VendorId = 0;
    IDXGIAdapter_Release(p_adapter);

    return adapterDesc.VendorId == GPU_MANUFACTURER_NVIDIA;
}

bool CanUseVoutPool(d3d11_device_t *d3d_dev, UINT slices)
{
#if VLC_WINSTORE_APP
    /* Phones and the Xbox are memory constrained, rely on the d3d11va pool
     * which is always smaller, we still get direct rendering from the decoder */
    return false;
#else
    /* NVIDIA cards crash when calling CreateVideoDecoderOutputView
     * on more than 30 slices */
    return slices <= 30 || !isNvidiaHardware(d3d_dev->d3ddevice);
#endif
}

int D3D11CheckDriverVersion(d3d11_device_t *d3d_dev, UINT vendorId, const struct wddm_version *min_ver)
{
    IDXGIAdapter *pAdapter = D3D11DeviceAdapter(d3d_dev->d3ddevice);
    if (!pAdapter)
        return VLC_EGENERIC;

    DXGI_ADAPTER_DESC adapterDesc;
    HRESULT hr = IDXGIAdapter_GetDesc(pAdapter, &adapterDesc);
    IDXGIAdapter_Release(pAdapter);
    if (FAILED(hr))
        return VLC_EGENERIC;

    if (vendorId && adapterDesc.VendorId != vendorId)
        return VLC_SUCCESS;

    if (min_ver->wddm)
    {
        if (d3d_dev->WDDM.wddm > min_ver->wddm)
            return VLC_SUCCESS;
        else if (d3d_dev->WDDM.wddm != min_ver->wddm)
            return VLC_EGENERIC;
    }
    if (min_ver->d3d_features)
    {
        if (d3d_dev->WDDM.d3d_features > min_ver->d3d_features)
            return VLC_SUCCESS;
        else if (d3d_dev->WDDM.d3d_features != min_ver->d3d_features)
            return VLC_EGENERIC;
    }
    if (min_ver->revision)
    {
        if (d3d_dev->WDDM.revision > min_ver->revision)
            return VLC_SUCCESS;
        else if (d3d_dev->WDDM.revision != min_ver->revision)
            return VLC_EGENERIC;
    }
    if (min_ver->build)
    {
        if (d3d_dev->WDDM.build > min_ver->build)
            return VLC_SUCCESS;
        else if (d3d_dev->WDDM.build != min_ver->build)
            return VLC_EGENERIC;
    }
    return VLC_SUCCESS;
}

/* test formats that should work but sometimes have issues on some platforms */
static bool CanReallyUseFormat(vlc_object_t *obj, d3d11_device_t *d3d_dev,
                               vlc_fourcc_t i_chroma, DXGI_FORMAT dxgi)
{
    bool result = true;
    if (dxgi == DXGI_FORMAT_UNKNOWN)
        return true;

    if (is_d3d11_opaque(i_chroma))
        return true;

    ID3D11Texture2D *texture = NULL;
    D3D11_TEXTURE2D_DESC texDesc;
    ZeroMemory(&texDesc, sizeof(texDesc));
    texDesc.MipLevels = 1;
    texDesc.SampleDesc.Count = 1;
    texDesc.MiscFlags = 0; //D3D11_RESOURCE_MISC_SHARED;
    texDesc.BindFlags = D3D11_BIND_SHADER_RESOURCE;
    texDesc.Usage = D3D11_USAGE_DYNAMIC;
    texDesc.CPUAccessFlags = D3D11_CPU_ACCESS_WRITE;
    texDesc.ArraySize = 1;
    texDesc.Format = dxgi;
    texDesc.Height = 144;
    texDesc.Width = 176;
    HRESULT hr = ID3D11Device_CreateTexture2D( d3d_dev->d3ddevice, &texDesc, NULL, &texture );
    if (FAILED(hr))
    {
        msg_Dbg(obj, "cannot allocate a writable texture type %s. (hr=0x%lX)", DxgiFormatToStr(dxgi), hr);
        return false;
    }

    D3D11_MAPPED_SUBRESOURCE mappedResource;
    hr = ID3D11DeviceContext_Map(d3d_dev->d3dcontext, (ID3D11Resource*)texture, 0, D3D11_MAP_WRITE_DISCARD, 0, &mappedResource);
    if (FAILED(hr))
    {
        msg_Err(obj, "The texture type %s cannot be mapped. (hr=0x%lX)", DxgiFormatToStr(dxgi), hr);
        result = false;
        goto done;
    }
    ID3D11DeviceContext_Unmap(d3d_dev->d3dcontext, (ID3D11Resource*)texture, 0);

    if (dxgi == DXGI_FORMAT_YUY2)
    {
        const vlc_chroma_description_t *p_chroma_desc = vlc_fourcc_GetChromaDescription( i_chroma );
        if( !p_chroma_desc )
        {
            msg_Err(obj, "No pixel format for %4.4s", (const char*)&i_chroma);
            result = false;
            goto done;
        }

        if (mappedResource.RowPitch >= 2 * (texDesc.Width * p_chroma_desc->p[0].w.num / p_chroma_desc->p[0].w.den * p_chroma_desc->pixel_size))
        {
            msg_Err(obj, "Bogus %4.4s pitch detected type %s. %d should be %d", (const char*)&i_chroma,
                          DxgiFormatToStr(dxgi), mappedResource.RowPitch,
                          (texDesc.Width * p_chroma_desc->p[0].w.num / p_chroma_desc->p[0].w.den * p_chroma_desc->pixel_size));
            result = false;
            goto done;
        }

    }
done:
    ID3D11Texture2D_Release(texture);

    return result;
}

#undef FindD3D11Format
const d3d_format_t *FindD3D11Format(vlc_object_t *o,
                                    d3d11_device_t *d3d_dev,
                                    vlc_fourcc_t i_src_chroma,
                                    bool rgb_only,
                                    uint8_t bits_per_channel,
                                    uint8_t widthDenominator,
                                    uint8_t heightDenominator,
                                    bool allow_opaque,
                                    UINT supportFlags)
{
    supportFlags |= D3D11_FORMAT_SUPPORT_TEXTURE2D;
    for (const d3d_format_t *output_format = GetRenderFormatList();
         output_format->name != NULL; ++output_format)
    {
        if (i_src_chroma && i_src_chroma != output_format->fourcc)
            continue;
        if (bits_per_channel && bits_per_channel > output_format->bitsPerChannel)
            continue;
        if (!allow_opaque && is_d3d11_opaque(output_format->fourcc))
            continue;
        if (rgb_only && vlc_fourcc_IsYUV(output_format->fourcc))
            continue;
        if (widthDenominator && widthDenominator < output_format->widthDenominator)
            continue;
        if (heightDenominator && heightDenominator < output_format->heightDenominator)
            continue;

        DXGI_FORMAT textureFormat;
        if (output_format->formatTexture == DXGI_FORMAT_UNKNOWN)
            textureFormat = output_format->resourceFormat[0];
        else
            textureFormat = output_format->formatTexture;

        if( DeviceSupportsFormat( d3d_dev->d3ddevice, textureFormat, supportFlags ) &&
            CanReallyUseFormat(o, d3d_dev, output_format->fourcc, output_format->formatTexture) )
            return output_format;
    }
    return NULL;
}

#undef AllocateTextures
int AllocateTextures( vlc_object_t *obj, d3d11_device_t *d3d_dev,
                      const d3d_format_t *cfg, const video_format_t *fmt,
                      unsigned pool_size, ID3D11Texture2D *textures[] )
{
    plane_t planes[PICTURE_PLANE_MAX];
    int plane, plane_count;
    HRESULT hr;
    ID3D11Texture2D *slicedTexture = NULL;
    D3D11_TEXTURE2D_DESC texDesc;
    ZeroMemory(&texDesc, sizeof(texDesc));
    texDesc.MipLevels = 1;
    texDesc.SampleDesc.Count = 1;
    texDesc.MiscFlags = 0; //D3D11_RESOURCE_MISC_SHARED;
    texDesc.BindFlags = D3D11_BIND_SHADER_RESOURCE;
    if (is_d3d11_opaque(fmt->i_chroma)) {
        texDesc.BindFlags |= D3D11_BIND_DECODER;
        texDesc.Usage = D3D11_USAGE_DEFAULT;
        texDesc.CPUAccessFlags = 0;
    } else {
        texDesc.Usage = D3D11_USAGE_DYNAMIC;
        texDesc.CPUAccessFlags = D3D11_CPU_ACCESS_WRITE;
    }
    texDesc.ArraySize = pool_size;

    const vlc_chroma_description_t *p_chroma_desc = vlc_fourcc_GetChromaDescription( fmt->i_chroma );
    if( !p_chroma_desc )
        return VLC_EGENERIC;

    if (cfg->formatTexture == DXGI_FORMAT_UNKNOWN) {
        if (p_chroma_desc->plane_count == 0)
        {
            msg_Dbg(obj, "failed to get the pixel format planes for %4.4s", (char *)&fmt->i_chroma);
            return VLC_EGENERIC;
        }
        assert(p_chroma_desc->plane_count <= D3D11_MAX_SHADER_VIEW);
        plane_count = p_chroma_desc->plane_count;

        texDesc.Format = cfg->resourceFormat[0];
        assert(cfg->resourceFormat[1] == cfg->resourceFormat[0]);
        assert(cfg->resourceFormat[2] == cfg->resourceFormat[0]);

        for( int i = 0; i < plane_count; i++ )
        {
            plane_t *p = &planes[i];

            p->i_lines         = fmt->i_height * p_chroma_desc->p[i].h.num / p_chroma_desc->p[i].h.den;
            p->i_visible_lines = fmt->i_visible_height * p_chroma_desc->p[i].h.num / p_chroma_desc->p[i].h.den;
            p->i_pitch         = fmt->i_width * p_chroma_desc->p[i].w.num / p_chroma_desc->p[i].w.den * p_chroma_desc->pixel_size;
            p->i_visible_pitch = fmt->i_visible_width * p_chroma_desc->p[i].w.num / p_chroma_desc->p[i].w.den * p_chroma_desc->pixel_size;
            p->i_pixel_pitch   = p_chroma_desc->pixel_size;
        }
    } else {
        plane_count = 1;
        texDesc.Format = cfg->formatTexture;
        texDesc.Height = fmt->i_height;
        texDesc.Width = fmt->i_width;

        hr = ID3D11Device_CreateTexture2D( d3d_dev->d3ddevice, &texDesc, NULL, &slicedTexture );
        if (FAILED(hr)) {
            msg_Err(obj, "CreateTexture2D failed for the %d pool. (hr=0x%0lx)", pool_size, hr);
            goto error;
        }
    }

    for (unsigned picture_count = 0; picture_count < pool_size; picture_count++) {
        for (plane = 0; plane < plane_count; plane++)
        {
            if (slicedTexture) {
                textures[picture_count * D3D11_MAX_SHADER_VIEW + plane] = slicedTexture;
                ID3D11Texture2D_AddRef(slicedTexture);
            } else {
                texDesc.Height = fmt->i_height * p_chroma_desc->p[plane].h.num / p_chroma_desc->p[plane].h.den;
                texDesc.Width = fmt->i_width * p_chroma_desc->p[plane].w.num / p_chroma_desc->p[plane].w.den;
                hr = ID3D11Device_CreateTexture2D( d3d_dev->d3ddevice, &texDesc, NULL, &textures[picture_count * D3D11_MAX_SHADER_VIEW + plane] );
                if (FAILED(hr)) {
                    msg_Err(obj, "CreateTexture2D failed for the %d pool. (hr=0x%0lx)", pool_size, hr);
                    goto error;
                }
            }
        }
        for (; plane < D3D11_MAX_SHADER_VIEW; plane++) {
            if (!cfg->resourceFormat[plane])
                textures[picture_count * D3D11_MAX_SHADER_VIEW + plane] = NULL;
            else
            {
                textures[picture_count * D3D11_MAX_SHADER_VIEW + plane] = textures[picture_count * D3D11_MAX_SHADER_VIEW];
                ID3D11Texture2D_AddRef(textures[picture_count * D3D11_MAX_SHADER_VIEW + plane]);
            }
        }
    }

    if (slicedTexture)
        ID3D11Texture2D_Release(slicedTexture);
    return VLC_SUCCESS;
error:
    if (slicedTexture)
        ID3D11Texture2D_Release(slicedTexture);
    return VLC_EGENERIC;
}

#if !VLC_WINSTORE_APP
static HINSTANCE Direct3D11LoadShaderLibrary(void)
{
    HINSTANCE instance = NULL;
    /* d3dcompiler_47 is the latest on windows 8.1 */
    for (int i = 47; i > 41; --i) {
        TCHAR filename[19];
        _sntprintf(filename, 19, TEXT("D3DCOMPILER_%d.dll"), i);
        instance = LoadLibrary(filename);
        if (instance) break;
    }
    return instance;
}
#endif

#undef D3D11_Create
int D3D11_Create(vlc_object_t *obj, d3d11_handle_t *hd3d, bool with_shaders)
{
#if !VLC_WINSTORE_APP
#if !defined(NDEBUG) && defined(HAVE_DXGIDEBUG_H)
    hd3d->dxgidebug_dll = NULL;
#endif
    hd3d->hdll = LoadLibrary(TEXT("D3D11.DLL"));
    if (!hd3d->hdll)
    {
        msg_Warn(obj, "cannot load d3d11.dll, aborting");
        return VLC_EGENERIC;
    }

    if (with_shaders)
    {
        hd3d->compiler_dll = Direct3D11LoadShaderLibrary();
        if (!hd3d->compiler_dll) {
            msg_Err(obj, "cannot load d3dcompiler.dll, aborting");
            FreeLibrary(hd3d->hdll);
            return VLC_EGENERIC;
        }

        hd3d->OurD3DCompile = (void *)GetProcAddress(hd3d->compiler_dll, "D3DCompile");
        if (!hd3d->OurD3DCompile) {
            msg_Err(obj, "Cannot locate reference to D3DCompile in d3dcompiler DLL");
            FreeLibrary(hd3d->compiler_dll);
            FreeLibrary(hd3d->hdll);
            return VLC_EGENERIC;
        }
    }
#endif
    return VLC_SUCCESS;
}

void D3D11_Destroy(d3d11_handle_t *hd3d)
{
#if !VLC_WINSTORE_APP
# if !defined(NDEBUG) && defined(HAVE_DXGIDEBUG_H)
    if (IsDebuggerPresent())
    {
        hd3d->dxgidebug_dll = LoadLibrary(TEXT("DXGIDEBUG.DLL"));
        HRESULT (WINAPI * pf_DXGIGetDebugInterface)(const GUID *riid, void **ppDebug) = NULL;
        if (hd3d->dxgidebug_dll)
            pf_DXGIGetDebugInterface =
                    (void *)GetProcAddress(hd3d->dxgidebug_dll, "DXGIGetDebugInterface");
        if (pf_DXGIGetDebugInterface) {
            IDXGIDebug *pDXGIDebug;
            if (SUCCEEDED(pf_DXGIGetDebugInterface(&IID_IDXGIDebug, (void**)&pDXGIDebug)))
            {
                IDXGIDebug_ReportLiveObjects(pDXGIDebug, DXGI_DEBUG_ALL, DXGI_DEBUG_RLO_ALL);
                IDXGIDebug_Release(pDXGIDebug);
            }
        }
    }
# endif
    if (hd3d->hdll)
        FreeLibrary(hd3d->hdll);

    if (hd3d->compiler_dll)
    {
        FreeLibrary(hd3d->compiler_dll);
        hd3d->compiler_dll = NULL;
    }
    hd3d->OurD3DCompile = NULL;

#if !defined(NDEBUG) && defined(HAVE_DXGIDEBUG_H)
    if (hd3d->dxgidebug_dll)
        FreeLibrary(hd3d->dxgidebug_dll);
#endif
#endif
}

#ifndef NDEBUG
#undef D3D11_LogProcessorSupport
void D3D11_LogProcessorSupport(vlc_object_t *o,
                               ID3D11VideoProcessorEnumerator *processorEnumerator)
{
    UINT flags;
    HRESULT hr;
    for (int format = 0; format < 188; format++) {
        hr = ID3D11VideoProcessorEnumerator_CheckVideoProcessorFormat(processorEnumerator, format, &flags);
        if (FAILED(hr))
            continue;
        const char *name = DxgiFormatToStr(format);
        const char *support = NULL;
        if ((flags & (D3D11_VIDEO_PROCESSOR_FORMAT_SUPPORT_INPUT|D3D11_VIDEO_PROCESSOR_FORMAT_SUPPORT_OUTPUT))
                 == (D3D11_VIDEO_PROCESSOR_FORMAT_SUPPORT_INPUT|D3D11_VIDEO_PROCESSOR_FORMAT_SUPPORT_OUTPUT))
            support = "input/output";
        else if (flags & D3D11_VIDEO_PROCESSOR_FORMAT_SUPPORT_INPUT)
            support = "input";
        else if (flags & D3D11_VIDEO_PROCESSOR_FORMAT_SUPPORT_OUTPUT)
            support = "output";
        if (support)
        {
            if (name)
                msg_Dbg(o, "processor format %s is supported for %s", name, support);
            else
                msg_Dbg(o, "processor format (%d) is supported for %s", format, support);
        }
    }
}

#endif<|MERGE_RESOLUTION|>--- conflicted
+++ resolved
@@ -166,11 +166,7 @@
         len = sizeof(szData);
         ret = RegQueryValueExA( hKey, "MatchingDeviceId", NULL, NULL, (LPBYTE) &szData, &len );
         if ( ret == ERROR_SUCCESS ) {
-<<<<<<< HEAD
-            if (_tcsnicmp(lookup, szData, _tcslen(lookup)) == 0)
-=======
             if (_strnicmp(lookup, szData, strlen(lookup)) == 0)
->>>>>>> 699e6050
                 return hKey;
             msg_Dbg(obj, "different %d device %s vs %s", i, lookup, szData);
         }
