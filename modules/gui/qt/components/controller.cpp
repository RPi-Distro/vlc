/*****************************************************************************
 * controller.cpp : Controller for the main interface
 ****************************************************************************
 * Copyright (C) 2006-2009 the VideoLAN team
<<<<<<< HEAD
 * $Id: 9e4011d43407f2f57ff37b18317dc69d13e191c8 $
=======
 * $Id: 0bbb07942ae6b3f0c8491ce1fd807e3ebf5d3db5 $
>>>>>>> 699e6050
 *
 * Authors: Jean-Baptiste Kempf <jb@videolan.org>
 *          Ilkka Ollakka <ileoo@videolan.org>
 *
 * This program is free software; you can redistribute it and/or modify
 * it under the terms of the GNU General Public License as published by
 * the Free Software Foundation; either version 2 of the License, or
 * ( at your option ) any later version.
 *
 * This program is distributed in the hope that it will be useful,
 * but WITHOUT ANY WARRANTY; without even the implied warranty of
 * MERCHANTABILITY or FITNESS FOR A PARTICULAR PURPOSE.  See the
 * GNU General Public License for more details.
 *
 * You should have received a copy of the GNU General Public License
 * along with this program; if not, write to the Free Software
 * Foundation, Inc., 51 Franklin Street, Fifth Floor, Boston MA 02110-1301, USA.
 *****************************************************************************/

#ifdef HAVE_CONFIG_H
# include "config.h"
#endif

#include <vlc_vout.h>                       /* vout_thread_t for FSC */

/* Widgets */
#include "components/controller.hpp"
#include "components/controller_widget.hpp"
#include "components/interface_widgets.hpp"
#include "util/buttons/DeckButtonsLayout.hpp"
#include "util/buttons/BrowseButton.hpp"
#include "util/buttons/RoundButton.hpp"

#include "dialogs_provider.hpp"                     /* Opening Dialogs */
#include "actions_manager.hpp"                             /* *_ACTION */

#include "util/input_slider.hpp"                         /* SeekSlider */
#include "util/customwidgets.hpp"                       /* qEventToKey */

#include "adapters/seekpoints.hpp"

#include <QToolButton>
#include <QHBoxLayout>
#include <QRegion>
#include <QSignalMapper>
#include <QTimer>
#include <QApplication>
#include <QWindow>
#include <QScreen>

//#define DEBUG_LAYOUT 1

/**********************************************************************
 * TEH controls
 **********************************************************************/

/******
 * This is an abstract Toolbar/Controller
 * This has helper to create any toolbar, any buttons and to manage the actions
 *
 *****/
AbstractController::AbstractController( intf_thread_t * _p_i, QWidget *_parent )
                   : QFrame( _parent )
{
    p_intf = _p_i;
    advControls = NULL;
    buttonGroupLayout = NULL;

    /* Main action provider */
    toolbarActionsMapper = new QSignalMapper( this );
    CONNECT( toolbarActionsMapper, mapped( int ),
             ActionsManager::getInstance( p_intf  ), doAction( int ) );
    CONNECT( THEMIM->getIM(), playingStatusChanged( int ), this, setStatus( int ) );

    setSizePolicy( QSizePolicy::MinimumExpanding, QSizePolicy::Fixed );
}

/* Reemit some signals on status Change to activate some buttons */
void AbstractController::setStatus( int status )
{
    bool b_hasInput = THEMIM->getIM()->hasInput();
    /* Activate the interface buttons according to the presence of the input */
    emit inputExists( b_hasInput );

    emit inputPlaying( status == PLAYING_S );

    emit inputIsRecordable( b_hasInput &&
                            var_GetBool( THEMIM->getInput(), "can-record" ) );

    emit inputIsTrickPlayable( b_hasInput &&
                            var_GetBool( THEMIM->getInput(), "can-rewind" ) );
}

/* Generic button setup */
void AbstractController::setupButton( QAbstractButton *aButton )
{
    static QSizePolicy sizePolicy( QSizePolicy::Fixed, QSizePolicy::Fixed );
    sizePolicy.setHorizontalStretch( 0 );
    sizePolicy.setVerticalStretch( 0 );

    aButton->setSizePolicy( sizePolicy );
    aButton->setFixedSize( QSize( 26, 26 ) );
    aButton->setIconSize( QSize( 20, 20 ) );
    aButton->setFocusPolicy( Qt::NoFocus );
}

/* Open the generic config line for the toolbar, parse it
 * and create the widgets accordingly */
void AbstractController::parseAndCreate( const QString& config,
                                         QBoxLayout *newControlLayout )
{
    QStringList list = config.split( ";", QString::SkipEmptyParts ) ;
    for( int i = 0; i < list.count(); i++ )
    {
        QStringList list2 = list.at( i ).split( "-" );
        if( list2.count() < 1 )
        {
            msg_Warn( p_intf, "Parsing error 1. Please, report this." );
            continue;
        }

        bool ok;
        int i_option = WIDGET_NORMAL;
        buttonType_e i_type = (buttonType_e)list2.at( 0 ).toInt( &ok );
        if( !ok )
        {
            msg_Warn( p_intf, "Parsing error 2. Please, report this." );
            continue;
        }

        if( list2.count() > 1 )
        {
            i_option = list2.at( 1 ).toInt( &ok );
            if( !ok )
            {
                msg_Warn( p_intf, "Parsing error 3. Please, report this." );
                continue;
            }
        }

        createAndAddWidget( newControlLayout, -1, i_type, i_option );
    }

    if( buttonGroupLayout )
    {
        newControlLayout->addLayout( buttonGroupLayout );
        buttonGroupLayout = NULL;
    }
}

void AbstractController::createAndAddWidget( QBoxLayout *controlLayout_,
                                             int i_index,
                                             buttonType_e i_type,
                                             int i_option )
{
    VLC_UNUSED( i_index ); // i_index should only be required for edition

    /* Close the current buttonGroup if we have a special widget or a spacer */
    if( buttonGroupLayout && i_type > BUTTON_MAX )
    {
        controlLayout_->addLayout( buttonGroupLayout );
        buttonGroupLayout = NULL;
    }

    /* Special case for SPACERS, who aren't QWidgets */
    if( i_type == WIDGET_SPACER )
    {
        controlLayout_->addSpacing( 12 );
    }
    else if(  i_type == WIDGET_SPACER_EXTEND )
    {
        controlLayout_->addStretch( 12 );
    }
    else
    {
        /* Create the widget */
        QWidget *widg = createWidget( i_type, i_option );
        if( !widg ) return;

        /* Buttons */
        if( i_type < BUTTON_MAX )
        {
            if( !buttonGroupLayout )
            {
                buttonGroupLayout = new QHBoxLayout;

            }
            buttonGroupLayout->addWidget( widg );
        }
        else /* Special widgets */
        {
            controlLayout_->addWidget( widg );
        }
    }
}


#define CONNECT_MAP( a ) CONNECT( a, clicked(),  toolbarActionsMapper, map() )
#define SET_MAPPING( a, b ) toolbarActionsMapper->setMapping( a , b )
#define CONNECT_MAP_SET( a, b ) \
    CONNECT_MAP( a ); \
    SET_MAPPING( a, b );
#define BUTTON_SET_BAR( a_button ) \
    a_button->setToolTip( qtr( tooltipL[button] ) ); \
    a_button->setIcon( QIcon( iconL[button] ) );
#define BUTTON_SET_BAR2( button, image, tooltip ) \
    button->setToolTip( tooltip );          \
    button->setIcon( QIcon( ":/"#image ".svg" ) );

#define ENABLE_ON_VIDEO( a ) \
    CONNECT( THEMIM->getIM(), voutChanged( bool ), a, setEnabled( bool ) ); \
    a->setEnabled( THEMIM->getIM()->hasVideo() ); /* TODO: is this necessary? when input is started before the interface? */

#define ENABLE_ON_INPUT( a ) \
    CONNECT( this, inputExists( bool ), a, setEnabled( bool ) ); \
    a->setEnabled( THEMIM->getIM()->hasInput() ); /* TODO: is this necessary? when input is started before the interface? */

#define NORMAL_BUTTON( name )                           \
    QToolButton * name ## Button = new QToolButton;     \
    setupButton( name ## Button );                      \
    CONNECT_MAP_SET( name ## Button, name ## _ACTION ); \
    BUTTON_SET_BAR( name ## Button );                   \
    widget = name ## Button;

QWidget *AbstractController::createWidget( buttonType_e button, int options )
{
    bool b_flat  = options & WIDGET_FLAT;
    bool b_big   = options & WIDGET_BIG;
    bool b_shiny = options & WIDGET_SHINY;
    bool b_special = false;

    QWidget *widget = NULL;
    switch( button )
    {
    case PLAY_BUTTON: {
        PlayButton *playButton = new PlayButton;
        setupButton( playButton );
        BUTTON_SET_BAR(  playButton );
        CONNECT_MAP_SET( playButton, PLAY_ACTION );
        CONNECT( this, inputPlaying( bool ),
                 playButton, updateButtonIcons( bool ));
        playButton->updateButtonIcons( THEMIM->getIM()->playingStatus() == PLAYING_S );
        widget = playButton;
        }
        break;
    case STOP_BUTTON:{
        NORMAL_BUTTON( STOP );
        }
        break;
    case OPEN_BUTTON:{
        NORMAL_BUTTON( OPEN );
        }
        break;
    case OPEN_SUB_BUTTON:{
        NORMAL_BUTTON( OPEN_SUB );
        }
        break;
    case PREVIOUS_BUTTON:{
        NORMAL_BUTTON( PREVIOUS );
        }
        break;
    case NEXT_BUTTON: {
        NORMAL_BUTTON( NEXT );
        }
        break;
    case SLOWER_BUTTON:{
        NORMAL_BUTTON( SLOWER );
        ENABLE_ON_INPUT( SLOWERButton );
        }
        break;
    case FASTER_BUTTON:{
        NORMAL_BUTTON( FASTER );
        ENABLE_ON_INPUT( FASTERButton );
        }
        break;
    case PREV_SLOW_BUTTON:{
        QToolButtonExt *but = new QToolButtonExt;
        setupButton( but );
        BUTTON_SET_BAR( but );
        CONNECT( but, shortClicked(), THEMIM, prev() );
        CONNECT( but, longClicked(), THEAM, skipBackward() );
        widget = but;
        }
        break;
    case NEXT_FAST_BUTTON:{
        QToolButtonExt *but = new QToolButtonExt;
        setupButton( but );
        BUTTON_SET_BAR( but );
        CONNECT( but, shortClicked(), THEMIM, next() );
        CONNECT( but, longClicked(), THEAM, skipForward() );
        widget = but;
        }
        break;
    case FRAME_BUTTON: {
        NORMAL_BUTTON( FRAME );
        ENABLE_ON_VIDEO( FRAMEButton );
        }
        break;
    case FULLSCREEN_BUTTON:
    case DEFULLSCREEN_BUTTON:
        {
        NORMAL_BUTTON( FULLSCREEN );
        ENABLE_ON_VIDEO( FULLSCREENButton );
        }
        break;
    case FULLWIDTH_BUTTON: {
            NORMAL_BUTTON( FULLWIDTH );
        }
        break;
    case EXTENDED_BUTTON:{
        NORMAL_BUTTON( EXTENDED );
        }
        break;
    case PLAYLIST_BUTTON:{
        NORMAL_BUTTON( PLAYLIST );
        }
        break;
    case SNAPSHOT_BUTTON:{
        NORMAL_BUTTON( SNAPSHOT );
        ENABLE_ON_VIDEO( SNAPSHOTButton );
        }
        break;
    case RECORD_BUTTON:{
        QToolButton *recordButton = new QToolButton;
        setupButton( recordButton );
        CONNECT_MAP_SET( recordButton, RECORD_ACTION );
        BUTTON_SET_BAR(  recordButton );
        ENABLE_ON_INPUT( recordButton );
        recordButton->setCheckable( true );
        CONNECT( THEMIM->getIM(), recordingStateChanged( bool ),
                 recordButton, setChecked( bool ) );
        widget = recordButton;
        }
        break;
    case ATOB_BUTTON: {
        AtoB_Button *ABButton = new AtoB_Button;
        setupButton( ABButton );
        ABButton->setShortcut( qtr("Shift+L") );
        BUTTON_SET_BAR( ABButton );
        ENABLE_ON_INPUT( ABButton );
        CONNECT_MAP_SET( ABButton, ATOB_ACTION );
        CONNECT( THEMIM->getIM(), AtoBchanged( bool, bool),
                 ABButton, updateButtonIcons( bool, bool ) );
        widget = ABButton;
        }
        break;
    case INPUT_SLIDER: {
        SeekSlider *slider = new SeekSlider( p_intf, Qt::Horizontal, NULL, !b_shiny );
        SeekPoints *chapters = new SeekPoints( this, p_intf );
        CONNECT( THEMIM->getIM(), chapterChanged( bool ), chapters, update() );
        slider->setChapters( chapters );

        /* Update the position when the IM has changed */
        CONNECT( THEMIM->getIM(), positionUpdated( float, int64_t, int ),
                slider, setPosition( float, int64_t, int ) );
        /* And update the IM, when the position has changed */
        CONNECT( slider, sliderDragged( float ),
                 THEMIM->getIM(), sliderUpdate( float ) );
        CONNECT( THEMIM->getIM(), cachingChanged( float ),
                 slider, updateBuffering( float ) );
        /* Give hint to disable slider's interactivity when useless */
        CONNECT( THEMIM->getIM(), inputCanSeek( bool ),
                 slider, setSeekable( bool ) );
        widget = slider;
        }
        break;
    case MENU_BUTTONS:
        widget = discFrame();
        break;
    case TELETEXT_BUTTONS:
        widget = telexFrame();
        widget->hide();
        break;
    case VOLUME_SPECIAL:
        b_special = true;
    case VOLUME:
        {
            SoundWidget *snd = new SoundWidget( this, p_intf, b_shiny, b_special );
            widget = snd;
        }
        break;
    case TIME_LABEL:
        {
            TimeLabel *timeLabel = new TimeLabel( p_intf );
            widget = timeLabel;
        }
        break;
    case SPLITTER:
        {
            QFrame *line = new QFrame;
            line->setFrameShape( QFrame::VLine );
            line->setFrameShadow( QFrame::Raised );
            line->setLineWidth( 0 );
            line->setMidLineWidth( 1 );
            widget = line;
        }
        break;
    case ADVANCED_CONTROLLER:
        if( qobject_cast<AdvControlsWidget *>(this) == NULL )
        {
            advControls = new AdvControlsWidget( p_intf, this );
            widget = advControls;
        }
        break;
    case REVERSE_BUTTON:{
        QToolButton *reverseButton = new QToolButton;
        setupButton( reverseButton );
        CONNECT_MAP_SET( reverseButton, REVERSE_ACTION );
        BUTTON_SET_BAR(  reverseButton );
        reverseButton->setCheckable( true );
        /* You should, of COURSE change this to the correct event,
           when/if we have one, that tells us if trickplay is possible . */
        CONNECT( this, inputIsTrickPlayable( bool ), reverseButton, setVisible( bool ) );
        reverseButton->setVisible( false );
        widget = reverseButton;
        }
        break;
    case SKIP_BACK_BUTTON: {
        NORMAL_BUTTON( SKIP_BACK );
        ENABLE_ON_INPUT( SKIP_BACKButton );
        }
        break;
    case SKIP_FW_BUTTON: {
        NORMAL_BUTTON( SKIP_FW );
        ENABLE_ON_INPUT( SKIP_FWButton );
        }
        break;
    case QUIT_BUTTON: {
        NORMAL_BUTTON( QUIT );
        }
        break;
    case RANDOM_BUTTON: {
        NORMAL_BUTTON( RANDOM );
        RANDOMButton->setCheckable( true );
        RANDOMButton->setChecked( var_GetBool( THEPL, "random" ) );
        CONNECT( THEMIM, randomChanged( bool ),
                 RANDOMButton, setChecked( bool ) );
        }
        break;
    case LOOP_BUTTON:{
        LoopButton *loopButton = new LoopButton;
        setupButton( loopButton );
        loopButton->setToolTip( qtr( "Click to toggle between loop all, loop one and no loop") );
        loopButton->setCheckable( true );
        {
            int i_state = NORMAL;
            if( var_GetBool( THEPL, "loop" ) )   i_state = REPEAT_ALL;
            if( var_GetBool( THEPL, "repeat" ) ) i_state = REPEAT_ONE;
            loopButton->updateButtonIcons( i_state );
        }

        CONNECT( THEMIM, repeatLoopChanged( int ), loopButton, updateButtonIcons( int ) );
        CONNECT( loopButton, clicked(), THEMIM, loopRepeatLoopStatus() );
        widget = loopButton;
        }
        break;
    case INFO_BUTTON: {
        NORMAL_BUTTON( INFO );
        }
        break;
    case PLAYBACK_BUTTONS:{
        widget = new QWidget;
        DeckButtonsLayout *layout = new DeckButtonsLayout( widget );
        BrowseButton *prev = new BrowseButton( widget, BrowseButton::Backward );
        BrowseButton *next = new BrowseButton( widget );
        RoundButton *play = new RoundButton( widget );
        layout->setBackwardButton( prev );
        layout->setForwardButton( next );
        layout->setRoundButton( play );
        CONNECT_MAP_SET( prev, PREVIOUS_ACTION );
        CONNECT_MAP_SET( next, NEXT_ACTION );
        CONNECT_MAP_SET( play, PLAY_ACTION );
        }
        break;
    case ASPECT_RATIO_COMBOBOX:
        widget = new AspectRatioComboBox( p_intf );
        widget->setMinimumHeight( 26 );
        break;
    case SPEED_LABEL:
        widget = new SpeedLabel( p_intf, this );
        break;
    case TIME_LABEL_ELAPSED:
        widget = new TimeLabel( p_intf, TimeLabel::Elapsed );
        break;
    case TIME_LABEL_REMAINING:
        widget = new TimeLabel( p_intf, TimeLabel::Remaining );
        break;
    default:
        msg_Warn( p_intf, "This should not happen %i", button );
        break;
    }

    /* Customize Buttons */
    if( b_flat || b_big )
    {
        QFrame *frame = qobject_cast<QFrame *>(widget);
        if( frame )
        {
            QList<QToolButton *> allTButtons = frame->findChildren<QToolButton *>();
            for( int i = 0; i < allTButtons.count(); i++ )
                applyAttributes( allTButtons[i], b_flat, b_big );
        }
        else
        {
            QToolButton *tmpButton = qobject_cast<QToolButton *>(widget);
            if( tmpButton )
                applyAttributes( tmpButton, b_flat, b_big );
        }
    }
    return widget;
}
#undef NORMAL_BUTTON

void AbstractController::applyAttributes( QToolButton *tmpButton, bool b_flat, bool b_big )
{
    if( tmpButton )
    {
        if( b_flat )
            tmpButton->setAutoRaise( b_flat );
        if( b_big )
        {
            tmpButton->setFixedSize( QSize( 32, 32 ) );
            tmpButton->setIconSize( QSize( 26, 26 ) );
        }
    }
}

QFrame *AbstractController::discFrame()
{
    /** Disc and Menus handling */
    QFrame *discFrame = new QFrame( this );

    QHBoxLayout *discLayout = new QHBoxLayout( discFrame );
    discLayout->setSpacing( 0 ); discLayout->setMargin( 0 );


    QFrame *chapFrame = new QFrame( discFrame );
    QHBoxLayout *chapLayout = new QHBoxLayout( chapFrame );
    chapLayout->setSpacing( 0 ); chapLayout->setMargin( 0 );

    QToolButton *prevSectionButton = new QToolButton( chapFrame );
    setupButton( prevSectionButton );
    BUTTON_SET_BAR2( prevSectionButton, toolbar/dvd_prev,
            qtr("Previous Chapter/Title" ) );
    chapLayout->addWidget( prevSectionButton );

    QToolButton *nextSectionButton = new QToolButton( chapFrame );
    setupButton( nextSectionButton );
    BUTTON_SET_BAR2( nextSectionButton, toolbar/dvd_next,
            qtr("Next Chapter/Title" ) );
    chapLayout->addWidget( nextSectionButton );

    discLayout->addWidget( chapFrame );
    chapFrame->hide();

    QFrame *menuFrame = new QFrame( discFrame );
    QHBoxLayout *menuLayout = new QHBoxLayout( menuFrame );
    menuLayout->setSpacing( 0 ); menuLayout->setMargin( 0 );

    QToolButton *menuButton = new QToolButton( menuFrame );
    setupButton( menuButton );
    menuLayout->addWidget( menuButton );
    BUTTON_SET_BAR2( menuButton, toolbar/dvd_menu, qtr( "Menu" ) );

    discLayout->addWidget( menuFrame );
    menuFrame->hide();

    /* Change the navigation button display when the IM
       navigation changes */
    CONNECT( THEMIM->getIM(), chapterChanged( bool ),
            chapFrame, setVisible( bool ) );
    CONNECT( THEMIM->getIM(), titleChanged( bool ),
            menuFrame, setVisible( bool ) );
    /* Changes the IM navigation when triggered on the nav buttons */
    CONNECT( prevSectionButton, clicked(), THEMIM->getIM(),
            sectionPrev() );
    CONNECT( nextSectionButton, clicked(), THEMIM->getIM(),
            sectionNext() );
    CONNECT( menuButton, clicked(), THEMIM->getIM(),
            sectionMenu() );

    return discFrame;
}

QFrame *AbstractController::telexFrame()
{
    /**
     * Telextext QFrame
     **/
    QFrame *telexFrame = new QFrame( this );
    QHBoxLayout *telexLayout = new QHBoxLayout( telexFrame );
    telexLayout->setSpacing( 0 ); telexLayout->setMargin( 0 );
    CONNECT( THEMIM->getIM(), teletextPossible( bool ),
             telexFrame, setVisible( bool ) );

    /* On/Off button */
    QToolButton *telexOn = new QToolButton;
    setupButton( telexOn );
    BUTTON_SET_BAR2( telexOn, toolbar/tv, qtr( "Teletext Activation" ) );
    telexOn->setEnabled( false );
    telexOn->setCheckable( true );

    telexLayout->addWidget( telexOn );

    /* Teletext Activation and set */
    CONNECT( telexOn, clicked( bool ),
             THEMIM->getIM(), activateTeletext( bool ) );
    CONNECT( THEMIM->getIM(), teletextPossible( bool ),
             telexOn, setEnabled( bool ) );

    /* Transparency button */
    QToolButton *telexTransparent = new QToolButton;
    setupButton( telexTransparent );
    BUTTON_SET_BAR2( telexTransparent, toolbar/tvtelx,
                     qtr( "Toggle Transparency" ) );
    telexTransparent->setEnabled( false );
    telexTransparent->setCheckable( true );
    telexLayout->addWidget( telexTransparent );

    /* Transparency change and set */
    CONNECT( telexTransparent, clicked( bool ),
            THEMIM->getIM(), telexSetTransparency( bool ) );
    CONNECT( THEMIM->getIM(), teletextTransparencyActivated( bool ),
             telexTransparent, setChecked( bool ) );


    /* Page setting */
    QSpinBox *telexPage = new QSpinBox( telexFrame );
    telexPage->setRange( 100, 899 );
    telexPage->setValue( 100 );
    telexPage->setAccelerated( true );
    telexPage->setWrapping( true );
    telexPage->setAlignment( Qt::AlignRight );
    telexPage->setSizePolicy( QSizePolicy::Preferred, QSizePolicy::Minimum );
    telexPage->setEnabled( false );
    telexLayout->addWidget( telexPage );

    /* Contextual & Index Buttons */
    QSignalMapper *contextButtonMapper = new QSignalMapper( this );
    QToolButton *contextButton = NULL;
    int i_iconminsize = __MAX( 16, telexOn->minimumHeight() );

#if HAS_QT56
    qreal f_ratio = QApplication::primaryScreen()->devicePixelRatio();
    QPixmap iconPixmap( i_iconminsize * f_ratio, i_iconminsize * f_ratio );
#else
    QPixmap iconPixmap( i_iconminsize, i_iconminsize );
#endif

    iconPixmap.fill( Qt::transparent );
    QPainter iconPixmapPainter( &iconPixmap );
    QLinearGradient iconPixmapPainterGradient( iconPixmap.rect().center() / 2,
                                               iconPixmap.rect().center() );

#define CREATE_CONTEXT_BUTTON(color, key) \
    iconPixmapPainterGradient.setColorAt( 0, QColor( color ).lighter(150) );\
    iconPixmapPainterGradient.setColorAt( 1.0, QColor( color ) );\
    iconPixmapPainter.setBrush( iconPixmapPainterGradient );\
    iconPixmapPainter.drawEllipse( iconPixmap.rect().adjusted( 4, 4, -5, -5 ) );\
    contextButton = new QToolButton();\
    setupButton( contextButton );\
    contextButton->setIcon( iconPixmap );\
    contextButton->setEnabled( false );\
    contextButtonMapper->setMapping( contextButton, key << 16 );\
    CONNECT( contextButton, clicked(), contextButtonMapper, map() );\
    CONNECT( contextButtonMapper, mapped( int ),\
             THEMIM->getIM(), telexSetPage( int ) );\
    CONNECT( THEMIM->getIM(), teletextActivated( bool ), contextButton, setEnabled( bool ) );\
    telexLayout->addWidget( contextButton )

    CREATE_CONTEXT_BUTTON("grey", 'i'); /* index */
    CREATE_CONTEXT_BUTTON("red", 'r');
    CREATE_CONTEXT_BUTTON("green", 'g');
    CREATE_CONTEXT_BUTTON("yellow", 'y');
    CREATE_CONTEXT_BUTTON("blue", 'b');

#undef CREATE_CONTEXT_BUTTON

    /* Page change and set */
    CONNECT( telexPage, valueChanged( int ),
            THEMIM->getIM(), telexSetPage( int ) );
    CONNECT( THEMIM->getIM(), newTelexPageSet( int ),
            telexPage, setValue( int ) );

    CONNECT( THEMIM->getIM(), teletextActivated( bool ), telexPage, setEnabled( bool ) );
    CONNECT( THEMIM->getIM(), teletextActivated( bool ), telexTransparent, setEnabled( bool ) );
    CONNECT( THEMIM->getIM(), teletextActivated( bool ), telexOn, setChecked( bool ) );
    return telexFrame;
}
#undef CONNECT_MAP
#undef SET_MAPPING
#undef CONNECT_MAP_SET
#undef BUTTON_SET_BAR
#undef BUTTON_SET_BAR2
#undef ENABLE_ON_VIDEO
#undef ENABLE_ON_INPUT

#include <QHBoxLayout>
/*****************************
 * DA Control Widget !
 *****************************/
ControlsWidget::ControlsWidget( intf_thread_t *_p_i,
                                bool b_advControls,
                                QWidget *_parent ) :
                                AbstractController( _p_i, _parent )
{
    RTL_UNAFFECTED_WIDGET
    /* advanced Controls handling */
    b_advancedVisible = b_advControls;
#ifdef DEBUG_LAYOUT
    setStyleSheet( "background: red ");
#endif
    setAttribute( Qt::WA_MacBrushedMetal);
    controlLayout = new QVBoxLayout( this );
    controlLayout->setContentsMargins( 3, 1, 0, 1 );
    controlLayout->setSpacing( 0 );
    QHBoxLayout *controlLayout1 = new QHBoxLayout;
    controlLayout1->setSpacing( 0 ); controlLayout1->setMargin( 0 );

    QString line1 = getSettings()->value( "MainWindow/MainToolbar1", MAIN_TB1_DEFAULT )
                                        .toString();
    parseAndCreate( line1, controlLayout1 );

    QHBoxLayout *controlLayout2 = new QHBoxLayout;
    controlLayout2->setSpacing( 0 ); controlLayout2->setMargin( 0 );
    QString line2 = getSettings()->value( "MainWindow/MainToolbar2", MAIN_TB2_DEFAULT )
                                        .toString();
    parseAndCreate( line2, controlLayout2 );

    grip = new QSizeGrip( this );
    controlLayout2->addWidget( grip, 0, Qt::AlignBottom|Qt::AlignRight );

    if( !b_advancedVisible && advControls ) advControls->hide();

    controlLayout->addLayout( controlLayout1 );
    controlLayout->addLayout( controlLayout2 );
}

bool ControlsWidget::advancedAvailable()
{
    return advControls != nullptr;
}

void ControlsWidget::toggleAdvanced()
{
    if( !advControls ) return;

    advControls->setVisible( !b_advancedVisible );
    b_advancedVisible = !b_advancedVisible;
    emit advancedControlsToggled( b_advancedVisible );
}

AdvControlsWidget::AdvControlsWidget( intf_thread_t *_p_i, QWidget *_parent ) :
                                     AbstractController( _p_i, _parent )
{
    RTL_UNAFFECTED_WIDGET
    controlLayout = new QHBoxLayout( this );
    controlLayout->setMargin( 0 );
    controlLayout->setSpacing( 0 );
#ifdef DEBUG_LAYOUT
    setStyleSheet( "background: orange ");
#endif


    QString line = getSettings()->value( "MainWindow/AdvToolbar", ADV_TB_DEFAULT )
        .toString();
    parseAndCreate( line, controlLayout );
}

InputControlsWidget::InputControlsWidget( intf_thread_t *_p_i, QWidget *_parent ) :
                                     AbstractController( _p_i, _parent )
{
    RTL_UNAFFECTED_WIDGET
    controlLayout = new QHBoxLayout( this );
    controlLayout->setMargin( 0 );
    controlLayout->setSpacing( 0 );
#ifdef DEBUG_LAYOUT
    setStyleSheet( "background: green ");
#endif

    QString line = getSettings()->value( "MainWindow/InputToolbar", INPT_TB_DEFAULT ).toString();
    parseAndCreate( line, controlLayout );
}
/**********************************************************************
 * Fullscrenn control widget
 **********************************************************************/
FullscreenControllerWidget::FullscreenControllerWidget( intf_thread_t *_p_i, QWidget *_parent )
                           : AbstractController( _p_i, _parent )
{
    RTL_UNAFFECTED_WIDGET
    i_mouse_last_x      = -1;
    i_mouse_last_y      = -1;
    b_mouse_over        = false;
    i_mouse_last_move_x = -1;
    i_mouse_last_move_y = -1;
#if HAVE_TRANSPARENCY
    b_slow_hide_begin   = false;
    i_slow_hide_timeout = 1;
#endif
    b_fullscreen        = false;
    i_hide_timeout      = 1;
    i_screennumber      = -1;
#ifdef QT5_HAS_WAYLAND
    b_hasWayland = QGuiApplication::platformName()
           .startsWith(QLatin1String("wayland"), Qt::CaseInsensitive);
#endif

    vout.clear();

    setWindowFlags( Qt::Tool | Qt::FramelessWindowHint | Qt::X11BypassWindowManagerHint );
    setAttribute( Qt::WA_ShowWithoutActivating );
    setMinimumWidth( FSC_WIDTH );
    isWideFSC = false;

    setFrameShape( QFrame::StyledPanel );
    setFrameStyle( QFrame::Sunken );
    setSizePolicy( QSizePolicy::Minimum, QSizePolicy::Minimum );

    QVBoxLayout *controlLayout2 = new QVBoxLayout( this );
    controlLayout2->setContentsMargins( 4, 6, 4, 2 );

    /* First line */
    InputControlsWidget *inputC = new InputControlsWidget( p_intf, this );
    controlLayout2->addWidget( inputC );

    controlLayout = new QHBoxLayout;
    QString line = getSettings()->value( "MainWindow/FSCtoolbar", FSC_TB_DEFAULT ).toString();
    parseAndCreate( line, controlLayout );
    controlLayout2->addLayout( controlLayout );

    /* hiding timer */
    p_hideTimer = new QTimer( this );
    p_hideTimer->setSingleShot( true );
    CONNECT( p_hideTimer, timeout(), this, hideFSC() );

    /* slow hiding timer */
#if HAVE_TRANSPARENCY
    p_slowHideTimer = new QTimer( this );
    CONNECT( p_slowHideTimer, timeout(), this, slowHideFSC() );
    f_opacity = var_InheritFloat( p_intf, "qt-fs-opacity" );
#endif

    i_sensitivity = var_InheritInteger( p_intf, "qt-fs-sensitivity" );

    vlc_mutex_init_recursive( &lock );

    DCONNECT( THEMIM->getIM(), voutListChanged( vout_thread_t **, int ),
              this, setVoutList( vout_thread_t **, int ) );

    /* First Move */
    previousPosition = getSettings()->value( "FullScreen/pos" ).toPoint();
    screenRes = getSettings()->value( "FullScreen/screen" ).toRect();
    isWideFSC = getSettings()->value( "FullScreen/wide" ).toBool();

    CONNECT( this, fullscreenChanged( bool ), THEMIM, changeFullscreen( bool ) );
}

FullscreenControllerWidget::~FullscreenControllerWidget()
{
    getSettings()->setValue( "FullScreen/pos", previousPosition );
    getSettings()->setValue( "FullScreen/screen", screenRes );
    getSettings()->setValue( "FullScreen/wide", isWideFSC );

    setVoutList( NULL, 0 );
    vlc_mutex_destroy( &lock );
}

void FullscreenControllerWidget::restoreFSC()
{
    if( !isWideFSC )
    {
        /* Restore half-bar and re-centre if needed */
        setMinimumWidth( FSC_WIDTH );
        adjustSize();

        if ( targetScreen() < 0 )
            return;

        QRect currentRes = QApplication::desktop()->screenGeometry( targetScreen() );
        QWindow *wh = windowHandle();
        if ( wh != Q_NULLPTR )
        {
#ifdef QT5_HAS_WAYLAND
            if ( !b_hasWayland )
                wh->setScreen(QGuiApplication::screens()[targetScreen()]);
#else
            wh->setScreen(QGuiApplication::screens()[targetScreen()]);
#endif
        }

        if( currentRes == screenRes &&
            currentRes.contains( previousPosition, true ) )
        {
            /* Restore to the last known position */
            move( previousPosition );
        }
        else
        {
            /* FSC is out of screen or screen resolution changed */
            msg_Dbg( p_intf, "Recentering the Fullscreen Controller" );
            centerFSC( targetScreen() );
            screenRes = currentRes;
            previousPosition = pos();
        }
    }
    else
    {
        /* Dock at the bottom of the screen */
        updateFullwidthGeometry( targetScreen() );
    }
}

void FullscreenControllerWidget::centerFSC( int number )
{
    QRect currentRes = QApplication::desktop()->screenGeometry( number );

    /* screen has changed, calculate new position */
    QPoint pos = QPoint( currentRes.x() + (currentRes.width() / 2) - (width() / 2),
            currentRes.y() + currentRes.height() - height());
    move( pos );
}

/**
 * Show fullscreen controller
 */
void FullscreenControllerWidget::showFSC()
{
    restoreFSC();

#if HAVE_TRANSPARENCY
    setWindowOpacity( f_opacity );
#endif

    show();
}

/**
 * Plane to hide fullscreen controller
 */
void FullscreenControllerWidget::planHideFSC()
{
    vlc_mutex_lock( &lock );
    int i_timeout = i_hide_timeout;
    vlc_mutex_unlock( &lock );

    p_hideTimer->start( i_timeout );

#if HAVE_TRANSPARENCY
    b_slow_hide_begin = true;
    i_slow_hide_timeout = i_timeout;
    p_slowHideTimer->start( i_slow_hide_timeout / 2 );
#endif
}

/**
 * Hidding fullscreen controller slowly
 * Linux: need composite manager
 * Windows: it is blinking, so it can be enabled by define TRASPARENCY
 */
void FullscreenControllerWidget::slowHideFSC()
{
#if HAVE_TRANSPARENCY
    if( b_slow_hide_begin )
    {
        b_slow_hide_begin = false;

        p_slowHideTimer->stop();
        /* the last part of time divided to 100 pieces */
        p_slowHideTimer->start( (int)( i_slow_hide_timeout / 2 / ( windowOpacity() * 100 ) ) );

    }
    else
    {
         if ( windowOpacity() > 0.0 )
         {
             /* we should use 0.01 because of 100 pieces ^^^
                but than it cannt be done in time */
             setWindowOpacity( windowOpacity() - 0.02 );
         }

         if ( windowOpacity() <= 0.0 )
             p_slowHideTimer->stop();
    }
#endif
}

void FullscreenControllerWidget::updateFullwidthGeometry( int number )
{
    QRect screenGeometry = QApplication::desktop()->screenGeometry( number );
    setMinimumWidth( screenGeometry.width() );
    setGeometry( screenGeometry.x(), screenGeometry.y() + screenGeometry.height() - height(), screenGeometry.width(), height() );
    adjustSize();
}

void FullscreenControllerWidget::toggleFullwidth()
{
    /* Toggle isWideFSC switch */
    isWideFSC = !isWideFSC;

    restoreFSC();
}


void FullscreenControllerWidget::setTargetScreen(int screennumber)
{
    i_screennumber = screennumber;
}


int FullscreenControllerWidget::targetScreen()
{
    if( i_screennumber < 0 || i_screennumber >= QApplication::desktop()->screenCount() )
        return QApplication::desktop()->screenNumber( p_intf->p_sys->p_mi );
    return i_screennumber;
}

/**
 * event handling
 * events: show, hide, start timer for hiding
 */
void FullscreenControllerWidget::customEvent( QEvent *event )
{
    bool b_fs;

    switch( (int)event->type() )
    {
        /* This is used when the 'i' hotkey is used, to force quick toggle */
        case IMEvent::FullscreenControlToggle:
            vlc_mutex_lock( &lock );
            b_fs = b_fullscreen;
            vlc_mutex_unlock( &lock );

            if( b_fs )
            {
                if( isHidden() )
                {
                    p_hideTimer->stop();
                    showFSC();
                }
                else
                    hideFSC();
            }
            break;
        /* Event called to Show the FSC on mouseChanged() */
        case IMEvent::FullscreenControlShow:
            vlc_mutex_lock( &lock );
            b_fs = b_fullscreen;
            vlc_mutex_unlock( &lock );

            if( b_fs && ( isHidden()
#if HAVE_TRANSPARENCY
                 || p_slowHideTimer->isActive()
#endif
                    ) )
                showFSC();

            break;
        /* Start the timer to hide later, called usually with above case */
        case IMEvent::FullscreenControlPlanHide:
            if( !b_mouse_over ) // Only if the mouse is not over FSC
                planHideFSC();
            break;
        /* Hide */
        case IMEvent::FullscreenControlHide:
            hideFSC();
            break;
        default:
            break;
    }
}

/**
 * On mouse move
 * moving with FSC
 */
void FullscreenControllerWidget::mouseMoveEvent( QMouseEvent *event )
{
    if( event->buttons() == Qt::LeftButton )
    {
        if( i_mouse_last_x == -1 || i_mouse_last_y == -1 )
            return;

        int i_moveX = event->globalX() - i_mouse_last_x;
        int i_moveY = event->globalY() - i_mouse_last_y;

        const QRect screenRect = QApplication::desktop()->screenGeometry( targetScreen() );

        const int i_x = qBound( screenRect.left(), x() + i_moveX, screenRect.right() - width() );
        const int i_y = qBound( screenRect.top(),  y() + i_moveY, screenRect.bottom() - height() );

        move( i_x, i_y );

        i_mouse_last_x = event->globalX();
        i_mouse_last_y = event->globalY();
    }
}

/**
 * On mouse press
 * store position of cursor
 */
void FullscreenControllerWidget::mousePressEvent( QMouseEvent *event )
{
    if( isWideFSC ) return;
    i_mouse_last_x = event->globalX();
    i_mouse_last_y = event->globalY();
    event->accept();
}

void FullscreenControllerWidget::mouseReleaseEvent( QMouseEvent *event )
{
    if( isWideFSC ) return;
    i_mouse_last_x = -1;
    i_mouse_last_y = -1;
    event->accept();

    // Save the new FSC position
    previousPosition = pos();
}

/**
 * On mouse go above FSC
 */
void FullscreenControllerWidget::enterEvent( QEvent *event )
{
    b_mouse_over = true;

    p_hideTimer->stop();
#if HAVE_TRANSPARENCY
    p_slowHideTimer->stop();
    setWindowOpacity( f_opacity );
#endif
    event->accept();
}

/**
 * On mouse go out from FSC
 */
void FullscreenControllerWidget::leaveEvent( QEvent *event )
{
    planHideFSC();

    b_mouse_over = false;
    event->accept();
}

/**
 * When you get pressed key, send it to video output
 */
void FullscreenControllerWidget::keyPressEvent( QKeyEvent *event )
{
    emit keyPressed( event );
}

/* */
int FullscreenControllerWidget::FullscreenChanged( vlc_object_t *obj,
        const char *, vlc_value_t, vlc_value_t new_val, void *data )
{
    vout_thread_t *p_vout = (vout_thread_t *) obj;

    msg_Dbg( p_vout, "Qt: Fullscreen state changed" );
    FullscreenControllerWidget *p_fs = (FullscreenControllerWidget *)data;

    p_fs->fullscreenChanged( p_vout, new_val.b_bool, var_GetInteger( p_vout, "mouse-hide-timeout" ) );
    p_fs->emit fullscreenChanged( new_val.b_bool );

    return VLC_SUCCESS;
}
/* */
static int FullscreenControllerWidgetMouseMoved( vlc_object_t *obj,
        const char *, vlc_value_t, vlc_value_t new_val, void *data )
{
    vout_thread_t *p_vout = (vout_thread_t *) obj;
    FullscreenControllerWidget *p_fs = (FullscreenControllerWidget *)data;

    /* Get the value from the Vout - Trust the vout more than Qt */
    p_fs->mouseChanged( p_vout, new_val.coords.x, new_val.coords.y );

    return VLC_SUCCESS;
}

/**
 * It is call to update the list of vout handled by the fullscreen controller
 */
void FullscreenControllerWidget::setVoutList( vout_thread_t **pp_vout, int i_vout )
{
    QList<vout_thread_t*> del;
    QList<vout_thread_t*> add;

    QList<vout_thread_t*> set;

    /* */
    for( int i = 0; i < i_vout; i++ )
        set += pp_vout[i];

    /* Vout to remove */
    vlc_mutex_lock( &lock );
    foreach( vout_thread_t *p_vout, vout )
    {
        if( !set.contains( p_vout ) )
            del += p_vout;
    }
    vlc_mutex_unlock( &lock );

    foreach( vout_thread_t *p_vout, del )
    {
        var_DelCallback( p_vout, "fullscreen",
                         FullscreenControllerWidget::FullscreenChanged, this );
        vlc_mutex_lock( &lock );
        fullscreenChanged( p_vout, false, 0 );
        vout.removeAll( p_vout );
        vlc_mutex_unlock( &lock );

        vlc_object_release( VLC_OBJECT(p_vout) );
    }

    /* Vout to track */
    vlc_mutex_lock( &lock );
    foreach( vout_thread_t *p_vout, set )
    {
        if( !vout.contains( p_vout ) )
            add += p_vout;
    }
    vlc_mutex_unlock( &lock );

    foreach( vout_thread_t *p_vout, add )
    {
        vlc_object_hold( VLC_OBJECT(p_vout) );

        vlc_mutex_lock( &lock );
        vout.append( p_vout );
        var_AddCallback( p_vout, "fullscreen",
                         FullscreenControllerWidget::FullscreenChanged, this );
        /* I miss a add and fire */
        emit fullscreenChanged( p_vout, var_InheritBool( p_vout, "fullscreen" ),
                           var_GetInteger( p_vout, "mouse-hide-timeout" ) );
        vlc_mutex_unlock( &lock );
    }
}
/**
 * Register and unregister callback for mouse moving
 */
void FullscreenControllerWidget::fullscreenChanged( vout_thread_t *p_vout,
        bool b_fs, int i_timeout )
{
    /* FIXME - multiple vout (ie multiple mouse position ?) and thread safety if multiple vout ? */

    vlc_mutex_lock( &lock );
    /* Entering fullscreen, register callback */
    if( b_fs && !b_fullscreen )
    {
        msg_Dbg( p_vout, "Qt: Entering Fullscreen" );
        b_fullscreen = true;
        i_hide_timeout = i_timeout;
        var_AddCallback( p_vout, "mouse-moved",
                FullscreenControllerWidgetMouseMoved, this );
    }
    /* Quitting fullscreen, unregistering callback */
    else if( !b_fs && b_fullscreen )
    {
        msg_Dbg( p_vout, "Qt: Quitting Fullscreen" );
        b_fullscreen = false;
        i_hide_timeout = i_timeout;
        var_DelCallback( p_vout, "mouse-moved",
                FullscreenControllerWidgetMouseMoved, this );

        /* Force fs hiding */
        IMEvent *eHide = new IMEvent( IMEvent::FullscreenControlHide, 0 );
        QApplication::postEvent( this, eHide );
    }
    vlc_mutex_unlock( &lock );
}

/**
 * Mouse change callback (show/hide the controller on mouse movement)
 */
void FullscreenControllerWidget::mouseChanged( vout_thread_t *, int i_mousex, int i_mousey )
{
    bool b_toShow;

    /* FIXME - multiple vout (ie multiple mouse position ?) and thread safety if multiple vout ? */

    b_toShow = false;
    if( ( i_mouse_last_move_x == -1 || i_mouse_last_move_y == -1 ) ||
        ( abs( i_mouse_last_move_x - i_mousex ) > i_sensitivity ||
          abs( i_mouse_last_move_y - i_mousey ) > i_sensitivity ) )
    {
        i_mouse_last_move_x = i_mousex;
        i_mouse_last_move_y = i_mousey;
        b_toShow = true;
    }

    if( b_toShow )
    {
        /* Show event */
        IMEvent *eShow = new IMEvent( IMEvent::FullscreenControlShow, 0 );
        QApplication::postEvent( this, eShow );

        /* Plan hide event */
        IMEvent *eHide = new IMEvent( IMEvent::FullscreenControlPlanHide, 0 );
        QApplication::postEvent( this, eHide );
    }
}
<|MERGE_RESOLUTION|>--- conflicted
+++ resolved
@@ -2,11 +2,7 @@
  * controller.cpp : Controller for the main interface
  ****************************************************************************
  * Copyright (C) 2006-2009 the VideoLAN team
-<<<<<<< HEAD
- * $Id: 9e4011d43407f2f57ff37b18317dc69d13e191c8 $
-=======
  * $Id: 0bbb07942ae6b3f0c8491ce1fd807e3ebf5d3db5 $
->>>>>>> 699e6050
  *
  * Authors: Jean-Baptiste Kempf <jb@videolan.org>
  *          Ilkka Ollakka <ileoo@videolan.org>
