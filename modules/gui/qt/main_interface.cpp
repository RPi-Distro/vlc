/*****************************************************************************
 * main_interface.cpp : Main interface
 ****************************************************************************
 * Copyright (C) 2006-2011 VideoLAN and AUTHORS
<<<<<<< HEAD
 * $Id: 9593b87c3073d6195b7222f217604a89801b0bc0 $
=======
 * $Id: 095c7659323de86c0bb0fe64b20cad79ceeee812 $
>>>>>>> 699e6050
 *
 * Authors: Clément Stenac <zorglub@videolan.org>
 *          Jean-Baptiste Kempf <jb@videolan.org>
 *          Ilkka Ollakka <ileoo@videolan.org>
 *
 * This program is free software; you can redistribute it and/or modify
 * it under the terms of the GNU General Public License as published by
 * the Free Software Foundation; either version 2 of the License, or
 * (at your option) any later version.
 *
 * This program is distributed in the hope that it will be useful,
 * but WITHOUT ANY WARRANTY; without even the implied warranty of
 * MERCHANTABILITY or FITNESS FOR A PARTICULAR PURPOSE.  See the
 * GNU General Public License for more details.
 *
 * You should have received a copy of the GNU General Public License
 * along with this program; if not, write to the Free Software Foundation, Inc.,
 * 51 Franklin Street, Fifth Floor, Boston MA 02110-1301, USA.
 *****************************************************************************/

#ifdef HAVE_CONFIG_H
# include "config.h"
#endif

#include "qt.hpp"

#include "main_interface.hpp"
#include "input_manager.hpp"                    // Creation
#include "actions_manager.hpp"                  // killInstance

#include "util/customwidgets.hpp"               // qtEventToVLCKey, QVLCStackedWidget
#include "util/qt_dirs.hpp"                     // toNativeSeparators
#include "util/imagehelper.hpp"

#include "components/interface_widgets.hpp"     // bgWidget, videoWidget
#include "components/controller.hpp"            // controllers
#include "components/playlist/playlist.hpp"     // plWidget
#include "dialogs/firstrun.hpp"                 // First Run
#include "dialogs/playlist.hpp"                 // PlaylistDialog

#include "menus.hpp"                            // Menu creation
#include "recents.hpp"                          // RecentItems when DnD

#include <QCloseEvent>
#include <QKeyEvent>

#include <QUrl>
#include <QSize>
#include <QDate>
#include <QMimeData>

#include <QWindow>
#include <QMenu>
#include <QMenuBar>
#include <QStatusBar>
#include <QLabel>
#include <QStackedWidget>
#include <QScreen>
#ifdef _WIN32
#include <QFileInfo>
#endif

#if ! HAS_QT510 && defined(QT5_HAS_X11)
# include <QX11Info>
# include <X11/Xlib.h>
#endif

#include <QTimer>

#include <vlc_actions.h>                    /* Wheel event */
#include <vlc_vout_display.h>               /* vout_thread_t and VOUT_ events */

// #define DEBUG_INTF

/* Callback prototypes */
static int PopupMenuCB( vlc_object_t *p_this, const char *psz_variable,
                        vlc_value_t old_val, vlc_value_t new_val, void *param );
static int IntfShowCB( vlc_object_t *p_this, const char *psz_variable,
                       vlc_value_t old_val, vlc_value_t new_val, void *param );
static int IntfBossCB( vlc_object_t *p_this, const char *psz_variable,
                       vlc_value_t old_val, vlc_value_t new_val, void *param );
static int IntfRaiseMainCB( vlc_object_t *p_this, const char *psz_variable,
                           vlc_value_t old_val, vlc_value_t new_val,
                           void *param );

const QEvent::Type MainInterface::ToolbarsNeedRebuild =
        (QEvent::Type)QEvent::registerEventType();

MainInterface::MainInterface( intf_thread_t *_p_intf ) : QVLCMW( _p_intf )
{
    /* Variables initialisation */
    bgWidget             = NULL;
    videoWidget          = NULL;
    playlistWidget       = NULL;
    stackCentralOldWidget= NULL;
    lastWinScreen        = NULL;
    sysTray              = NULL;
    fullscreenControls   = NULL;
    cryptedLabel         = NULL;
    controls             = NULL;
    inputC               = NULL;

    b_hideAfterCreation  = false; // --qt-start-minimized
    playlistVisible      = false;
    input_name           = "";
    b_interfaceFullScreen= false;
    b_hasPausedWhenMinimized = false;
    i_kc_offset          = false;
    b_maximizedView      = false;
    b_isWindowTiled      = false;

    /* Ask for Privacy */
    FirstRun::CheckAndRun( this, p_intf );

    /**
     *  Configuration and settings
     *  Pre-building of interface
     **/
    /* Main settings */
    setFocusPolicy( Qt::StrongFocus );
    setAcceptDrops( true );
    setWindowRole( "vlc-main" );
    setWindowIcon( QApplication::windowIcon() );
    setWindowOpacity( var_InheritFloat( p_intf, "qt-opacity" ) );

    /* Does the interface resize to video size or the opposite */
    b_autoresize = var_InheritBool( p_intf, "qt-video-autoresize" );

    /* Are we in the enhanced always-video mode or not ? */
    b_minimalView = var_InheritBool( p_intf, "qt-minimal-view" );

    /* Do we want anoying popups or not */
    i_notificationSetting = var_InheritInteger( p_intf, "qt-notification" );

    /* */
    b_pauseOnMinimize = var_InheritBool( p_intf, "qt-pause-minimized" );

    /* Set the other interface settings */
    settings = getSettings();

    /* */
    b_plDocked = getSettings()->value( "MainWindow/pl-dock-status", true ).toBool();

    /* Should the UI stays on top of other windows */
    b_interfaceOnTop = var_InheritBool( p_intf, "video-on-top" );

#ifdef QT5_HAS_WAYLAND
    b_hasWayland = QGuiApplication::platformName()
        .startsWith(QLatin1String("wayland"), Qt::CaseInsensitive);
#endif

    /**************************
     *  UI and Widgets design
     **************************/
    setVLCWindowsTitle();

    /************
     * Menu Bar *
     ************/
    VLCMenuBar::createMenuBar( this, p_intf );
    CONNECT( THEMIM->getIM(), voutListChanged( vout_thread_t **, int ),
             THEDP, destroyPopupMenu() );

    createMainWidget( settings );

    /**************
     * Status Bar *
     **************/
    createStatusBar();
    setStatusBarVisibility( getSettings()->value( "MainWindow/status-bar-visible", false ).toBool() );

    /*********************************
     * Create the Systray Management *
     *********************************/
    initSystray();

    /*************************************************************
     * Connect the input manager to the GUI elements it manages  *
     * Beware initSystray did some connects on input manager too *
     *************************************************************/
    /**
     * Connects on nameChanged()
     * Those connects are different because options can impeach them to trigger.
     **/
    /* Main Interface statusbar */
    CONNECT( THEMIM->getIM(), nameChanged( const QString& ),
             this, setName( const QString& ) );
    /* and title of the Main Interface*/
    if( var_InheritBool( p_intf, "qt-name-in-title" ) )
    {
        CONNECT( THEMIM->getIM(), nameChanged( const QString& ),
                 this, setVLCWindowsTitle( const QString& ) );
    }
    CONNECT( THEMIM, inputChanged( bool ), this, onInputChanged( bool ) );

    /* END CONNECTS ON IM */

    /* VideoWidget connects for asynchronous calls */
    b_videoFullScreen = false;
    connect( this, SIGNAL(askGetVideo(struct vout_window_t*, unsigned, unsigned, bool, bool*)),
             this, SLOT(getVideoSlot(struct vout_window_t*, unsigned, unsigned, bool, bool*)),
             Qt::BlockingQueuedConnection );
    connect( this, SIGNAL(askReleaseVideo( bool )),
             this, SLOT(releaseVideoSlot( bool )),
             Qt::BlockingQueuedConnection );
    CONNECT( this, askVideoOnTop(bool), this, setVideoOnTop(bool));

    if( videoWidget )
    {
        if( b_autoresize )
        {
            CONNECT( videoWidget, sizeChanged( int, int ),
                     this, videoSizeChanged( int,  int ) );
        }
        CONNECT( this, askVideoToResize( unsigned int, unsigned int ),
                 this, setVideoSize( unsigned int, unsigned int ) );

        CONNECT( this, askVideoSetFullScreen( bool ),
                 this, setVideoFullScreen( bool ) );
        CONNECT( this, askHideMouse( bool ),
                 this, setHideMouse( bool ) );
    }

    CONNECT( THEDP, toolBarConfUpdated(), this, toolBarConfUpdated() );
    installEventFilter( this );

    CONNECT( this, askToQuit(), THEDP, quit() );

    CONNECT( this, askBoss(), this, setBoss() );
    CONNECT( this, askRaise(), this, setRaise() );


    connect( THEDP, &DialogsProvider::releaseMouseEvents, this, &MainInterface::voutReleaseMouseEvents ) ;
    /** END of CONNECTS**/


    /************
     * Callbacks
     ************/
    var_AddCallback( p_intf->obj.libvlc, "intf-toggle-fscontrol", IntfShowCB, p_intf );
    var_AddCallback( p_intf->obj.libvlc, "intf-boss", IntfBossCB, p_intf );
    var_AddCallback( p_intf->obj.libvlc, "intf-show", IntfRaiseMainCB, p_intf );

    /* Register callback for the intf-popupmenu variable */
    var_AddCallback( p_intf->obj.libvlc, "intf-popupmenu", PopupMenuCB, p_intf );


    /* Final Sizing, restoration and placement of the interface */
    if( settings->value( "MainWindow/playlist-visible", false ).toBool() )
        togglePlaylist();

    QVLCTools::restoreWidgetPosition( settings, this, QSize(600, 420) );

    b_interfaceFullScreen = isFullScreen();

    setVisible( !b_hideAfterCreation );

    /* Switch to minimal view if needed, must be called after the show() */
    if( b_minimalView )
        toggleMinimalView( true );

    computeMinimumSize();
}

MainInterface::~MainInterface()
{
    /* Unsure we hide the videoWidget before destroying it */
    if( stackCentralOldWidget == videoWidget )
        showTab( bgWidget );

    if( videoWidget )
        releaseVideoSlot(true);

    /* Be sure to kill the actionsManager... Only used in the MI and control */
    ActionsManager::killInstance();

    /* Delete the FSC controller */
    delete fullscreenControls;

    /* Save states */

    settings->beginGroup("MainWindow");
    settings->setValue( "pl-dock-status", b_plDocked );

    /* Save playlist state */
    settings->setValue( "playlist-visible", playlistVisible );

    settings->setValue( "adv-controls",
                        getControlsVisibilityStatus() & CONTROLS_ADVANCED );
    settings->setValue( "status-bar-visible", b_statusbarVisible );

    /* Save the stackCentralW sizes */
    settings->setValue( "bgSize", stackWidgetsSizes[bgWidget] );
    settings->setValue( "playlistSize", stackWidgetsSizes[playlistWidget] );
    settings->endGroup();

    /* Save this size */
    QVLCTools::saveWidgetPosition(settings, this);

    /* Unregister callbacks */
    var_DelCallback( p_intf->obj.libvlc, "intf-boss", IntfBossCB, p_intf );
    var_DelCallback( p_intf->obj.libvlc, "intf-show", IntfRaiseMainCB, p_intf );
    var_DelCallback( p_intf->obj.libvlc, "intf-toggle-fscontrol", IntfShowCB, p_intf );
    var_DelCallback( p_intf->obj.libvlc, "intf-popupmenu", PopupMenuCB, p_intf );

    p_intf->p_sys->p_mi = NULL;
}

void MainInterface::computeMinimumSize()
{
    int minWidth = 80;
    if( menuBar()->isVisible() )
        minWidth += controls->sizeHint().width();

    setMinimumWidth( minWidth );
}

/*****************************
 *   Main UI handling        *
 *****************************/
void MainInterface::recreateToolbars()
{
    bool b_adv = getControlsVisibilityStatus() & CONTROLS_ADVANCED;

    delete controls;
    delete inputC;

    controls = new ControlsWidget( p_intf, b_adv, this );
    inputC = new InputControlsWidget( p_intf, this );
    mainLayout->insertWidget( 2, inputC );
    mainLayout->insertWidget( settings->value( "MainWindow/ToolbarPos", false ).toBool() ? 0: 3,
                              controls );

    if( fullscreenControls )
    {
        delete fullscreenControls;
        fullscreenControls = new FullscreenControllerWidget( p_intf, this );
        CONNECT( fullscreenControls, keyPressed( QKeyEvent * ),
                 this, handleKeyPress( QKeyEvent * ) );
        THEMIM->requestVoutUpdate();
    }

    setMinimalView( b_minimalView );
}

void MainInterface::reloadPrefs()
{
    i_notificationSetting = var_InheritInteger( p_intf, "qt-notification" );
    b_pauseOnMinimize = var_InheritBool( p_intf, "qt-pause-minimized" );
    if( !var_InheritBool( p_intf, "qt-fs-controller" ) && fullscreenControls )
    {
        delete fullscreenControls;
        fullscreenControls = NULL;
    }
}

void MainInterface::createResumePanel( QWidget *w )
{
    resumePanel = new QWidget( w );
    resumePanel->hide();
    QHBoxLayout *resumePanelLayout = new QHBoxLayout( resumePanel );
    resumePanelLayout->setSpacing( 0 ); resumePanelLayout->setMargin( 0 );

    QLabel *continuePixmapLabel = new QLabel();
    continuePixmapLabel->setPixmap( ImageHelper::loadSvgToPixmap( ":/menu/help.svg" , fontMetrics().height(), fontMetrics().height()) );
    continuePixmapLabel->setContentsMargins( 5, 0, 5, 0 );

    QLabel *continueLabel = new QLabel( qtr( "Do you want to restart the playback where left off?") );

    QToolButton *cancel = new QToolButton( resumePanel );
    cancel->setAutoRaise( true );
    cancel->setText( "X" );

    QPushButton *ok = new QPushButton( qtr( "&Continue" )  );

    resumePanelLayout->addWidget( continuePixmapLabel );
    resumePanelLayout->addWidget( continueLabel );
    resumePanelLayout->addStretch( 1 );
    resumePanelLayout->addWidget( ok );
    resumePanelLayout->addWidget( cancel );

    resumeTimer = new QTimer( resumePanel );
    resumeTimer->setSingleShot( true );
    resumeTimer->setInterval( 6000 );

    CONNECT( resumeTimer, timeout(), this, hideResumePanel() );
    CONNECT( cancel, clicked(), this, hideResumePanel() );
    CONNECT( THEMIM->getIM(), resumePlayback(int64_t), this, showResumePanel(int64_t) );
    BUTTONACT( ok, resumePlayback() );

    w->layout()->addWidget( resumePanel );
}

void MainInterface::showResumePanel( int64_t _time ) {
    int setting = var_InheritInteger( p_intf, "qt-continue" );

    if( setting == 0 )
        return;

    i_resumeTime = _time;

    if( setting == 2)
        resumePlayback();
    else
    {
        if( !isFullScreen() && !isMaximized() && !b_isWindowTiled )
            resizeWindow( width(), height() + resumePanel->height() );
        resumePanel->setVisible(true);
        resumeTimer->start();
    }
}

void MainInterface::hideResumePanel()
{
    if( resumePanel->isVisible() )
    {
        if( !isFullScreen() && !isMaximized() && !b_isWindowTiled )
            resizeWindow( width(), height() - resumePanel->height() );
        resumePanel->hide();
        resumeTimer->stop();
    }
}

void MainInterface::resumePlayback()
{
    if( THEMIM->getIM()->hasInput() ) {
        var_SetInteger( THEMIM->getInput(), "time", i_resumeTime );
    }
    hideResumePanel();
}

void MainInterface::onInputChanged( bool hasInput )
{
    if( hasInput == false )
        return;
    int autoRaise = var_InheritInteger( p_intf, "qt-auto-raise" );
    if ( autoRaise == MainInterface::RAISE_NEVER )
        return;
    if( THEMIM->getIM()->hasVideo() == true )
    {
        if( ( autoRaise & MainInterface::RAISE_VIDEO ) == 0 )
            return;
    }
    else if ( ( autoRaise & MainInterface::RAISE_AUDIO ) == 0 )
        return;
    emit askRaise();
}

void MainInterface::createMainWidget( QSettings *creationSettings )
{
    /* Create the main Widget and the mainLayout */
    QWidget *main = new QWidget;
    setCentralWidget( main );
    mainLayout = new QVBoxLayout( main );
    main->setContentsMargins( 0, 0, 0, 0 );
    mainLayout->setSpacing( 0 ); mainLayout->setMargin( 0 );

    createResumePanel( main );
    /* */
    stackCentralW = new QVLCStackedWidget( main );

    /* Bg Cone */
    if ( QDate::currentDate().dayOfYear() >= QT_XMAS_JOKE_DAY
         && var_InheritBool( p_intf, "qt-icon-change" ) )
    {
        bgWidget = new EasterEggBackgroundWidget( p_intf );
        CONNECT( this, kc_pressed(), bgWidget, animate() );
    }
    else
        bgWidget = new BackgroundWidget( p_intf );

    stackCentralW->addWidget( bgWidget );
    if ( !var_InheritBool( p_intf, "qt-bgcone" ) )
        bgWidget->setWithArt( false );
    else
        if ( var_InheritBool( p_intf, "qt-bgcone-expands" ) )
            bgWidget->setExpandstoHeight( true );

    /* And video Outputs */
    if( var_InheritBool( p_intf, "embedded-video" ) )
    {
        videoWidget = new VideoWidget( p_intf, stackCentralW );
        stackCentralW->addWidget( videoWidget );
    }
    mainLayout->insertWidget( 1, stackCentralW );

    stackWidgetsSizes[bgWidget] =
        creationSettings->value( "MainWindow/bgSize", QSize( 600, 0 ) ).toSize();
    /* Resize even if no-auto-resize, because we are at creation */
    resizeStack( stackWidgetsSizes[bgWidget].width(), stackWidgetsSizes[bgWidget].height() );

    /* Create the CONTROLS Widget */
    controls = new ControlsWidget( p_intf,
        creationSettings->value( "MainWindow/adv-controls", false ).toBool(), this );
    inputC = new InputControlsWidget( p_intf, this );

    mainLayout->insertWidget( 2, inputC );
    mainLayout->insertWidget(
        creationSettings->value( "MainWindow/ToolbarPos", false ).toBool() ? 0: 3,
        controls );

    /* Visualisation, disabled for now, they SUCK */
    #if 0
    visualSelector = new VisualSelector( p_intf );
    mainLayout->insertWidget( 0, visualSelector );
    visualSelector->hide();
    #endif


    /* Enable the popup menu in the MI */
    main->setContextMenuPolicy( Qt::CustomContextMenu );
    CONNECT( main, customContextMenuRequested( const QPoint& ),
             THEDP, setPopupMenu() );

    if ( depth() > 8 ) /* 8bit depth has too many issues with opacity */
        /* Create the FULLSCREEN CONTROLS Widget */
        if( var_InheritBool( p_intf, "qt-fs-controller" ) )
        {
            fullscreenControls = new FullscreenControllerWidget( p_intf, this );
            CONNECT( fullscreenControls, keyPressed( QKeyEvent * ),
                     this, handleKeyPress( QKeyEvent * ) );
        }

    if ( b_interfaceOnTop )
        setWindowFlags( windowFlags() | Qt::WindowStaysOnTopHint );
}

inline void MainInterface::initSystray()
{
    bool b_systrayAvailable = QSystemTrayIcon::isSystemTrayAvailable();
    bool b_systrayWanted = var_InheritBool( p_intf, "qt-system-tray" );

    if( var_InheritBool( p_intf, "qt-start-minimized") )
    {
        if( b_systrayAvailable )
        {
            b_systrayWanted = true;
            b_hideAfterCreation = true;
        }
        else
            msg_Err( p_intf, "cannot start minimized without system tray bar" );
    }

    if( b_systrayAvailable && b_systrayWanted )
        createSystray();
}

inline void MainInterface::createStatusBar()
{
    /****************
     *  Status Bar  *
     ****************/
    /* Widgets Creation*/
    QStatusBar *statusBarr = statusBar();

    TimeLabel *timeLabel = new TimeLabel( p_intf );
    nameLabel = new ClickableQLabel();
    nameLabel->setTextInteractionFlags( Qt::TextSelectableByMouse
                                      | Qt::TextSelectableByKeyboard );
    SpeedLabel *speedLabel = new SpeedLabel( p_intf, this );

    /* Styling those labels */
    timeLabel->setFrameStyle( QFrame::Sunken | QFrame::Panel );
    speedLabel->setFrameStyle( QFrame::Sunken | QFrame::Panel );
    nameLabel->setFrameStyle( QFrame::Sunken | QFrame::StyledPanel);
    timeLabel->setStyleSheet(
            "QLabel:hover { background-color: rgba(255, 255, 255, 50%) }" );
    speedLabel->setStyleSheet(
            "QLabel:hover { background-color: rgba(255, 255, 255, 50%) }" );
    /* pad both label and its tooltip */
    nameLabel->setStyleSheet( "padding-left: 5px; padding-right: 5px;" );

    /* and adding those */
    statusBarr->addWidget( nameLabel, 8 );
    statusBarr->addPermanentWidget( speedLabel, 0 );
    statusBarr->addPermanentWidget( timeLabel, 0 );

    CONNECT( nameLabel, doubleClicked(), THEDP, epgDialog() );
    /* timeLabel behaviour:
       - double clicking opens the goto time dialog
       - right-clicking and clicking just toggle between remaining and
         elapsed time.*/
    CONNECT( timeLabel, doubleClicked(), THEDP, gotoTimeDialog() );

    CONNECT( THEMIM->getIM(), encryptionChanged( bool ),
             this, showCryptedLabel( bool ) );

    /* This shouldn't be necessary, but for somehow reason, the statusBarr
       starts at height of 20px and when a text is shown it needs more space.
       But, as the QMainWindow policy doesn't allow statusBar to change QMW's
       geometry, we need to force a height. If you have a better idea, please
       tell me -- jb
     */
    statusBarr->setFixedHeight( statusBarr->sizeHint().height() + 2 );
}

/**********************************************************************
 * Handling of sizing of the components
 **********************************************************************/

void MainInterface::debug()
{
#ifdef DEBUG_INTF
    if( controls ) {
        msg_Dbg( p_intf, "Controls size: %i - %i", controls->size().height(), controls->size().width() );
        msg_Dbg( p_intf, "Controls minimumsize: %i - %i", controls->minimumSize().height(), controls->minimumSize().width() );
        msg_Dbg( p_intf, "Controls sizeHint: %i - %i", controls->sizeHint().height(), controls->sizeHint().width() );
    }

    msg_Dbg( p_intf, "size: %i - %i", size().height(), size().width() );
    msg_Dbg( p_intf, "sizeHint: %i - %i", sizeHint().height(), sizeHint().width() );
    msg_Dbg( p_intf, "minimumsize: %i - %i", minimumSize().height(), minimumSize().width() );

    msg_Dbg( p_intf, "Stack size: %i - %i", stackCentralW->size().height(), stackCentralW->size().width() );
    msg_Dbg( p_intf, "Stack sizeHint: %i - %i", stackCentralW->sizeHint().height(), stackCentralW->sizeHint().width() );
    msg_Dbg( p_intf, "Central size: %i - %i", centralWidget()->size().height(), centralWidget()->size().width() );
#endif
}

inline void MainInterface::showVideo() { showTab( videoWidget ); }
inline void MainInterface::restoreStackOldWidget( bool video_closing )
            { showTab( stackCentralOldWidget, video_closing ); }

inline void MainInterface::showTab( QWidget *widget, bool video_closing )
{
    if ( !widget ) widget = bgWidget; /* trying to restore a null oldwidget */
#ifdef DEBUG_INTF
    if ( stackCentralOldWidget )
        msg_Dbg( p_intf, "Old stackCentralOldWidget %s at index %i",
                 stackCentralOldWidget->metaObject()->className(),
                 stackCentralW->indexOf( stackCentralOldWidget ) );
    msg_Dbg( p_intf, "ShowTab request for %s", widget->metaObject()->className() );
#endif
    if ( stackCentralW->currentWidget() == widget )
        return;

    /* fixing when the playlist has been undocked after being hidden.
       restoreStackOldWidget() is called when video stops but
       stackCentralOldWidget would still be pointing to playlist */
    if ( widget == playlistWidget && !isPlDocked() )
        widget = bgWidget;

    stackCentralOldWidget = stackCentralW->currentWidget();
    if( !isFullScreen() )
        stackWidgetsSizes[stackCentralOldWidget] = stackCentralW->size();

    /* If we are playing video, embedded */
    if( !video_closing && videoWidget && THEMIM->getIM()->hasVideo() )
    {
        /* Video -> Playlist */
        if( videoWidget == stackCentralOldWidget && widget == playlistWidget )
        {
            stackCentralW->removeWidget( videoWidget );
            videoWidget->show(); videoWidget->raise();
        }

        /* Playlist -> Video */
        if( playlistWidget == stackCentralOldWidget && widget == videoWidget )
        {
            playlistWidget->artContainer->removeWidget( videoWidget );
            videoWidget->show(); videoWidget->raise();
            stackCentralW->addWidget( videoWidget );
        }

        /* Embedded playlist -> Non-embedded playlist */
        if( bgWidget == stackCentralOldWidget && widget == videoWidget )
        {
            /* In rare case when video is started before the interface */
            if( playlistWidget != NULL )
                playlistWidget->artContainer->removeWidget( videoWidget );
            videoWidget->show(); videoWidget->raise();
            stackCentralW->addWidget( videoWidget );
            stackCentralW->setCurrentWidget( videoWidget );
        }
    }

    stackCentralW->setCurrentWidget( widget );
    if( b_autoresize )
        resizeStack( stackWidgetsSizes[widget].width(), stackWidgetsSizes[widget].height() );

#ifdef DEBUG_INTF
    msg_Dbg( p_intf, "Stack state changed to %s, index %i",
              stackCentralW->currentWidget()->metaObject()->className(),
              stackCentralW->currentIndex() );
    msg_Dbg( p_intf, "New stackCentralOldWidget %s at index %i",
              stackCentralOldWidget->metaObject()->className(),
              stackCentralW->indexOf( stackCentralOldWidget ) );
#endif

    /* This part is done later, to account for the new pl size */
    if( !video_closing && videoWidget && THEMIM->getIM()->hasVideo() &&
        videoWidget == stackCentralOldWidget && widget == playlistWidget )
    {
        playlistWidget->artContainer->addWidget( videoWidget );
        playlistWidget->artContainer->setCurrentWidget( videoWidget );
    }
}

void MainInterface::toggleFSC()
{
   if( !fullscreenControls ) return;

   IMEvent *eShow = new IMEvent( IMEvent::FullscreenControlToggle );
   QApplication::postEvent( fullscreenControls, eShow );
}

/****************************************************************************
 * Video Handling
 ****************************************************************************/

/**
 * NOTE:
 * You must not change the state of this object or other Qt UI objects,
 * from the video output thread - only from the Qt UI main loop thread.
 * All window provider queries must be handled through signals or events.
 * That's why we have all those emit statements...
 */
bool MainInterface::getVideo( struct vout_window_t *p_wnd,
                              unsigned int i_width, unsigned int i_height,
                              bool fullscreen )
{
    bool result;

    /* This is a blocking call signal. Results are stored directly in the
     * vout_window_t and boolean pointers. Beware of deadlocks! */
    emit askGetVideo( p_wnd, i_width, i_height, fullscreen, &result );
    return result;
}

void MainInterface::getVideoSlot( struct vout_window_t *p_wnd,
                                  unsigned i_width, unsigned i_height,
                                  bool fullscreen, bool *res )
{
    /* Hidden or minimized, activate */
    if( isHidden() || isMinimized() )
        toggleUpdateSystrayMenu();

    /* Request the videoWidget */
    if ( !videoWidget )
    {
        videoWidget = new VideoWidget( p_intf, stackCentralW );
        stackCentralW->addWidget( videoWidget );
    }
    *res = videoWidget->request( p_wnd );
    if( *res ) /* The videoWidget is available */
    {
        setVideoFullScreen( fullscreen );

        /* Consider the video active now */
        showVideo();

        /* Ask videoWidget to resize correctly, if we are in normal mode */
        if( b_autoresize ) {
#if HAS_QT56
            qreal factor = videoWidget->devicePixelRatioF();

            i_width = qRound( (qreal) i_width / factor );
            i_height = qRound( (qreal) i_height / factor );
#endif

            videoWidget->setSize( i_width, i_height );
        }
    }
}

/* Asynchronous call from the WindowClose function */
void MainInterface::releaseVideo( void )
{
    emit askReleaseVideo(false);
}

/* Function that is CONNECTED to the previous emit */
void MainInterface::releaseVideoSlot( bool forced )
{
    /* This function is called when the embedded video window is destroyed,
     * or in the rare case that the embedded window is still here but the
     * Qt interface exits. */
    assert( videoWidget );
    videoWidget->release( forced );
    setVideoOnTop( false );
    setVideoFullScreen( false );
    hideResumePanel();

    if( stackCentralW->currentWidget() == videoWidget )
        restoreStackOldWidget( true );
    else if( playlistWidget &&
             playlistWidget->artContainer->currentWidget() == videoWidget )
    {
        playlistWidget->artContainer->setCurrentIndex( 0 );
        stackCentralW->addWidget( videoWidget );
    }

    /* We don't want to have a blank video to popup */
    stackCentralOldWidget = bgWidget;
}

// The provided size is in physical pixels, coming from the core.
void MainInterface::setVideoSize( unsigned int w, unsigned int h )
{
    if (!isFullScreen() && !isMaximized() )
    {
        /* Resize video widget to video size, or keep it at the same
         * size. Call setSize() either way so that vout_window_ReportSize
         * will always get called.
         * If the video size is too large for the screen, resize it
         * to the screen size.
         */
        if (b_autoresize)
        {
            QRect screen = QApplication::desktop()->availableGeometry();
#if HAS_QT56
            float factor = videoWidget->devicePixelRatioF();
#else
            float factor = 1.0f;
#endif
            if( (float)h / factor > screen.height() )
            {
                w = screen.width();
                h = screen.height();
                if( !b_minimalView )
                {
                    if( menuBar()->isVisible() )
                        h -= menuBar()->height();
                    if( controls->isVisible() )
                        h -= controls->height();
                    if( statusBar()->isVisible() )
                        h -= statusBar()->height();
                    if( inputC->isVisible() )
                        h -= inputC->height();
                }
                h -= style()->pixelMetric(QStyle::PM_TitleBarHeight);
                h -= style()->pixelMetric(QStyle::PM_LayoutBottomMargin);
                h -= 2 * style()->pixelMetric(QStyle::PM_DefaultFrameWidth);
            }
            else
            {
                // Convert the size in logical pixels
                w = qRound( (float)w / factor );
                h = qRound( (float)h / factor );
                msg_Dbg( p_intf, "Logical video size: %ux%u", w, h );
            }
            videoWidget->setSize( w, h );
        }
        else
            videoWidget->setSize( videoWidget->width(), videoWidget->height() );
    }
}

void MainInterface::videoSizeChanged( int w, int h )
{
    if( !playlistWidget || playlistWidget->artContainer->currentWidget() != videoWidget )
        resizeStack( w, h );
}

void MainInterface::setVideoFullScreen( bool fs )
{
    b_videoFullScreen = fs;
    if( fs )
    {
        int numscreen = var_InheritInteger( p_intf, "qt-fullscreen-screennumber" );

        if ( numscreen >= 0 && numscreen < QApplication::desktop()->screenCount() )
        {
            if( fullscreenControls )
                fullscreenControls->setTargetScreen( numscreen );

            QRect screenres = QApplication::desktop()->screenGeometry( numscreen );
            lastWinScreen = windowHandle()->screen();
#ifdef QT5_HAS_WAYLAND
            if( !b_hasWayland )
                windowHandle()->setScreen(QGuiApplication::screens()[numscreen]);
#else
            windowHandle()->setScreen(QGuiApplication::screens()[numscreen]);
#endif

            /* To be sure window is on proper-screen in xinerama */
            if( !screenres.contains( pos() ) )
            {
                lastWinPosition = pos();
                lastWinSize = size();
                msg_Dbg( p_intf, "Moving video to correct position");
                move( QPoint( screenres.x(), screenres.y() ) );
            }
        }

        if( playlistWidget != NULL && playlistWidget->artContainer->currentWidget() == videoWidget )
            showTab( videoWidget );

        /* we won't be able to get its windowed sized once in fullscreen, so update it now */
        stackWidgetsSizes[stackCentralW->currentWidget()] = stackCentralW->size();

        /* */
        displayNormalView();
        setInterfaceFullScreen( true );
    }
    else
    {
        setMinimalView( b_minimalView );
        setInterfaceFullScreen( b_interfaceFullScreen );
#ifdef QT5_HAS_WAYLAND
        if( lastWinScreen != NULL && !b_hasWayland )
            windowHandle()->setScreen(lastWinScreen);
#else
        if( lastWinScreen != NULL )
            windowHandle()->setScreen(lastWinScreen);
#endif
        if( lastWinPosition.isNull() == false )
        {
            move( lastWinPosition );
            resizeWindow( lastWinSize.width(), lastWinSize.height() );
            lastWinPosition = QPoint();
            lastWinSize = QSize();
        }

    }
    videoWidget->sync();
}

void MainInterface::setHideMouse( bool hide )
{
    videoWidget->setCursor( hide ? Qt::BlankCursor : Qt::ArrowCursor );
}

/* Slot to change the video always-on-top flag.
 * Emit askVideoOnTop() to invoke this from other thread. */
void MainInterface::setVideoOnTop( bool on_top )
{
    //don't apply changes if user has already sets its interface on top
    if ( b_interfaceOnTop )
        return;

    Qt::WindowFlags oldflags = windowFlags(), newflags;

    if( on_top )
        newflags = oldflags | Qt::WindowStaysOnTopHint;
    else
        newflags = oldflags & ~Qt::WindowStaysOnTopHint;
    if( newflags != oldflags && !b_videoFullScreen )
    {
        setWindowFlags( newflags );
        show(); /* necessary to apply window flags */
    }
}

void MainInterface::setInterfaceAlwaysOnTop( bool on_top )
{
    b_interfaceOnTop = on_top;
    Qt::WindowFlags oldflags = windowFlags(), newflags;

    if( on_top )
        newflags = oldflags | Qt::WindowStaysOnTopHint;
    else
        newflags = oldflags & ~Qt::WindowStaysOnTopHint;
    if( newflags != oldflags && !b_videoFullScreen )
    {
        setWindowFlags( newflags );
        show(); /* necessary to apply window flags */
    }
}

/* Asynchronous call from WindowControl function */
int MainInterface::controlVideo( int i_query, va_list args )
{
    switch( i_query )
    {
    case VOUT_WINDOW_SET_SIZE:
    {
        unsigned int i_width  = va_arg( args, unsigned int );
        unsigned int i_height = va_arg( args, unsigned int );

        emit askVideoToResize( i_width, i_height );
        return VLC_SUCCESS;
    }
    case VOUT_WINDOW_SET_STATE:
    {
        unsigned i_arg = va_arg( args, unsigned );
        unsigned on_top = i_arg & VOUT_WINDOW_STATE_ABOVE;

        emit askVideoOnTop( on_top != 0 );
        return VLC_SUCCESS;
    }
    case VOUT_WINDOW_SET_FULLSCREEN:
    {
        bool b_fs = va_arg( args, int );

        emit askVideoSetFullScreen( b_fs );
        return VLC_SUCCESS;
    }
    case VOUT_WINDOW_HIDE_MOUSE:
    {
        bool b_hide = va_arg( args, int );

        emit askHideMouse( b_hide );
        return VLC_SUCCESS;
    }
    default:
        msg_Warn( p_intf, "unsupported control query" );
        return VLC_EGENERIC;
    }
}

/*****************************************************************************
 * Playlist, Visualisation and Menus handling
 *****************************************************************************/
/**
 * Toggle the playlist widget or dialog
 **/
void MainInterface::createPlaylist()
{
    PlaylistDialog *dialog = PlaylistDialog::getInstance( p_intf );

    if( b_plDocked )
    {
        playlistWidget = dialog->exportPlaylistWidget();
        stackCentralW->addWidget( playlistWidget );
        stackWidgetsSizes[playlistWidget] = settings->value( "playlistSize", QSize( 600, 300 ) ).toSize();
    }
    CONNECT( dialog, visibilityChanged(bool), this, setPlaylistVisibility(bool) );
}

void MainInterface::togglePlaylist()
{
    if( !playlistWidget ) createPlaylist();

    PlaylistDialog *dialog = PlaylistDialog::getInstance( p_intf );
    if( b_plDocked )
    {
        if ( dialog->hasPlaylistWidget() )
            playlistWidget = dialog->exportPlaylistWidget();
        /* Playlist is not visible, show it */
        if( stackCentralW->currentWidget() != playlistWidget )
        {
            if( stackCentralW->indexOf( playlistWidget ) == -1 )
                stackCentralW->addWidget( playlistWidget );
            showTab( playlistWidget );
        }
        else /* Hide it! */
        {
            restoreStackOldWidget();
        }
        playlistVisible = ( stackCentralW->currentWidget() == playlistWidget );
    }
    else
    {
        playlistVisible = !playlistVisible;
        if ( ! dialog->hasPlaylistWidget() )
            dialog->importPlaylistWidget( playlistWidget );
        if ( playlistVisible )
            dialog->show();
        else
            dialog->hide();
    }
    debug();
}

const Qt::Key MainInterface::kc[10] =
{
    Qt::Key_Up, Qt::Key_Up,
    Qt::Key_Down, Qt::Key_Down,
    Qt::Key_Left, Qt::Key_Right, Qt::Key_Left, Qt::Key_Right,
    Qt::Key_B, Qt::Key_A
};

void MainInterface::dockPlaylist( bool p_docked )
{
    if( b_plDocked == p_docked ) return;
    /* some extra check */
    if ( b_plDocked && !playlistWidget ) createPlaylist();

    b_plDocked = p_docked;
    PlaylistDialog *dialog = PlaylistDialog::getInstance( p_intf );

    if( !p_docked ) /* Previously docked */
    {
        playlistVisible = playlistWidget->isVisible();

        /* repositioning the videowidget __before__ exporting the
           playlistwidget into the playlist dialog avoids two unneeded
           calls to the server in the qt library to reparent the underlying
           native window back and forth.
           For Wayland, this is mandatory since reparenting is not implemented.
           For X11 or Windows, this is just an optimization. */
        if ( videoWidget && THEMIM->getIM()->hasVideo() )
            showTab(videoWidget);
        else
            showTab(bgWidget);

        /* playlistwidget exported into the playlist dialog */
        stackCentralW->removeWidget( playlistWidget );
        dialog->importPlaylistWidget( playlistWidget );
        if ( playlistVisible ) dialog->show();
    }
    else /* Previously undocked */
    {
        playlistVisible = dialog->isVisible() && !( videoWidget && THEMIM->getIM()->hasVideo() );
        dialog->hide();
        playlistWidget = dialog->exportPlaylistWidget();
        stackCentralW->addWidget( playlistWidget );

        /* If playlist is invisible don't show it */
        if( playlistVisible ) showTab( playlistWidget );
    }
}

/*
 * displayNormalView is the private function used by
 * the SLOT setVideoFullScreen to restore the menuBar
 * if minimal view is off
 */
void MainInterface::displayNormalView()
{
    menuBar()->setVisible( false );
    controls->setVisible( false );
    statusBar()->setVisible( false );
    inputC->setVisible( false );
}

/*
 * setMinimalView is the private function used by
 * the SLOT toggleMinimalView
 */
void MainInterface::setMinimalView( bool b_minimal )
{
    bool b_menuBarVisible = menuBar()->isVisible();
    bool b_controlsVisible = controls->isVisible();
    bool b_statusBarVisible = statusBar()->isVisible();
    bool b_inputCVisible = inputC->isVisible();

    if( !isFullScreen() && !isMaximized() && b_minimal && !b_isWindowTiled )
    {
        int i_heightChange = 0;

        if( b_menuBarVisible )
            i_heightChange += menuBar()->height();
        if( b_controlsVisible )
            i_heightChange += controls->height();
        if( b_statusBarVisible )
            i_heightChange += statusBar()->height();
        if( b_inputCVisible )
            i_heightChange += inputC->height();

        if( i_heightChange != 0 )
            resizeWindow( width(), height() - i_heightChange );
    }

    menuBar()->setVisible( !b_minimal );
    controls->setVisible( !b_minimal );
    statusBar()->setVisible( !b_minimal && b_statusbarVisible );
    inputC->setVisible( !b_minimal );

    if( !isFullScreen() && !isMaximized() && !b_minimal && !b_isWindowTiled )
    {
        int i_heightChange = 0;

        if( !b_menuBarVisible && menuBar()->isVisible() )
            i_heightChange += menuBar()->height();
        if( !b_controlsVisible && controls->isVisible() )
            i_heightChange += controls->height();
        if( !b_statusBarVisible && statusBar()->isVisible() )
            i_heightChange += statusBar()->height();
        if( !b_inputCVisible && inputC->isVisible() )
            i_heightChange += inputC->height();

        if( i_heightChange != 0 )
            resizeWindow( width(), height() + i_heightChange );
    }
}

/*
 * This public SLOT is used for moving to minimal View Mode
 *
 * If b_minimal is false, then we are normalView
 */
void MainInterface::toggleMinimalView( bool b_minimal )
{
    if( !b_minimalView && b_autoresize ) /* Normal mode */
    {
        if( stackCentralW->currentWidget() == bgWidget )
        {
            if( stackCentralW->height() < 16 )
            {
                resizeStack( stackCentralW->width(), 100 );
            }
        }
    }
    b_minimalView = b_minimal;
    if( !b_videoFullScreen )
    {
        setMinimalView( b_minimalView );
        computeMinimumSize();
    }

    emit minimalViewToggled( b_minimalView );
}

/* toggling advanced controls buttons */
void MainInterface::toggleAdvancedButtons()
{
    controls->toggleAdvanced();
//    if( fullscreenControls ) fullscreenControls->toggleAdvanced();
}

/* Get the visibility status of the controls (hidden or not, advanced or not) */
int MainInterface::getControlsVisibilityStatus()
{
    if( !controls ) return 0;
    return( (controls->isVisible() ? CONTROLS_VISIBLE : CONTROLS_HIDDEN )
            + CONTROLS_ADVANCED * controls->b_advancedVisible );
}

/* Get whether the advanced buttons widget is available
 * (if its actually present in any of the configurable locations).
 */
bool MainInterface::isAdvancedWidgetAvailable()
{
    if( !controls) return false;
    return controls->advancedAvailable();
}

StandardPLPanel *MainInterface::getPlaylistView()
{
    if( !playlistWidget ) return NULL;
    else return playlistWidget->mainView;
}

void MainInterface::setStatusBarVisibility( bool b_visible )
{
    statusBar()->setVisible( b_visible );
    b_statusbarVisible = b_visible;
    if( controls ) controls->setGripVisible( !b_statusbarVisible );
}


void MainInterface::setPlaylistVisibility( bool b_visible )
{
    if( isPlDocked() || THEDP->isDying() || (playlistWidget && playlistWidget->isMinimized() ) )
        return;

    playlistVisible = b_visible;
}

/************************************************************************
 * Other stuff
 ************************************************************************/
void MainInterface::setName( const QString& name )
{
    input_name = name; /* store it for the QSystray use */
    /* Display it in the status bar, but also as a Tooltip in case it doesn't
       fit in the label */
    nameLabel->setText( name );
    nameLabel->setToolTip( name );
}

/**
 * Give the decorations of the Main Window a correct Name.
 * If nothing is given, set it to VLC...
 **/
void MainInterface::setVLCWindowsTitle( const QString& aTitle )
{
    if( aTitle.isEmpty() )
    {
        setWindowTitle( qtr( "VLC media player" ) );
    }
    else
    {
        setWindowTitle( aTitle + " - " + qtr( "VLC media player" ) );
    }
}

void MainInterface::showCryptedLabel( bool b_show )
{
    if( cryptedLabel == NULL )
    {
        cryptedLabel = new QLabel;
        // The lock icon is not the right one for DRM protection/scrambled.
        //cryptedLabel->setPixmap( QPixmap( ":/lock.svg" ) );
        cryptedLabel->setText( "DRM" );
        statusBar()->addWidget( cryptedLabel );
    }

    cryptedLabel->setVisible( b_show );
}

void MainInterface::showBuffering( float f_cache )
{
    QString amount = QString("Buffering: %1%").arg( (int)(100*f_cache) );
    statusBar()->showMessage( amount, 1000 );
}

/*****************************************************************************
 * Systray Icon and Systray Menu
 *****************************************************************************/
/**
 * Create a SystemTray icon and a menu that would go with it.
 * Connects to a click handler on the icon.
 **/
void MainInterface::createSystray()
{
    QIcon iconVLC;
    if( QDate::currentDate().dayOfYear() >= QT_XMAS_JOKE_DAY && var_InheritBool( p_intf, "qt-icon-change" ) )
        iconVLC = QIcon::fromTheme( "vlc-xmas", QIcon( ":/logo/vlc128-xmas.png" ) );
    else
        iconVLC = QIcon::fromTheme( "vlc", QIcon( ":/logo/vlc256.png" ) );
    sysTray = new QSystemTrayIcon( iconVLC, this );
    sysTray->setToolTip( qtr( "VLC media player" ));

    systrayMenu = new QMenu( qtr( "VLC media player" ), this );
    systrayMenu->setIcon( iconVLC );

    VLCMenuBar::updateSystrayMenu( this, p_intf, true );
    sysTray->show();

    CONNECT( sysTray, activated( QSystemTrayIcon::ActivationReason ),
             this, handleSystrayClick( QSystemTrayIcon::ActivationReason ) );

    /* Connects on nameChanged() */
    CONNECT( THEMIM->getIM(), nameChanged( const QString& ),
             this, updateSystrayTooltipName( const QString& ) );
    /* Connect PLAY_STATUS on the systray */
    CONNECT( THEMIM->getIM(), playingStatusChanged( int ),
             this, updateSystrayTooltipStatus( int ) );
}

void MainInterface::toggleUpdateSystrayMenuWhenVisible()
{
    hide();
}

void MainInterface::resizeWindow(int w, int h)
{
#if ! HAS_QT510 && defined(QT5_HAS_X11)
    if( QX11Info::isPlatformX11() )
    {
#if HAS_QT56
        qreal dpr = devicePixelRatioF();
#else
        qreal dpr = devicePixelRatio();
#endif
        QSize size(w, h);
        size = size.boundedTo(maximumSize()).expandedTo(minimumSize());
        /* X11 window managers are not required to accept geometry changes on
         * the top-level window.  Unfortunately, Qt < 5.10 assumes that the
         * change will succeed, and resizes all sub-windows unconditionally.
         * By calling XMoveResizeWindow directly, Qt will not see our change
         * request until the ConfigureNotify event on success
         * and not at all if it is rejected. */
        XResizeWindow( QX11Info::display(), winId(),
                       (unsigned int)size.width() * dpr, (unsigned int)size.height() * dpr);
        return;
    }
#endif
    resize(w, h);
}

/**
 * Updates the Systray Icon's menu and toggle the main interface
 */
void MainInterface::toggleUpdateSystrayMenu()
{
    /* If hidden, show it */
    if( isHidden() )
    {
        show();
        activateWindow();
    }
    else if( isMinimized() )
    {
        /* Minimized */
        showNormal();
        activateWindow();
    }
    else
    {
        /* Visible (possibly under other windows) */
        toggleUpdateSystrayMenuWhenVisible();
    }
    if( sysTray )
        VLCMenuBar::updateSystrayMenu( this, p_intf );
}

/* First Item of the systray menu */
void MainInterface::showUpdateSystrayMenu()
{
    if( isHidden() )
        show();
    if( isMinimized() )
        showNormal();
    activateWindow();

    VLCMenuBar::updateSystrayMenu( this, p_intf );
}

/* First Item of the systray menu */
void MainInterface::hideUpdateSystrayMenu()
{
    hide();
    VLCMenuBar::updateSystrayMenu( this, p_intf );
}

/* Click on systray Icon */
void MainInterface::handleSystrayClick(
                                    QSystemTrayIcon::ActivationReason reason )
{
    switch( reason )
    {
        case QSystemTrayIcon::Trigger:
        case QSystemTrayIcon::DoubleClick:
#ifdef Q_OS_MAC
            VLCMenuBar::updateSystrayMenu( this, p_intf );
#else
            toggleUpdateSystrayMenu();
#endif
            break;
        case QSystemTrayIcon::MiddleClick:
            sysTray->showMessage( qtr( "VLC media player" ),
                    qtr( "Control menu for the player" ),
                    QSystemTrayIcon::Information, 3000 );
            break;
        default:
            break;
    }
}

/**
 * Updates the name of the systray Icon tooltip.
 * Doesn't check if the systray exists, check before you call it.
 **/
void MainInterface::updateSystrayTooltipName( const QString& name )
{
    if( name.isEmpty() )
    {
        sysTray->setToolTip( qtr( "VLC media player" ) );
    }
    else
    {
        sysTray->setToolTip( name );
        if( ( i_notificationSetting == NOTIFICATION_ALWAYS ) ||
            ( i_notificationSetting == NOTIFICATION_MINIMIZED && (isMinimized() || isHidden()) ) )
        {
            sysTray->showMessage( qtr( "VLC media player" ), name,
                    QSystemTrayIcon::NoIcon, 3000 );
        }
    }

    VLCMenuBar::updateSystrayMenu( this, p_intf );
}

/**
 * Updates the status of the systray Icon tooltip.
 * Doesn't check if the systray exists, check before you call it.
 **/
void MainInterface::updateSystrayTooltipStatus( int i_status )
{
    switch( i_status )
    {
    case PLAYING_S:
        sysTray->setToolTip( input_name );
        break;
    case PAUSE_S:
        sysTray->setToolTip( input_name + " - " + qtr( "Paused") );
        break;
    default:
        sysTray->setToolTip( qtr( "VLC media player" ) );
        break;
    }
    VLCMenuBar::updateSystrayMenu( this, p_intf );
}

void MainInterface::changeEvent(QEvent *event)
{
    if( event->type() == QEvent::WindowStateChange )
    {
        QWindowStateChangeEvent *windowStateChangeEvent = static_cast<QWindowStateChangeEvent*>(event);
        Qt::WindowStates newState = windowState();
        Qt::WindowStates oldState = windowStateChangeEvent->oldState();

        /* b_maximizedView stores if the window was maximized before entering fullscreen.
         * It is set when entering maximized mode, unset when leaving it to normal mode.
         * Upon leaving full screen, if b_maximizedView is set,
         * the window should be maximized again. */
        if( newState & Qt::WindowMaximized &&
            !( oldState & Qt::WindowMaximized ) )
            b_maximizedView = true;

        if( !( newState & Qt::WindowMaximized ) &&
            oldState & Qt::WindowMaximized &&
            !b_videoFullScreen )
            b_maximizedView = false;

        if( !( newState & Qt::WindowFullScreen ) &&
            oldState & Qt::WindowFullScreen &&
            b_maximizedView )
        {
            showMaximized();
            return;
        }

        if( newState & Qt::WindowMinimized )
        {
            b_hasPausedWhenMinimized = false;

            if( THEMIM->getIM()->playingStatus() == PLAYING_S &&
                THEMIM->getIM()->hasVideo() && !THEMIM->getIM()->hasVisualisation() &&
                b_pauseOnMinimize )
            {
                b_hasPausedWhenMinimized = true;
                THEMIM->pause();
            }
        }
        else if( oldState & Qt::WindowMinimized && !( newState & Qt::WindowMinimized ) )
        {
            if( b_hasPausedWhenMinimized )
            {
                THEMIM->play();
            }
        }
    }

    QWidget::changeEvent(event);
}

/************************************************************************
 * D&D Events
 ************************************************************************/
void MainInterface::dropEvent(QDropEvent *event)
{
    dropEventPlay( event, true );
}

/**
 * dropEventPlay
 *
 * Event called if something is dropped onto a VLC window
 * \param event the event in question
 * \param b_play whether to play the file immediately
 * \param b_playlist true to add to playlist, false to add to media library
 * \return nothing
 */
void MainInterface::dropEventPlay( QDropEvent *event, bool b_play, bool b_playlist )
{
    if( event->possibleActions() & ( Qt::CopyAction | Qt::MoveAction | Qt::LinkAction ) )
       event->setDropAction( Qt::CopyAction );
    else
        return;

    const QMimeData *mimeData = event->mimeData();

    /* D&D of a subtitles file, add it on the fly */
    if( mimeData->urls().count() == 1 && THEMIM->getIM()->hasInput() )
    {
        if( !input_AddSlave( THEMIM->getInput(), SLAVE_TYPE_SPU,
                 qtu( mimeData->urls()[0].toString() ), true, true, true ) )
        {
            event->accept();
            return;
        }
    }

    bool first = b_play;
    foreach( const QUrl &url, mimeData->urls() )
    {
        if( url.isValid() )
        {
            QString mrl = toURI( url.toEncoded().constData() );
#ifdef _WIN32
            QFileInfo info( url.toLocalFile() );
            if( info.exists() && info.isSymLink() )
            {
                QString target = info.symLinkTarget();
                QUrl url;
                if( QFile::exists( target ) )
                {
                    url = QUrl::fromLocalFile( target );
                }
                else
                {
                    url.setUrl( target );
                }
                mrl = toURI( url.toEncoded().constData() );
            }
#endif
            if( mrl.length() > 0 )
            {
                Open::openMRL( p_intf, mrl, first, b_playlist );
                first = false;
            }
        }
    }

    /* Browsers give content as text if you dnd the addressbar,
       so check if mimedata has valid url in text and use it
       if we didn't get any normal Urls()*/
    if( !mimeData->hasUrls() && mimeData->hasText() &&
        QUrl(mimeData->text()).isValid() )
    {
        QString mrl = toURI( mimeData->text() );
        Open::openMRL( p_intf, mrl, first, b_playlist );
    }
    event->accept();
}
void MainInterface::dragEnterEvent(QDragEnterEvent *event)
{
     event->acceptProposedAction();
}
void MainInterface::dragMoveEvent(QDragMoveEvent *event)
{
     event->acceptProposedAction();
}
void MainInterface::dragLeaveEvent(QDragLeaveEvent *event)
{
     event->accept();
}

/************************************************************************
 * Events stuff
 ************************************************************************/
void MainInterface::keyPressEvent( QKeyEvent *e )
{
    handleKeyPress( e );

    /* easter eggs sequence handling */
    if ( e->key() == kc[ i_kc_offset ] )
        i_kc_offset++;
    else
        i_kc_offset = 0;

    if ( i_kc_offset == (sizeof( kc ) / sizeof( Qt::Key )) )
    {
        i_kc_offset = 0;
        emit kc_pressed();
    }
}

void MainInterface::handleKeyPress( QKeyEvent *e )
{
    if( ( ( e->modifiers() & Qt::ControlModifier ) && ( e->key() == Qt::Key_H ) ) ||
        ( b_minimalView && !b_videoFullScreen && e->key() == Qt::Key_Escape ) )
    {
        toggleMinimalView( !b_minimalView );
        e->accept();
    }
    else if( ( e->modifiers() & Qt::ControlModifier ) && ( e->key() == Qt::Key_K ) &&
        playlistWidget )
    {
        playlistWidget->setSearchFieldFocus();
        e->accept();
    }

    int i_vlck = qtEventToVLCKey( e );
    if( i_vlck > 0 )
    {
        var_SetInteger( p_intf->obj.libvlc, "key-pressed", i_vlck );
        e->accept();
    }
    else
        e->ignore();
}

void MainInterface::wheelEvent( QWheelEvent *e )
{
    int i_vlckey = qtWheelEventToVLCKey( e );
    var_SetInteger( p_intf->obj.libvlc, "key-pressed", i_vlckey );
    e->accept();
}

void MainInterface::closeEvent( QCloseEvent *e )
{
//  hide();
    if ( b_minimalView )
        setMinimalView( false );
    if( videoWidget )
        releaseVideoSlot( true );
    emit askToQuit(); /* ask THEDP to quit, so we have a unique method */
    /* Accept session quit. Otherwise we break the desktop mamager. */
    e->accept();
}

bool MainInterface::eventFilter( QObject *obj, QEvent *event )
{
    if ( event->type() == MainInterface::ToolbarsNeedRebuild ) {
        event->accept();
        recreateToolbars();
        return true;
    } else {
        return QObject::eventFilter( obj, event );
    }
}

void MainInterface::toolBarConfUpdated()
{
    QApplication::postEvent( this, new QEvent( MainInterface::ToolbarsNeedRebuild ) );
}

void MainInterface::setInterfaceFullScreen( bool fs )
{
    if( fs )
        setWindowState( windowState() | Qt::WindowFullScreen );
    else
        setWindowState( windowState() & ~Qt::WindowFullScreen );
}
void MainInterface::toggleInterfaceFullScreen()
{
    b_interfaceFullScreen = !b_interfaceFullScreen;
    if( !b_videoFullScreen )
        setInterfaceFullScreen( b_interfaceFullScreen );
    emit fullscreenInterfaceToggled( b_interfaceFullScreen );
}

void MainInterface::emitBoss()
{
    emit askBoss();
}
void MainInterface::setBoss()
{
    THEMIM->pause();
    if( sysTray )
    {
        hide();
    }
    else
    {
        showMinimized();
    }
}

void MainInterface::emitRaise()
{
    emit askRaise();
}
void MainInterface::setRaise()
{
    activateWindow();
    raise();
}

void MainInterface::voutReleaseMouseEvents()
{
    if (videoWidget)
    {
        QPoint pos = QCursor::pos();
        QPoint localpos = videoWidget->mapFromGlobal(pos);
        int buttons = QApplication::mouseButtons();
        int i_button = 1;
        while (buttons != 0)
        {
            if ( (buttons & 1) != 0 )
            {
                QMouseEvent new_e( QEvent::MouseButtonRelease, localpos,
                                   (Qt::MouseButton)i_button, (Qt::MouseButton)i_button, Qt::NoModifier );
                QApplication::sendEvent(videoWidget, &new_e);
            }
            buttons >>= 1;
            i_button <<= 1;
        }

    }
}

/*****************************************************************************
 * PopupMenuCB: callback triggered by the intf-popupmenu playlist variable.
 *  We don't show the menu directly here because we don't want the
 *  caller to block for a too long time.
 *****************************************************************************/
static int PopupMenuCB( vlc_object_t *, const char *,
                        vlc_value_t, vlc_value_t new_val, void *param )
{
    intf_thread_t *p_intf = (intf_thread_t *)param;

    if( p_intf->pf_show_dialog )
    {
        p_intf->pf_show_dialog( p_intf, INTF_DIALOG_POPUPMENU,
                                new_val.b_bool, NULL );
    }

    return VLC_SUCCESS;
}

/*****************************************************************************
 * IntfShowCB: callback triggered by the intf-toggle-fscontrol libvlc variable.
 *****************************************************************************/
static int IntfShowCB( vlc_object_t *, const char *,
                       vlc_value_t, vlc_value_t, void *param )
{
    intf_thread_t *p_intf = (intf_thread_t *)param;
    p_intf->p_sys->p_mi->toggleFSC();

    /* Show event */
     return VLC_SUCCESS;
}

/*****************************************************************************
 * IntfRaiseMainCB: callback triggered by the intf-show-main libvlc variable.
 *****************************************************************************/
static int IntfRaiseMainCB( vlc_object_t *, const char *,
                            vlc_value_t, vlc_value_t, void *param )
{
    intf_thread_t *p_intf = (intf_thread_t *)param;
    p_intf->p_sys->p_mi->emitRaise();

    return VLC_SUCCESS;
}

/*****************************************************************************
 * IntfBossCB: callback triggered by the intf-boss libvlc variable.
 *****************************************************************************/
static int IntfBossCB( vlc_object_t *, const char *,
                       vlc_value_t, vlc_value_t, void *param )
{
    intf_thread_t *p_intf = (intf_thread_t *)param;
    p_intf->p_sys->p_mi->emitBoss();

    return VLC_SUCCESS;
}<|MERGE_RESOLUTION|>--- conflicted
+++ resolved
@@ -2,11 +2,7 @@
  * main_interface.cpp : Main interface
  ****************************************************************************
  * Copyright (C) 2006-2011 VideoLAN and AUTHORS
-<<<<<<< HEAD
- * $Id: 9593b87c3073d6195b7222f217604a89801b0bc0 $
-=======
  * $Id: 095c7659323de86c0bb0fe64b20cad79ceeee812 $
->>>>>>> 699e6050
  *
  * Authors: Clément Stenac <zorglub@videolan.org>
  *          Jean-Baptiste Kempf <jb@videolan.org>
