--- conflicted
+++ resolved
@@ -2,11 +2,7 @@
  * ogg.c : ogg stream demux module for vlc
  *****************************************************************************
  * Copyright (C) 2001-2007 VLC authors and VideoLAN
-<<<<<<< HEAD
- * $Id: d0d8d14c1b8badba4dccbea2adc2b6c280ce9693 $
-=======
  * $Id: fc4fe78af30eac31298d3499182b38e632bf2d11 $
->>>>>>> 699e6050
  *
  * Authors: Gildas Bazin <gbazin@netcourrier.com>
  *          Andre Pang <Andre.Pang@csiro.au> (Annodex support)
