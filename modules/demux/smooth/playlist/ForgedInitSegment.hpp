/*
 * ForgedInitSegment.hpp
 *****************************************************************************
 * Copyright (C) 2015 - VideoLAN Authors
 *
 * This program is free software; you can redistribute it and/or modify it
 * under the terms of the GNU Lesser General Public License as published
 * by the Free Software Foundation; either version 2.1 of the License, or
 * (at your option) any later version.
 *
 * This program is distributed in the hope that it will be useful,
 * but WITHOUT ANY WARRANTY; without even the implied warranty of
 * MERCHANTABILITY or FITNESS FOR A PARTICULAR PURPOSE. See the
 * GNU Lesser General Public License for more details.
 *
 * You should have received a copy of the GNU Lesser General Public License
 * along with this program; if not, write to the Free Software Foundation,
 * Inc., 51 Franklin Street, Fifth Floor, Boston MA 02110-1301, USA.
 *****************************************************************************/
#ifndef FORGEDINITSEGMENT_HPP
#define FORGEDINITSEGMENT_HPP

#include "../../adaptive/playlist/Segment.h"

#include <vlc_es.h>
#include <vlc_codecs.h>

namespace smooth
{
    namespace playlist
    {
        using namespace adaptive;
        using namespace adaptive::playlist;
        using namespace adaptive::http;

        class ForgedInitSegment : public InitSegment
        {
            public:
                ForgedInitSegment(ICanonicalUrl *parent, const std::string &,
                                  uint64_t, uint64_t);
                virtual ~ForgedInitSegment();
<<<<<<< HEAD
                virtual SegmentChunk* toChunk(SharedResources *, AbstractConnectionManager *,
                                              size_t, BaseRepresentation *) override;
=======
                virtual SegmentChunk* toChunk(SharedResources *, size_t,
                                              BaseRepresentation *) override;
>>>>>>> 699e6050
                void setWaveFormatEx(const std::string &);
                void setCodecPrivateData(const std::string &);
                void setChannels(uint16_t);
                void setPacketSize(uint16_t);
                void setSamplingRate(uint32_t);
                void setBitsPerSample(uint16_t);
                void setVideoSize(unsigned w, unsigned h);
                void setFourCC(const std::string &);
                void setAudioTag(uint16_t);
                void setTrackID(unsigned);
                void setLanguage(const std::string &);

            private:
                void fromWaveFormatEx(const uint8_t *p_data, size_t i_data);
                void fromVideoInfoHeader(const uint8_t *p_data, size_t i_data);
                block_t * buildMoovBox();
                std::string data;
                std::string type;
                std::string language;
                uint8_t *extradata;
                size_t   i_extradata;
                WAVEFORMATEX formatex;
                unsigned width, height;
                vlc_fourcc_t fourcc;
                enum es_format_category_e es_type;
                unsigned track_id;
                Timescale timescale;
        };
    }
}

#endif // FORGEDINITSEGMENT_HPP<|MERGE_RESOLUTION|>--- conflicted
+++ resolved
@@ -39,13 +39,8 @@
                 ForgedInitSegment(ICanonicalUrl *parent, const std::string &,
                                   uint64_t, uint64_t);
                 virtual ~ForgedInitSegment();
-<<<<<<< HEAD
-                virtual SegmentChunk* toChunk(SharedResources *, AbstractConnectionManager *,
-                                              size_t, BaseRepresentation *) override;
-=======
                 virtual SegmentChunk* toChunk(SharedResources *, size_t,
                                               BaseRepresentation *) override;
->>>>>>> 699e6050
                 void setWaveFormatEx(const std::string &);
                 void setCodecPrivateData(const std::string &);
                 void setChannels(uint16_t);
