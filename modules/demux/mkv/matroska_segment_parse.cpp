/*****************************************************************************
 * matroska_segment_parse.cpp : matroska demuxer
 *****************************************************************************
 * Copyright (C) 2003-2010 VLC authors and VideoLAN
<<<<<<< HEAD
 * $Id: 13421339d8834d2cad9fe6b9d7fdf3149a37e68e $
=======
 * $Id: 5c6d8f5f2cff5932ed388eb4ab56df2d0b9edaaf $
>>>>>>> 699e6050
 *
 * Authors: Laurent Aimar <fenrir@via.ecp.fr>
 *          Steve Lhomme <steve.lhomme@free.fr>
 *
 * This program is free software; you can redistribute it and/or modify it
 * under the terms of the GNU Lesser General Public License as published by
 * the Free Software Foundation; either version 2.1 of the License, or
 * (at your option) any later version.
 *
 * This program is distributed in the hope that it will be useful,
 * but WITHOUT ANY WARRANTY; without even the implied warranty of
 * MERCHANTABILITY or FITNESS FOR A PARTICULAR PURPOSE. See the
 * GNU Lesser General Public License for more details.
 *
 * You should have received a copy of the GNU Lesser General Public License
 * along with this program; if not, write to the Free Software Foundation,
 * Inc., 51 Franklin Street, Fifth Floor, Boston MA 02110-1301, USA.
 *****************************************************************************/
#include "mkv.hpp"
#include "matroska_segment.hpp"
#include "chapters.hpp"
#include "demux.hpp"
#include "Ebml_parser.hpp"
#include "Ebml_dispatcher.hpp"
#include "string_dispatcher.hpp"
#include "util.hpp"

extern "C" {
#include "../vobsub.h"
#include "../xiph.h"
#include "../windows_audio_commons.h"
#include "../mp4/libmp4.h"
}

#include <vlc_codecs.h>
#include <stdexcept>
#include <limits>
#include <algorithm>

/* GetFourCC helper */
#define GetFOURCC( p )  __GetFOURCC( (uint8_t*)p )
static vlc_fourcc_t __GetFOURCC( uint8_t *p )
{
    return VLC_FOURCC( p[0], p[1], p[2], p[3] );
}

static inline void fill_extra_data_alac( mkv_track_t *p_tk )
{
    if( p_tk->i_extra_data <= 0 ) return;
    p_tk->fmt.p_extra = malloc( p_tk->i_extra_data + 12 );
    if( unlikely( !p_tk->fmt.p_extra ) ) return;
    p_tk->fmt.i_extra = p_tk->i_extra_data + 12;
    uint8_t *p_extra = static_cast<uint8_t*>( p_tk->fmt.p_extra );
    /* See "ALAC Specific Info (36 bytes) (required)" from
       alac.macosforge.org/trac/browser/trunk/ALACMagicCookieDescription.txt */
    SetDWBE( p_extra, p_tk->fmt.i_extra );
    memcpy( p_extra + 4, "alac", 4 );
    SetDWBE( p_extra + 8, 0 );
    memcpy( p_extra + 12, p_tk->p_extra_data, p_tk->fmt.i_extra - 12 );
}

static inline void fill_extra_data( mkv_track_t *p_tk, unsigned int offset )
{
    if(p_tk->i_extra_data <= offset) return;
    p_tk->fmt.i_extra = p_tk->i_extra_data - offset;
    p_tk->fmt.p_extra = xmalloc( p_tk->fmt.i_extra );
    if(!p_tk->fmt.p_extra) { p_tk->fmt.i_extra = 0; return; };
    memcpy( p_tk->fmt.p_extra, p_tk->p_extra_data + offset, p_tk->fmt.i_extra );
}

/*****************************************************************************
 * Some functions to manipulate memory
 *****************************************************************************/
static inline char * ToUTF8( const UTFstring &u )
{
    return strdup( u.GetUTF8().c_str() );
}

/*****************************************************************************
 * ParseSeekHead:
 *****************************************************************************/
void matroska_segment_c::ParseSeekHead( KaxSeekHead *seekhead )
{
    EbmlElement *l;
    bool b_seekable;

    i_seekhead_count++;

    vlc_stream_Control( sys.demuxer.s, STREAM_CAN_SEEK, &b_seekable );
    if( !b_seekable )
        return;

    EbmlParser eparser ( &es, seekhead, &sys.demuxer );

    while( ( l = eparser.Get() ) != NULL )
    {
        if( MKV_IS_ID( l, KaxSeek ) )
        {
            EbmlId id = EBML_ID(EbmlVoid);
            int64_t i_pos = -1;

#ifdef MKV_DEBUG
            msg_Dbg( &sys.demuxer, "|   |   + Seek" );
#endif
            eparser.Down();
            try
            {
                while( ( l = eparser.Get() ) != NULL )
                {
                    if( unlikely( !l->ValidateSize() ) )
                    {
                        msg_Err( &sys.demuxer,"%s too big... skipping it",  typeid(*l).name() );
                        continue;
                    }
                    if( MKV_IS_ID( l, KaxSeekID ) )
                    {
                        KaxSeekID &sid = *static_cast<KaxSeekID*>( l );
                        sid.ReadData( es.I_O() );
                        id = EbmlId( sid.GetBuffer(), sid.GetSize() );
                    }
                    else if( MKV_IS_ID( l, KaxSeekPosition ) )
                    {
                        KaxSeekPosition &spos = *static_cast<KaxSeekPosition*>( l );
                        spos.ReadData( es.I_O() );
                        i_pos = (int64_t)segment->GetGlobalPosition( static_cast<uint64>( spos ) );
                    }
                    else if ( !MKV_IS_ID( l, EbmlVoid ) && !MKV_IS_ID( l, EbmlCrc32 ))
                    {
                        /* Many mkvmerge files hit this case. It seems to be a broken SeekHead */
                        msg_Dbg( &sys.demuxer, "|   |   + Unknown (%s)", typeid(*l).name() );
                    }
                }
            }
            catch(...)
            {
                msg_Err( &sys.demuxer,"Error while reading %s",  typeid(*l).name() );
            }
            eparser.Up();

            if( i_pos >= 0 )
            {
                if( id == EBML_ID(KaxCluster) )
                {
                    _seeker.add_cluster_position( i_pos );
                }
                else if( id == EBML_ID(KaxCues) )
                {
                    msg_Dbg( &sys.demuxer, "|   - cues at %" PRId64, i_pos );
                    LoadSeekHeadItem( EBML_INFO(KaxCues), i_pos );
                }
                else if( id == EBML_ID(KaxInfo) )
                {
                    msg_Dbg( &sys.demuxer, "|   - info at %" PRId64, i_pos );
                    LoadSeekHeadItem( EBML_INFO(KaxInfo), i_pos );
                }
                else if( id == EBML_ID(KaxChapters) )
                {
                    msg_Dbg( &sys.demuxer, "|   - chapters at %" PRId64, i_pos );
                    LoadSeekHeadItem( EBML_INFO(KaxChapters), i_pos );
                }
                else if( id == EBML_ID(KaxTags) )
                {
                    msg_Dbg( &sys.demuxer, "|   - tags at %" PRId64, i_pos );
                    LoadSeekHeadItem( EBML_INFO(KaxTags), i_pos );
                }
                else if( id == EBML_ID(KaxSeekHead) )
                {
                    msg_Dbg( &sys.demuxer, "|   - chained seekhead at %" PRId64, i_pos );
                    LoadSeekHeadItem( EBML_INFO(KaxSeekHead), i_pos );
                }
                else if( id == EBML_ID(KaxTracks) )
                {
                    msg_Dbg( &sys.demuxer, "|   - tracks at %" PRId64, i_pos );
                    LoadSeekHeadItem( EBML_INFO(KaxTracks), i_pos );
                }
                else if( id == EBML_ID(KaxAttachments) )
                {
                    msg_Dbg( &sys.demuxer, "|   - attachments at %" PRId64, i_pos );
                    LoadSeekHeadItem( EBML_INFO(KaxAttachments), i_pos );
                }
#ifdef MKV_DEBUG
                else if( id != EBML_ID(KaxCluster) && id != EBML_ID(EbmlVoid) &&
                         id != EBML_ID(EbmlCrc32))
                    msg_Dbg( &sys.demuxer, "|   - unknown seekhead reference at %" PRId64, i_pos );
#endif
            }
        }
        else if ( !MKV_IS_ID( l, EbmlVoid ) && !MKV_IS_ID( l, EbmlCrc32 ))
            msg_Dbg( &sys.demuxer, "|   |   + ParseSeekHead Unknown (%s)", typeid(*l).name() );
    }
}


/*****************************************************************************
 * ParseTrackEntry:
 *****************************************************************************/
#define ONLY_FMT(t) if(vars.tk->fmt.i_cat != t ## _ES) return
void matroska_segment_c::ParseTrackEntry( const KaxTrackEntry *m )
{
    bool bSupported = true;

    EbmlUInteger *pTrackType = static_cast<EbmlUInteger*>(m->FindElt(EBML_INFO(KaxTrackType)));
    uint8 ttype;
    if (likely(pTrackType != NULL))
        ttype = (uint8) *pTrackType;
    else
        ttype = 0;

    enum es_format_category_e es_cat;
    switch( ttype )
    {
        case track_audio:
            es_cat = AUDIO_ES;
            break;
        case track_video:
            es_cat = VIDEO_ES;
            break;
        case track_subtitle:
        case track_buttons:
            es_cat = SPU_ES;
            break;
        default:
            es_cat = UNKNOWN_ES;
            break;
    }

    /* Init the track */
    mkv_track_t *p_track = new mkv_track_t(es_cat);

    MkvTree( sys.demuxer, 2, "Track Entry" );

    struct MetaDataCapture {
      matroska_segment_c * obj;
      mkv_track_t        * tk;
      demux_t            * p_demuxer;
      bool&                bSupported;
      int                  level;
      struct {
        unsigned int i_crop_right;
        unsigned int i_crop_left;
        unsigned int i_crop_top;
        unsigned int i_crop_bottom;
        unsigned int i_display_unit;
        unsigned int i_display_width;
        unsigned int i_display_height;
      } track_video_info;

    } metadata_payload = {
      this, p_track, &sys.demuxer, bSupported, 3, { }
    };

    MKV_SWITCH_CREATE( EbmlTypeDispatcher, MetaDataHandlers, MetaDataCapture )
    {
        MKV_SWITCH_INIT();

        static void debug (MetaDataCapture const& vars, char const * fmt, ...)
        {
            va_list args; va_start( args, fmt );
            MkvTree_va( *vars.p_demuxer, vars.level, fmt, args);
            va_end( args );
        }
        E_CASE( KaxTrackNumber, tnum )
        {
            vars.tk->i_number = static_cast<uint32>( tnum );
            debug( vars, "Track Number=%u", vars.tk->i_number );
        }
        E_CASE( KaxTrackUID, tuid )
        {
            debug( vars, "Track UID=%u", static_cast<uint32>( tuid ) );
        }
        E_CASE( KaxTrackType, ttype )
        {
            const char *psz_type;

            switch( static_cast<uint8>( ttype ) )
            {
                case track_audio:
                    psz_type = "audio";
                    break;
                case track_video:
                    psz_type = "video";
                    break;
                case track_subtitle:
                    psz_type = "subtitle";
                    break;
                case track_buttons:
                    psz_type = "buttons";
                    break;
                default:
                    psz_type = "unknown";
                    break;
            }

            debug( vars, "Track Type=%s", psz_type ) ;
        }
        E_CASE( KaxTrackFlagEnabled, fenb ) // UNUSED
        {
            vars.tk->b_enabled = static_cast<uint32>( fenb );
            debug( vars, "Track Enabled=%u", vars.tk->b_enabled );
        }
        E_CASE( KaxTrackFlagDefault, fdef )
        {
            vars.tk->b_default = static_cast<uint32>( fdef );
            debug( vars, "Track Default=%u", vars.tk->b_default );
        }
        E_CASE( KaxTrackFlagForced, ffor ) // UNUSED
        {
            vars.tk->b_forced = static_cast<uint32>( ffor );

            debug( vars, "Track Forced=%u", vars.tk->b_forced );
        }
        E_CASE( KaxTrackFlagLacing, lac ) // UNUSED
        {
            debug( vars, "Track Lacing=%d", static_cast<uint32>( lac ) ) ;
        }
        E_CASE( KaxTrackMinCache, cmin ) // UNUSED
        {
            debug( vars, "Track MinCache=%d", static_cast<uint32>( cmin ) ) ;
        }
        E_CASE( KaxTrackMaxCache, cmax ) // UNUSED
        {
            debug( vars, "Track MaxCache=%d", static_cast<uint32>( cmax ) ) ;
        }
        E_CASE( KaxTrackDefaultDuration, defd )
        {
            vars.tk->i_default_duration = static_cast<uint64>(defd);
            debug( vars, "Track Default Duration=%" PRId64, vars.tk->i_default_duration );
            vars.tk->i_default_duration /= 1000;
        }
        E_CASE( KaxTrackTimecodeScale, ttcs )
        {
            vars.tk->f_timecodescale = static_cast<float>( ttcs );
            if ( vars.tk->f_timecodescale <= 0 ) vars.tk->f_timecodescale = 1.0;
            debug( vars, "Track TimeCodeScale=%f", vars.tk->f_timecodescale ) ;
        }
        E_CASE( KaxMaxBlockAdditionID, mbl ) // UNUSED
        {
            debug( vars, "Track Max BlockAdditionID=%d", static_cast<uint32>( mbl ) ) ;
        }
        E_CASE( KaxTrackName, tname )
        {
            vars.tk->fmt.psz_description = ToUTF8( UTFstring( tname ) );
            debug( vars, "Track Name=%s", vars.tk->fmt.psz_description ? vars.tk->fmt.psz_description : "(null)" );
        }
        E_CASE( KaxTrackLanguage, lang )
        {
            free( vars.tk->fmt.psz_language );
            const std::string slang ( lang );
            size_t pos = slang.find_first_of( '-' );
            vars.tk->fmt.psz_language = pos != std::string::npos ? strndup( slang.c_str (), pos ) : strdup( slang.c_str() );
            debug( vars, "Track Language=`%s'", vars.tk->fmt.psz_language ? vars.tk->fmt.psz_language : "(null)" );
        }
        E_CASE( KaxCodecID, codecid )
        {
            vars.tk->codec = std::string( codecid );
            debug( vars, "Track CodecId=%s", std::string( codecid ).c_str() ) ;
        }
        E_CASE( KaxCodecPrivate, cpriv )
        {
            vars.tk->i_extra_data = cpriv.GetSize();
            if( vars.tk->i_extra_data > 0 )
            {
                vars.tk->p_extra_data = static_cast<uint8_t*>( malloc( vars.tk->i_extra_data ) );

                if( likely( vars.tk->p_extra_data ) )
                    memcpy( vars.tk->p_extra_data, cpriv.GetBuffer(),
                            vars.tk->i_extra_data );
            }
            debug( vars, "Track CodecPrivate size=%" PRId64, cpriv.GetSize() );
        }
        E_CASE( KaxCodecName, cname )
        {
            vars.tk->str_codec_name = static_cast<UTFstring const&>( cname ).GetUTF8();
            debug( vars, "Track Codec Name=%s", vars.tk->str_codec_name.c_str() ) ;
        }
        //AttachmentLink
        E_CASE( KaxCodecDecodeAll, cdall ) // UNUSED
        {
            debug( vars, "Track Codec Decode All=%u", static_cast<uint8>( cdall ) ) ;
        }
        E_CASE( KaxTrackOverlay, tovr ) // UNUSED
        {
            debug( vars, "Track Overlay=%u", static_cast<uint32>( tovr ) ) ;
        }
#if LIBMATROSKA_VERSION >= 0x010401
        E_CASE( KaxCodecDelay, codecdelay )
        {
            vars.tk->i_codec_delay = static_cast<uint64_t>( codecdelay ) / 1000;
            msg_Dbg( vars.p_demuxer, "|   |   |   + Track Codec Delay =%" PRIu64,
                     vars.tk->i_codec_delay );
        }
        E_CASE( KaxSeekPreRoll, spr )
        {
            vars.tk->i_seek_preroll = static_cast<uint64_t>( spr ) / 1000;
            debug( vars, "Track Seek Preroll =%" PRIu64, vars.tk->i_seek_preroll );
        }
#endif
        E_CASE( KaxContentEncodings, cencs )
        {
            debug( vars, "Content Encodings" );

            if ( cencs.ListSize () > 1 )
            {
                msg_Err( vars.p_demuxer, "Multiple Compression method not supported" );
                vars.bSupported = false;
            }

            vars.level += 1;
            dispatcher.iterate( cencs.begin(), cencs.end(), &vars );
            vars.level -= 1;
        }
        E_CASE( KaxContentEncoding, cenc )
        {
            debug( vars, "Content Encoding" );

            vars.level += 1;
            dispatcher.iterate( cenc.begin(), cenc.end(), &vars );
            vars.level -= 1;
        }
        E_CASE( KaxContentEncodingOrder, encord )
        {
            debug( vars, "Order: %i", static_cast<uint32>( encord ) );
        }
        E_CASE( KaxContentEncodingScope, encscope )
        {
            vars.tk->i_encoding_scope = static_cast<uint32>( encscope );
            debug( vars, "Scope: %i", vars.tk->i_encoding_scope );
        }
        E_CASE( KaxContentEncodingType, enctype )
        {
            debug( vars, "Type: %i", static_cast<uint32>( enctype ) );
        }
        E_CASE( KaxContentCompression, compr )
        {
            debug( vars, "Content Compression" );
            //Default compression type is 0 (Zlib)
            vars.tk->i_compression_type = MATROSKA_COMPRESSION_ZLIB;

            vars.level += 1;
            dispatcher.iterate( compr.begin(), compr.end(), &vars );
            vars.level -= 1;
        }
        E_CASE( KaxContentCompAlgo, compalg )
        {
            vars.tk->i_compression_type = static_cast<uint32>( compalg );
            debug( vars, "Compression Algorithm: %i", vars.tk->i_compression_type );
            if ( ( vars.tk->i_compression_type != MATROSKA_COMPRESSION_ZLIB ) &&
                 ( vars.tk->i_compression_type != MATROSKA_COMPRESSION_HEADER ) )
            {
                msg_Err( vars.p_demuxer, "Track Compression method %d not supported", vars.tk->i_compression_type );
                vars.bSupported = false;
            }
        }
        E_CASE( KaxContentCompSettings, kccs )
        {
            vars.tk->p_compression_data = new KaxContentCompSettings( kccs );
        }
        E_CASE( KaxTrackVideo, tkv )
        {
            ONLY_FMT(VIDEO);
            debug( vars, "Track Video");

            mkv_track_t *tk = vars.tk;

            tk->f_fps = 0.0;

            if( tk->i_default_duration > 1000 ) /* Broken ffmpeg mux info when non set fps */
            {
                tk->fmt.video.i_frame_rate_base = static_cast<unsigned>( tk->i_default_duration );
                tk->fmt.video.i_frame_rate = 1000000;
            }

            vars.level += 1;
            dispatcher.iterate (tkv.begin (), tkv.end (), &vars );
            vars.level -= 1;

            unsigned int i_crop_top    = vars.track_video_info.i_crop_top;
            unsigned int i_crop_right  = vars.track_video_info.i_crop_right;
            unsigned int i_crop_bottom = vars.track_video_info.i_crop_bottom;
            unsigned int i_crop_left   = vars.track_video_info.i_crop_left;

            unsigned int i_display_unit   = vars.track_video_info.i_display_unit; VLC_UNUSED(i_display_unit);
            unsigned int i_display_width  = vars.track_video_info.i_display_width;
            unsigned int i_display_height = vars.track_video_info.i_display_height;

            if( i_display_height && i_display_width )
            {
                tk->fmt.video.i_sar_num = i_display_width  * tk->fmt.video.i_height;
                tk->fmt.video.i_sar_den = i_display_height * tk->fmt.video.i_width;
            }

            tk->fmt.video.i_visible_width   = tk->fmt.video.i_width;
            tk->fmt.video.i_visible_height  = tk->fmt.video.i_height;

            if( i_crop_left || i_crop_right || i_crop_top || i_crop_bottom )
            {
                tk->fmt.video.i_x_offset        = i_crop_left;
                tk->fmt.video.i_y_offset        = i_crop_top;
                tk->fmt.video.i_visible_width  -= i_crop_left + i_crop_right;
                tk->fmt.video.i_visible_height -= i_crop_top + i_crop_bottom;
            }
            /* FIXME: i_display_* allows you to not only set DAR, but also a zoom factor.
               we do not support this atm */
        }
#if LIBMATROSKA_VERSION >= 0x010406
        E_CASE( KaxVideoProjection, proj )
        {
            ONLY_FMT(VIDEO);
            debug( vars, "Track Video Projection" ) ;

            vars.level += 1;
            dispatcher.iterate (proj.begin (), proj.end (), &vars );
            vars.level -= 1;
        }
        E_CASE( KaxVideoProjectionType, fint )
        {
            ONLY_FMT(VIDEO);
            switch (static_cast<uint8>( fint ))
            {
            case 0:
                vars.tk->fmt.video.projection_mode = PROJECTION_MODE_RECTANGULAR;
                break;
            case 1:
                vars.tk->fmt.video.projection_mode = PROJECTION_MODE_EQUIRECTANGULAR;
                break;
            case 2:
                vars.tk->fmt.video.projection_mode = PROJECTION_MODE_CUBEMAP_LAYOUT_STANDARD;
                break;
            default:
                debug( vars, "Track Video Projection %u not supported", static_cast<uint8>( fint ) ) ;
                break;
            }
        }
        E_CASE( KaxVideoProjectionPoseYaw, pose )
        {
            ONLY_FMT(VIDEO);
            vars.tk->fmt.video.pose.yaw = static_cast<float>( pose );
        }
        E_CASE( KaxVideoProjectionPosePitch, pose )
        {
            ONLY_FMT(VIDEO);
            vars.tk->fmt.video.pose.pitch = static_cast<float>( pose );
        }
        E_CASE( KaxVideoProjectionPoseRoll, pose )
        {
            ONLY_FMT(VIDEO);
            vars.tk->fmt.video.pose.roll = static_cast<float>( pose );
        }
#endif
        E_CASE( KaxVideoFlagInterlaced, fint ) // UNUSED
        {
            ONLY_FMT(VIDEO);
            debug( vars, "Track Video Interlaced=%u", static_cast<uint8>( fint ) ) ;
        }
        E_CASE( KaxVideoStereoMode, stereo ) // UNUSED
        {
            debug( vars, "Track Video Stereo Mode=%u", static_cast<uint8>( stereo ) ) ;
        }
        E_CASE( KaxVideoPixelWidth, vwidth )
        {
            ONLY_FMT(VIDEO);
            vars.tk->fmt.video.i_width += static_cast<uint16>( vwidth );
            debug( vars, "width=%d", vars.tk->fmt.video.i_width );
        }
        E_CASE( KaxVideoPixelHeight, vheight )
        {
            ONLY_FMT(VIDEO);
            vars.tk->fmt.video.i_height += static_cast<uint16>( vheight );
            debug( vars, "height=%d", vars.tk->fmt.video.i_height );
        }
        E_CASE( KaxVideoDisplayWidth, vwidth )
        {
            ONLY_FMT(VIDEO);
            vars.track_video_info.i_display_width = static_cast<uint16>( vwidth );
            debug( vars, "display width=%d", vars.track_video_info.i_display_width );
        }
        E_CASE( KaxVideoDisplayHeight, vheight )
        {
            ONLY_FMT(VIDEO);
            vars.track_video_info.i_display_height = static_cast<uint16>( vheight );
            debug( vars, "display height=%d", vars.track_video_info.i_display_height );
        }
        E_CASE( KaxVideoPixelCropBottom, cropval )
        {
            ONLY_FMT(VIDEO);
            vars.track_video_info.i_crop_bottom = static_cast<uint16>( cropval );
            debug( vars, "crop pixel bottom=%d", vars.track_video_info.i_crop_bottom );
        }
        E_CASE( KaxVideoPixelCropTop, cropval )
        {
            ONLY_FMT(VIDEO);
            vars.track_video_info.i_crop_top = static_cast<uint16>( cropval );
            debug( vars, "crop pixel top=%d", vars.track_video_info.i_crop_top );
        }
        E_CASE( KaxVideoPixelCropRight, cropval )
        {
            ONLY_FMT(VIDEO);
            vars.track_video_info.i_crop_right = static_cast<uint16>( cropval );
            debug( vars, "crop pixel right=%d", vars.track_video_info.i_crop_right );
        }
        E_CASE( KaxVideoPixelCropLeft, cropval )
        {
            ONLY_FMT(VIDEO);
            vars.track_video_info.i_crop_left = static_cast<uint16>( cropval );
            debug( vars, "crop pixel left=%d", vars.track_video_info.i_crop_left );
        }
        E_CASE( KaxVideoDisplayUnit, vdmode )
        {
            ONLY_FMT(VIDEO);
            vars.track_video_info.i_display_unit = static_cast<uint8>( vdmode );
            const char *psz_unit;
            switch (vars.track_video_info.i_display_unit)
            {
            case 0:  psz_unit = "pixels"; break;
            case 1:  psz_unit = "centimeters"; break;
            case 2:  psz_unit = "inches"; break;
            case 3:  psz_unit = "dar"; break;
            default: psz_unit = "unknown"; break;
            }
            debug( vars, "Track Video Display Unit=%s", psz_unit );
        }
        E_CASE( KaxVideoAspectRatio, ratio ) // UNUSED
        {
            ONLY_FMT(VIDEO);
            debug( vars, "Track Video Aspect Ratio Type=%u", static_cast<uint8>( ratio ) ) ;
        }
        E_CASE( KaxVideoFrameRate, vfps )
        {
            ONLY_FMT(VIDEO);
            vars.tk->f_fps = __MAX( static_cast<float>( vfps ), 1 );
            debug( vars, "fps=%f", vars.tk->f_fps );
        }
        E_CASE( KaxVideoColourSpace, colourspace )
        {
            ONLY_FMT(VIDEO);
            if ( colourspace.ValidateSize() )
            {
                char clrspc[5];

                vars.tk->fmt.i_codec = GetFOURCC( colourspace.GetBuffer() );

                vlc_fourcc_to_char( vars.tk->fmt.i_codec, clrspc );
                clrspc[4]  = '\0';
                debug( vars, "Colour Space=%s", clrspc );
            }
        }
#if LIBMATROSKA_VERSION >= 0x010405
        E_CASE( KaxVideoColour, colours)
        {
            ONLY_FMT(VIDEO);
            debug( vars, "Video Colors");
            if (vars.tk->fmt.i_cat != VIDEO_ES ) {
                msg_Err( vars.p_demuxer, "Video colors elements not allowed for this track" );
            } else {
            vars.level += 1;
            dispatcher.iterate (colours.begin (), colours.end (), &vars );
            vars.level -= 1;
            }
        }
        E_CASE( KaxVideoColourRange, range )
        {
            ONLY_FMT(VIDEO);
            switch( static_cast<uint8>(range) )
            {
            case 1: // broadcast
                vars.tk->fmt.video.b_color_range_full = 0;
                break;
            case 2: // full range
                vars.tk->fmt.video.b_color_range_full = 1;
                break;
            case 3: // Matrix coefficients + Transfer characteristics
            default:
                debug( vars, "Unsupported Colour Range=%d", static_cast<uint8>(range) );
            }
        }
        E_CASE( KaxVideoColourTransferCharacter, tranfer )
        {
            ONLY_FMT(VIDEO);
            switch( static_cast<uint8>(tranfer) )
            {
            case 1: // BT-709
                vars.tk->fmt.video.transfer = TRANSFER_FUNC_BT709;
                break;
            case 4: // Gamma 2.2
                vars.tk->fmt.video.transfer = TRANSFER_FUNC_SRGB;
                break;
            case 5: // Gamma 2.8
                vars.tk->fmt.video.transfer = TRANSFER_FUNC_BT470_BG;
                break;
            case 6: // SMPTE 170
                vars.tk->fmt.video.transfer = TRANSFER_FUNC_SMPTE_170;
                break;
            case 7: // SMPTE 240M
                vars.tk->fmt.video.transfer = TRANSFER_FUNC_SMPTE_240;
                break;
            case 8: // Linear
                vars.tk->fmt.video.transfer = TRANSFER_FUNC_LINEAR;
                break;
            case 16: // SMPTE ST-2084
                vars.tk->fmt.video.transfer = TRANSFER_FUNC_SMPTE_ST2084;
                break;
            case 18: // ARIB STD-B67
                vars.tk->fmt.video.transfer = TRANSFER_FUNC_ARIB_B67;
                break;
            case 9:  // Log
            case 10: // Log SQRT
            case 11: // IEC 61966-2-4
            case 12: // ITU-R BT.1361 Extended Colour Gamut
            case 13: // IEC 61966-2-1
            case 14: // ITU-R BT.2020 10 bit
            case 15: // ITU-R BT.2020 12 bit
            case 17: // SMPTE ST 428-1
            default:
                debug( vars, "Unsupported Colour Transfer=%d", static_cast<uint8>(tranfer) );
            }
        }
        E_CASE( KaxVideoColourPrimaries, primaries )
        {
            ONLY_FMT(VIDEO);
            switch( static_cast<uint8>(primaries) )
            {
            case 1: // ITU-R BT.709
                vars.tk->fmt.video.primaries = COLOR_PRIMARIES_BT709;
                break;
            case 4: // ITU-R BT.470M
                vars.tk->fmt.video.primaries = COLOR_PRIMARIES_BT470_M;
                break;
            case 5: // ITU-R BT.470BG
                vars.tk->fmt.video.primaries = COLOR_PRIMARIES_BT470_BG;
                break;
            case 6: // SMPTE 170M
                vars.tk->fmt.video.primaries = COLOR_PRIMARIES_SMTPE_170;
                break;
            case 7: // SMPTE 240M
                vars.tk->fmt.video.primaries = COLOR_PRIMARIES_SMTPE_240;
                break;
            case 9: // ITU-R BT.2020
                vars.tk->fmt.video.primaries = COLOR_PRIMARIES_BT2020;
                break;
            case 8:  // FILM
            case 10: // SMPTE ST 428-1
            case 22: // JEDEC P22 phosphors
            default:
                debug( vars, "Unsupported Colour Primaries=%d", static_cast<uint8>(primaries) );
            }
        }
        E_CASE( KaxVideoColourMaxCLL, maxCLL )
        {
            ONLY_FMT(VIDEO);
            debug( vars, "Video Max Pixel Brightness");
            vars.tk->fmt.video.lighting.MaxCLL = static_cast<uint16_t>(maxCLL);
        }
        E_CASE( KaxVideoColourMaxFALL, maxFALL )
        {
            ONLY_FMT(VIDEO);
            debug( vars, "Video Max Frame Brightness");
            vars.tk->fmt.video.lighting.MaxFALL = static_cast<uint16_t>(maxFALL);
        }
        E_CASE( KaxVideoColourMasterMeta, mastering )
        {
            ONLY_FMT(VIDEO);
            debug( vars, "Video Mastering Metadata");
            if (vars.tk->fmt.i_cat != VIDEO_ES ) {
                msg_Err( vars.p_demuxer, "Video metadata elements not allowed for this track" );
            } else {
            vars.level += 1;
            dispatcher.iterate (mastering.begin (), mastering.end (), &vars );
            vars.level -= 1;
            }
        }
        E_CASE( KaxVideoLuminanceMax, maxLum )
        {
            ONLY_FMT(VIDEO);
            debug( vars, "Video Luminance Max");
            vars.tk->fmt.video.mastering.max_luminance = static_cast<float>(maxLum) * 10000.f;
        }
        E_CASE( KaxVideoLuminanceMin, minLum )
        {
            ONLY_FMT(VIDEO);
            debug( vars, "Video Luminance Min");
            vars.tk->fmt.video.mastering.min_luminance = static_cast<float>(minLum) * 10000.f;
        }
        E_CASE( KaxVideoGChromaX, chroma )
        {
            ONLY_FMT(VIDEO);
            debug( vars, "Video Green Chroma X");
            vars.tk->fmt.video.mastering.primaries[0] = static_cast<float>(chroma) * 50000.f;
        }
        E_CASE( KaxVideoGChromaY, chroma )
        {
            ONLY_FMT(VIDEO);
            debug( vars, "Video Green Chroma Y");
            vars.tk->fmt.video.mastering.primaries[1] = static_cast<float>(chroma) * 50000.f;
        }
        E_CASE( KaxVideoBChromaX, chroma )
        {
            ONLY_FMT(VIDEO);
            debug( vars, "Video Blue Chroma X");
            vars.tk->fmt.video.mastering.primaries[2] = static_cast<float>(chroma) * 50000.f;
        }
        E_CASE( KaxVideoBChromaY, chroma )
        {
            ONLY_FMT(VIDEO);
            debug( vars, "Video Blue Chroma Y");
            vars.tk->fmt.video.mastering.primaries[3] = static_cast<float>(chroma) * 50000.f;
        }
        E_CASE( KaxVideoRChromaX, chroma )
        {
            ONLY_FMT(VIDEO);
            debug( vars, "Video Red Chroma X");
            vars.tk->fmt.video.mastering.primaries[4] = static_cast<float>(chroma) * 50000.f;
        }
        E_CASE( KaxVideoRChromaY, chroma )
        {
            ONLY_FMT(VIDEO);
            debug( vars, "Video Red Chroma Y");
            vars.tk->fmt.video.mastering.primaries[5] = static_cast<float>(chroma) * 50000.f;
        }
        E_CASE( KaxVideoWhitePointChromaX, white )
        {
            ONLY_FMT(VIDEO);
            debug( vars, "Video WhitePoint X");
            vars.tk->fmt.video.mastering.white_point[0] = static_cast<float>(white) * 50000.f;
        }
        E_CASE( KaxVideoWhitePointChromaY, white )
        {
            ONLY_FMT(VIDEO);
            debug( vars, "Video WhitePoint Y");
            vars.tk->fmt.video.mastering.white_point[1] = static_cast<float>(white) * 50000.f;
        }
#endif
        E_CASE( KaxTrackAudio, tka ) {
            ONLY_FMT(AUDIO);
            debug( vars, "Track Audio");
            vars.level += 1;
            dispatcher.iterate( tka.begin(), tka.end(), &vars );
            vars.level -= 1;
        }
        E_CASE( KaxAudioSamplingFreq, afreq )
        {
            ONLY_FMT(AUDIO);
            float const value = static_cast<float>( afreq );

            vars.tk->i_original_rate  = value;
            vars.tk->fmt.audio.i_rate = value;

            debug( vars, "afreq=%d", vars.tk->fmt.audio.i_rate ) ;
        }
        E_CASE( KaxAudioOutputSamplingFreq, afreq )
        {
            ONLY_FMT(AUDIO);
            vars.tk->fmt.audio.i_rate = static_cast<float>( afreq );
            debug( vars, "aoutfreq=%d", vars.tk->fmt.audio.i_rate ) ;
        }
        E_CASE( KaxAudioChannels, achan )
        {
            ONLY_FMT(AUDIO);
            vars.tk->fmt.audio.i_channels = static_cast<uint8>( achan );
            debug( vars, "achan=%u", vars.tk->fmt.audio.i_channels );
        }
        E_CASE( KaxAudioBitDepth, abits )
        {
            ONLY_FMT(AUDIO);
            vars.tk->fmt.audio.i_bitspersample = static_cast<uint8>( abits );
            debug( vars, "abits=%u", vars.tk->fmt.audio.i_bitspersample);
        }
        E_CASE ( EbmlVoid, ) {
          VLC_UNUSED( vars );
        }
        E_CASE_DEFAULT(element) {
            debug( vars, "Unknown (%s)", typeid(element).name() );
        }
    };

    MetaDataHandlers::Dispatcher().iterate ( m->begin(), m->end(), &metadata_payload );

    if( p_track->i_number == 0 )
    {
        msg_Warn( &sys.demuxer, "Missing KaxTrackNumber, discarding track!" );
        delete p_track;
        return;
    }

    if ( bSupported )
    {
#ifdef HAVE_ZLIB_H
        if( p_track->i_compression_type == MATROSKA_COMPRESSION_ZLIB &&
            p_track->i_encoding_scope & MATROSKA_ENCODING_SCOPE_PRIVATE &&
            p_track->i_extra_data && p_track->p_extra_data &&
            zlib_decompress_extra( &sys.demuxer, *p_track ) )
        {
            msg_Err(&sys.demuxer, "Couldn't handle the track %u compression", p_track->i_number );
            delete p_track;
            return;
        }
#endif
        if( !TrackInit( p_track ) )
        {
            msg_Err(&sys.demuxer, "Couldn't init track %u", p_track->i_number );
            delete p_track;
            return;
        }

        tracks.insert( std::make_pair( p_track->i_number, std::unique_ptr<mkv_track_t>(p_track) ) ); // TODO: add warning if two tracks have the same key
    }
    else
    {
        msg_Err( &sys.demuxer, "Track Entry %u not supported", p_track->i_number );
        delete p_track;
    }
}

#undef ONLY_FMT

/*****************************************************************************
 * ParseTracks:
 *****************************************************************************/
void matroska_segment_c::ParseTracks( KaxTracks *tracks )
{
    EbmlElement *el;
    int i_upper_level = 0;

    /* Master elements */
    if( unlikely( tracks->IsFiniteSize() && tracks->GetSize() >= SIZE_MAX ) )
    {
        msg_Err( &sys.demuxer, "Track too big, aborting" );
        return;
    }
    try
    {
        tracks->Read( es, EBML_CONTEXT(tracks), i_upper_level, el, true );
    }
    catch(...)
    {
        msg_Err( &sys.demuxer, "Couldn't read tracks" );
        return;
    }

    struct Capture {
      matroska_segment_c * obj;
      demux_t            * p_demuxer;

    } payload = {
      this, &sys.demuxer
    };

    MKV_SWITCH_CREATE( EbmlTypeDispatcher, TrackHandlers, struct Capture )
    {
        MKV_SWITCH_INIT();

        E_CASE( KaxTrackEntry, track_number ) {
            vars.obj->ParseTrackEntry( &track_number );
        }
        E_CASE( EbmlVoid, ) {
            VLC_UNUSED( vars );
        }
        E_CASE_DEFAULT(element) {
            MkvTree( *vars.p_demuxer, 2, "Unknown (%s)", typeid(element).name() );
        }
    };

    TrackHandlers::Dispatcher().iterate( tracks->begin(), tracks->end(), &payload );

    auto t = matroska_segment_c::tracks.begin();
    for (t; t != matroska_segment_c::tracks.end(); ++t)
    {
        pcr_shift = std::max(pcr_shift, t->second->i_codec_delay);
    }
}

/*****************************************************************************
 * ParseInfo:
 *****************************************************************************/
void matroska_segment_c::ParseInfo( KaxInfo *info )
{
    EbmlElement *el;
    EbmlMaster  *m;
    int i_upper_level = 0;

    /* Master elements */
    m = static_cast<EbmlMaster *>(info);
    if( unlikely( m->IsFiniteSize() && m->GetSize() >= SIZE_MAX ) )
    {
        msg_Err( &sys.demuxer, "Info too big, aborting" );
        return;
    }
    try
    {
        m->Read( es, EBML_CONTEXT(info), i_upper_level, el, true );
    }
    catch(...)
    {
        msg_Err( &sys.demuxer, "Couldn't read info" );
        return;
    }

    struct InfoHandlerPayload {
        demux_t            * p_demuxer;
        matroska_segment_c * obj;
        EbmlElement       *&  el;
        EbmlMaster        *&   m;
        int& i_upper_level;

    } captures = { &sys.demuxer, this, el, m, i_upper_level };

    MKV_SWITCH_CREATE(EbmlTypeDispatcher, InfoHandlers, InfoHandlerPayload)
    {
        MKV_SWITCH_INIT();

        static void debug (InfoHandlerPayload& vars, char const * fmt, ...)
        {
            va_list args; va_start( args, fmt );
            MkvTree_va( *vars.p_demuxer, 2, fmt, args);
            va_end( args );
        }
        E_CASE( KaxSegmentUID, uid )
        {
            if ( vars.obj->p_segment_uid == NULL )
            {
                vars.obj->p_segment_uid = new KaxSegmentUID( uid );
            }
            debug( vars, "UID=%d", *reinterpret_cast<uint32*>( vars.obj->p_segment_uid->GetBuffer() ) );
        }
        E_CASE( KaxPrevUID, uid )
        {
            if ( vars.obj->p_prev_segment_uid == NULL )
            {
                vars.obj->p_prev_segment_uid = new KaxPrevUID( uid );
                vars.obj->b_ref_external_segments = true;
            }
            debug( vars, "PrevUID=%d", *reinterpret_cast<uint32*>( vars.obj->p_prev_segment_uid->GetBuffer() ) );
        }
        E_CASE( KaxNextUID, uid )
        {
            if ( vars.obj->p_next_segment_uid == NULL )
            {
                vars.obj->p_next_segment_uid = new KaxNextUID( uid );
                vars.obj->b_ref_external_segments = true;
            }
            debug( vars, "NextUID=%d", *reinterpret_cast<uint32*>( vars.obj->p_next_segment_uid->GetBuffer() ) );
        }
        E_CASE( KaxTimecodeScale, tcs )
        {
            vars.obj->i_timescale = static_cast<uint64>( tcs );
            debug( vars, "TimecodeScale=%" PRId64, vars.obj->i_timescale );
        }
        E_CASE( KaxDuration, dur )
        {
            vars.obj->i_duration = mtime_t( static_cast<double>( dur ) );
            debug( vars, "Duration=%" PRId64, vars.obj->i_duration );
        }
        E_CASE( KaxMuxingApp, mapp )
        {
            vars.obj->psz_muxing_application = ToUTF8( UTFstring( mapp ) );
            debug( vars, "Muxing Application=%s", vars.obj->psz_muxing_application );
        }
        E_CASE( KaxWritingApp, wapp )
        {
            vars.obj->psz_writing_application = ToUTF8( UTFstring( wapp ) );
            debug( vars, "Writing Application=%s", vars.obj->psz_writing_application );
        }
        E_CASE( KaxSegmentFilename, sfn )
        {
            vars.obj->psz_segment_filename = ToUTF8( UTFstring( sfn ) );
            debug( vars, "Segment Filename=%s", vars.obj->psz_segment_filename );
        }
        E_CASE( KaxTitle, title )
        {
            vars.obj->psz_title = ToUTF8( UTFstring( title ) );
            debug( vars, "Title=%s", vars.obj->psz_title );
        }
        E_CASE( KaxSegmentFamily, uid )
        {
            vars.obj->families.push_back( new KaxSegmentFamily(uid) );
            debug( vars, "Family=%d", *reinterpret_cast<uint32*>( uid.GetBuffer() ) );
        }
        E_CASE( KaxDateUTC, date )
        {
            struct tm tmres;
            char   buffer[25];
            time_t i_date = date.GetEpochDate();

            if( gmtime_r( &i_date, &tmres ) &&
                strftime( buffer, sizeof(buffer), "%a %b %d %H:%M:%S %Y",
                          &tmres ) )
            {
                vars.obj->psz_date_utc = strdup( buffer );
                debug( vars, "Date=%s", vars.obj->psz_date_utc );
            }
        }
        E_CASE( KaxChapterTranslate, trans )
        {
            MKV_SWITCH_CREATE( EbmlTypeDispatcher, TranslationHandler, chapter_translation_c* )
            {
                MKV_SWITCH_INIT();

                E_CASE( KaxChapterTranslateEditionUID, uid )
                {
                    vars->editions.push_back( static_cast<uint64>( uid ) );
                }
                E_CASE( KaxChapterTranslateCodec, codec_id )
                {
                    vars->codec_id = static_cast<uint32>( codec_id );
                }
                E_CASE( KaxChapterTranslateID, translated_id )
                {
                    vars->p_translated = new KaxChapterTranslateID( translated_id );
                }
            };
            try
            {
                if( unlikely( trans.IsFiniteSize() && trans.GetSize() >= SIZE_MAX ) )
                {
                    msg_Err( vars.p_demuxer, "Chapter translate too big, aborting" );
                    return;
                }

                trans.Read( vars.obj->es, EBML_CONTEXT(&trans), vars.i_upper_level, vars.el, true );

                chapter_translation_c *p_translate = new chapter_translation_c();

                TranslationHandler::Dispatcher().iterate(
                    trans.begin(), trans.end(), &p_translate
                );

                vars.obj->translations.push_back( p_translate );
            }
            catch(...)
            {
                msg_Err( vars.p_demuxer, "Error while reading Chapter Translate");
            }
        }
        E_CASE( EbmlVoid, )
        {
            VLC_UNUSED( vars );
        }
        E_CASE_DEFAULT(element)
        {
            debug( vars, "Unknown (%s)", typeid(element).name() );
        }
    };

    InfoHandlers::Dispatcher().iterate( m->begin(), m->end(), &captures );

    if( i_duration != -1 )
        i_duration = mtime_t( static_cast<double>( i_duration * i_timescale ) / 10e5 );
}


/*****************************************************************************
 * ParseChapterAtom
 *****************************************************************************/
void matroska_segment_c::ParseChapterAtom( int i_level, KaxChapterAtom *ca, chapter_item_c & chapters )
{
    MkvTree( sys.demuxer, 3, "ChapterAtom (level=%d)", i_level );

    struct ChapterPayload {
        matroska_segment_c * const       obj;
        demux_t            * const p_demuxer;
        chapter_item_c     &        chapters;

        int& i_level;
        int level;

    } payload = {
        this, &sys.demuxer, chapters,
        i_level, 4
    };

    MKV_SWITCH_CREATE( EbmlTypeDispatcher, ChapterAtomHandlers, ChapterPayload )
    {
        MKV_SWITCH_INIT();

        static void debug (ChapterPayload const& vars, char const * fmt, ...)
        {
            va_list args; va_start( args, fmt );
            MkvTree_va( *vars.p_demuxer, vars.level, fmt, args);
            va_end( args );
        }
        E_CASE( KaxChapterUID, uid )
        {
            vars.chapters.i_uid = static_cast<uint64_t>( uid );
            debug( vars, "ChapterUID=%" PRIu64, vars.chapters.i_uid );
        }
        E_CASE( KaxChapterFlagHidden, flag )
        {
            vars.chapters.b_display_seekpoint = static_cast<uint8>( flag ) == 0;
            debug( vars, "ChapterFlagHidden=%s", vars.chapters.b_display_seekpoint ? "no" : "yes" );
        }
        E_CASE( KaxChapterSegmentUID, uid )
        {
            vars.chapters.p_segment_uid = new KaxChapterSegmentUID( uid );
            vars.obj->b_ref_external_segments = true;

            debug( vars, "ChapterSegmentUID=%u", *reinterpret_cast<uint32*>( vars.chapters.p_segment_uid->GetBuffer() ) );
        }
        E_CASE( KaxChapterSegmentEditionUID, euid )
        {
            vars.chapters.p_segment_edition_uid = new KaxChapterSegmentEditionUID( euid );

            debug( vars, "ChapterSegmentEditionUID=%u",
#if LIBMATROSKA_VERSION < 0x010300
              *reinterpret_cast<uint32*>( vars.chapters.p_segment_edition_uid->GetBuffer() )
#else
              static_cast<uint32>( *vars.chapters.p_segment_edition_uid )
#endif
            );
        }
        E_CASE( KaxChapterTimeStart, start )
        {
            vars.chapters.i_start_time = static_cast<uint64>( start ) / (INT64_C(1000000000) / CLOCK_FREQ);
            debug( vars, "ChapterTimeStart=%" PRId64, vars.chapters.i_start_time );
        }
        E_CASE( KaxChapterTimeEnd, end )
        {
            vars.chapters.i_end_time = static_cast<uint64>( end ) / (INT64_C(1000000000) / CLOCK_FREQ);
            debug( vars, "ChapterTimeEnd=%" PRId64, vars.chapters.i_end_time );
        }
        E_CASE( KaxChapterDisplay, chapter_display )
        {
            debug( vars, "ChapterDisplay" );

            vars.level += 1;
            dispatcher.iterate( chapter_display.begin(), chapter_display.end(), &vars );
            vars.level -= 1;
        }
        E_CASE( KaxChapterString, name )
        {
            char *psz_tmp_utf8 = ToUTF8( UTFstring( name ) );

            for ( int k = 0; k < vars.i_level; k++)
                vars.chapters.psz_name += '+';

            vars.chapters.psz_name += ' ';
            vars.chapters.psz_name += psz_tmp_utf8;
            vars.chapters.b_user_display = true;

            debug( vars, "ChapterString=%s", psz_tmp_utf8 );

            free( psz_tmp_utf8 );
        }
        E_CASE( KaxChapterLanguage, lang )
        {
            debug( vars, "ChapterLanguage=%s", static_cast<std::string const&>( lang ).c_str() );
        }
        E_CASE( KaxChapterCountry, ct )
        {
            debug( vars, "ChapterCountry=%s", static_cast<std::string const&>( ct ).c_str() );
        }

        E_CASE( KaxChapterProcess, cp )
        {
            debug( vars, "ChapterProcess" );

            chapter_codec_cmds_c *p_ccodec = NULL;

            for( size_t j = 0; j < cp.ListSize(); j++ )
            {
                if( MKV_CHECKED_PTR_DECL( p_codec_id, KaxChapterProcessCodecID, cp[j] ) )
                {
                    if ( static_cast<uint32>(*p_codec_id) == 0 )
                        p_ccodec = new matroska_script_codec_c( vars.obj->sys );
                    else if ( static_cast<uint32>(*p_codec_id) == 1 )
                        p_ccodec = new dvd_chapter_codec_c( vars.obj->sys );
                    break;
                }
            }

            if ( p_ccodec != NULL )
            {
                for( size_t j = 0; j < cp.ListSize(); j++ )
                {
                    EbmlElement *k= cp[j];

                    if( MKV_CHECKED_PTR_DECL( p_private, KaxChapterProcessPrivate, k ) )
                    {
                        p_ccodec->SetPrivate( *p_private );
                    }
                    else if ( MKV_CHECKED_PTR_DECL( cmd, KaxChapterProcessCommand, k ) )
                    {
                        p_ccodec->AddCommand( *cmd );
                    }
                }
                vars.chapters.codecs.push_back( p_ccodec );
            }
        }
        E_CASE( KaxChapterAtom, atom )
        {
            chapter_item_c *new_sub_chapter = new chapter_item_c();
            new_sub_chapter->p_parent = &vars.chapters;

            vars.obj->ParseChapterAtom( vars.i_level+1, &atom, *new_sub_chapter );
            vars.chapters.sub_chapters.push_back( new_sub_chapter );
        }
    };

    ChapterAtomHandlers::Dispatcher().iterate( ca->begin(), ca->end(), &payload );
}

/*****************************************************************************
 * ParseAttachments:
 *****************************************************************************/
void matroska_segment_c::ParseAttachments( KaxAttachments *attachments )
{
    EbmlElement *el;
    int i_upper_level = 0;

    if( unlikely( attachments->IsFiniteSize() && attachments->GetSize() >= SIZE_MAX ) )
    {
        msg_Err( &sys.demuxer, "Attachments too big, aborting" );
        return;
    }
    try
    {
        attachments->Read( es, EBML_CONTEXT(attachments), i_upper_level, el, true );
    }
    catch(...)
    {
        msg_Err( &sys.demuxer, "Error while reading attachments" );
        return;
    }

    KaxAttached *attachedFile = FindChild<KaxAttached>( *attachments );

    while( attachedFile && ( attachedFile->GetSize() > 0 ) )
    {
        KaxFileData  &img_data     = GetChild<KaxFileData>( *attachedFile );
        char *psz_tmp_utf8 =  ToUTF8( UTFstring( GetChild<KaxFileName>( *attachedFile ) ) );
        std::string attached_filename(psz_tmp_utf8);
        free(psz_tmp_utf8);
        attachment_c *new_attachment = new attachment_c( attached_filename,
                                                         GetChild<KaxMimeType>( *attachedFile ),
                                                         img_data.GetSize() );

        msg_Dbg( &sys.demuxer, "|   |   - %s (%s)", new_attachment->fileName(), new_attachment->mimeType() );

        if( new_attachment->init() )
        {
            memcpy( new_attachment->p_data, img_data.GetBuffer(), img_data.GetSize() );
            sys.stored_attachments.push_back( new_attachment );
            if( !strncmp( new_attachment->mimeType(), "image/", 6 ) )
            {
                char *psz_url;
                if( asprintf( &psz_url, "attachment://%s",
                              new_attachment->fileName() ) == -1 )
                    continue;
                if( !sys.meta )
                    sys.meta = vlc_meta_New();
                vlc_meta_SetArtURL( sys.meta, psz_url );
                free( psz_url );
            }
        }
        else
        {
            delete new_attachment;
        }

        attachedFile = &GetNextChild<KaxAttached>( *attachments, *attachedFile );
    }
}

/*****************************************************************************
 * ParseChapters:
 *****************************************************************************/
void matroska_segment_c::ParseChapters( KaxChapters *chapters )
{
    if( unlikely( chapters->IsFiniteSize() && chapters->GetSize() >= SIZE_MAX ) )
    {
        msg_Err( &sys.demuxer, "Chapters too big, aborting" );
        return;
    }
    try
    {
        EbmlElement *el;
        int i_upper_level = 0;
        chapters->Read( es, EBML_CONTEXT(chapters), i_upper_level, el, true );
    }
    catch(...)
    {
        msg_Err( &sys.demuxer, "Error while reading chapters" );
        return;
    }
    MKV_SWITCH_CREATE( EbmlTypeDispatcher, KaxChapterHandler, matroska_segment_c )
    {
        MKV_SWITCH_INIT();
        E_CASE( KaxEditionEntry, entry )
        {
            struct EditionPayload {
                matroska_segment_c * const obj;
                demux_t            * const p_demuxer;
                chapter_edition_c  * const p_edition;

            } data = { &vars, &vars.sys.demuxer, new chapter_edition_c };

            MKV_SWITCH_CREATE( EbmlTypeDispatcher, KaxEditionHandler, EditionPayload )
            {
                MKV_SWITCH_INIT();
                E_CASE( KaxChapterAtom, chapter_atom )
                {
                    chapter_item_c *new_sub_chapter = new chapter_item_c();
                    vars.obj->ParseChapterAtom( 0, &chapter_atom, *new_sub_chapter );
                    vars.p_edition->sub_chapters.push_back( new_sub_chapter );
                }
                E_CASE( KaxEditionUID, euid )
                {
                    vars.p_edition->i_uid = static_cast<uint64> ( euid );
                }
                E_CASE( KaxEditionFlagOrdered, flag_ordered )
                {
                    vars.p_edition->b_ordered = var_InheritBool(vars.p_demuxer, "mkv-use-ordered-chapters") && static_cast<uint8>( flag_ordered );
                }
                E_CASE( KaxEditionFlagDefault, flag_default )
                {
                    if( static_cast<uint8>( flag_default ) )
                        vars.obj->i_default_edition = vars.obj->stored_editions.size();
                }
                E_CASE( KaxEditionFlagHidden, flag_hidden )
                {
                    vars.p_edition->b_hidden = static_cast<uint8>( flag_hidden ) != 0;
                }
                E_CASE( EbmlVoid, el )
                {
                    VLC_UNUSED( el );
                    VLC_UNUSED( vars );
                }
                E_CASE_DEFAULT( el )
                {
                    msg_Dbg( vars.p_demuxer, "|   |   |   + Unknown (%s)", typeid(el).name() );
                }
            };
            KaxEditionHandler::Dispatcher().iterate( entry.begin(), entry.end(), &data );

            data.obj->stored_editions.push_back( data.p_edition );
        }
        E_CASE( EbmlVoid, el ) {
            VLC_UNUSED( el );
            VLC_UNUSED( vars );
        }
        E_CASE_DEFAULT( el )
        {
            msg_Dbg( &vars.sys.demuxer, "|   |   + Unknown (%s)", typeid(el).name() );
        }
    };

    KaxChapterHandler::Dispatcher().iterate( chapters->begin(), chapters->end(), this );
}

bool matroska_segment_c::ParseCluster( KaxCluster *cluster, bool b_update_start_time, ScopeMode read_fully )
{
    if( unlikely( cluster->IsFiniteSize() && cluster->GetSize() >= SIZE_MAX ) )
    {
        msg_Err( &sys.demuxer, "Cluster too big, aborting" );
        return false;
    }

    bool b_seekable;
    vlc_stream_Control( sys.demuxer.s, STREAM_CAN_SEEK, &b_seekable );
    if (!b_seekable)
        return false;

    try
    {
        EbmlElement *el;
        int i_upper_level = 0;

        cluster->Read( es, EBML_CONTEXT(cluster), i_upper_level, el, true, read_fully );
    }
    catch(...)
    {
        msg_Err( &sys.demuxer, "Error while reading cluster" );
        return false;
    }

    bool b_has_timecode = false;

    for( unsigned int i = 0; i < cluster->ListSize(); ++i )
    {
        if( MKV_CHECKED_PTR_DECL( p_ctc, KaxClusterTimecode, (*cluster)[i] ) )
        {
            cluster->InitTimecode( static_cast<uint64>( *p_ctc ), i_timescale );
            _seeker.add_cluster( cluster );
            b_has_timecode = true;
            break;
        }
    }

    if( !b_has_timecode )
    {
        msg_Err( &sys.demuxer, "Detected cluster without mandatory timecode" );
        return false;
    }

    if( b_update_start_time )
        i_mk_start_time = cluster->GlobalTimecode() / INT64_C( 1000 );

    return true;
}

#define ONLY_FMT(t) if(vars.p_tk->fmt.i_cat != t ## _ES) \
    throw std::runtime_error( "Mismatching track type" );

bool matroska_segment_c::TrackInit( mkv_track_t * p_tk )
{
    if( p_tk->codec.empty() )
    {
        msg_Err( &sys.demuxer, "Empty codec id" );
        p_tk->fmt.i_codec = VLC_CODEC_UNKNOWN;
        return true;
    }

    struct HandlerPayload {
        matroska_segment_c * obj;
        mkv_track_t        * p_tk;
        es_format_t        * p_fmt;
        demux_t            * p_demuxer;
    } captures = {
        this, p_tk, &p_tk->fmt, &sys.demuxer
    };

    MKV_SWITCH_CREATE( StringDispatcher, TrackCodecHandlers, HandlerPayload )
    {
        MKV_SWITCH_INIT();

        S_CASE("V_MS/VFW/FOURCC") {
            if( vars.p_tk->i_extra_data < (int)sizeof( VLC_BITMAPINFOHEADER ) )
            {
                msg_Err(vars.p_demuxer, "missing/invalid VLC_BITMAPINFOHEADER" );
                vars.p_fmt->i_codec = VLC_CODEC_UNKNOWN;
            }
            else
            {
                ONLY_FMT(VIDEO);
                VLC_BITMAPINFOHEADER *p_bih = (VLC_BITMAPINFOHEADER*)vars.p_tk->p_extra_data;

                vars.p_fmt->video.i_width = GetDWLE( &p_bih->biWidth );
                vars.p_fmt->video.i_height= GetDWLE( &p_bih->biHeight );
                vars.p_fmt->i_codec       = GetFOURCC( &p_bih->biCompression );

                /* Very unlikely yet possible: bug #5659*/
                const unsigned int min_extra = std::min(GetDWLE( &p_bih->biSize ), vars.p_tk->i_extra_data);
                if ( min_extra > sizeof( VLC_BITMAPINFOHEADER ))
                {
                    vars.p_fmt->i_extra = min_extra - sizeof( VLC_BITMAPINFOHEADER );
                    vars.p_fmt->p_extra = xmalloc( vars.p_fmt->i_extra );
                    if (likely(vars.p_fmt->p_extra != NULL))
                        memcpy( vars.p_fmt->p_extra, &p_bih[1], vars.p_fmt->i_extra );
                    else
                        vars.p_fmt->i_extra = 0;
                }
                else if( vars.p_fmt->i_codec == VLC_FOURCC('W','V','C','1') )
                {
                    vars.p_fmt->video.i_width = 0;
                    vars.p_fmt->video.i_height = 0;
                    vars.p_fmt->b_packetized = false;
                }
            }
            vars.p_tk->b_dts_only = true;
        }
        S_CASE("V_MPEG1") {
            vars.p_fmt->i_codec = VLC_CODEC_MPGV;
            fill_extra_data( vars.p_tk, 0 );
        }
        S_CASE("V_MPEG2") {
            vars.p_fmt->i_codec = VLC_CODEC_MPGV;
            if (vars.obj->psz_muxing_application != NULL &&
                    strstr(vars.obj->psz_muxing_application,"libmakemkv"))
                vars.p_fmt->b_packetized = false;
            fill_extra_data( vars.p_tk, 0 );
        }
        S_CASE("V_THEORA") {
            vars.p_fmt->i_codec = VLC_CODEC_THEORA;
            vars.p_tk->b_pts_only = true;
            fill_extra_data( vars.p_tk, 0 );
        }
        static void v_real_helper (vlc_fourcc_t codec, HandlerPayload& vars)
        {
            vars.p_tk->b_dts_only = true;
            vars.p_fmt->i_codec   = codec;

            /* Extract the framerate from the header */
            uint8_t *p = vars.p_tk->p_extra_data;

            if (
                vars.p_tk->i_extra_data >= 26 && !memcmp(p+4, "VIDORV", 6) && strchr("34", p[10]) && p[11] == '0')
            {
                ONLY_FMT(VIDEO);
                vars.p_tk->fmt.video.i_frame_rate      = p[22] << 24 | p[23] << 16 | p[24] << 8 | p[25] << 0;
                vars.p_tk->fmt.video.i_frame_rate_base = 65536;
            }

            fill_extra_data( vars.p_tk, 26 );
        }
        S_CASE("V_REAL/RV10") { v_real_helper (VLC_CODEC_RV10, vars ); }
        S_CASE("V_REAL/RV20") { v_real_helper (VLC_CODEC_RV20, vars ); }
        S_CASE("V_REAL/RV30") { v_real_helper (VLC_CODEC_RV30, vars ); }
        S_CASE("V_REAL/RV40") { v_real_helper (VLC_CODEC_RV40, vars ); }
        S_CASE("V_DIRAC")     {
            vars.p_fmt->i_codec = VLC_CODEC_DIRAC;
        }
        S_CASE("V_VP8") {
            vars.p_fmt->i_codec = VLC_CODEC_VP8;
            vars.p_tk->b_pts_only = true;
        }
        S_CASE("V_VP9") {
            vars.p_fmt->i_codec = VLC_CODEC_VP9;
            vars.p_fmt->b_packetized = false;
            vars.p_tk->b_pts_only = true;

            fill_extra_data( vars.p_tk, 0 );
        }
        S_CASE("V_AV1") {
            vars.p_fmt->i_codec = VLC_CODEC_AV1;
            vars.p_tk->b_pts_only = true;

            fill_extra_data( vars.p_tk, 0 );
        }
        S_CASE("V_MPEG4/MS/V3") {
            vars.p_fmt->i_codec = VLC_CODEC_DIV3;
        }
        S_CASE("V_MPEG4/ISO/AVC") {
            vars.p_fmt->i_codec = VLC_FOURCC( 'a','v','c','1' );
            fill_extra_data( vars.p_tk, 0 );
        }
        S_CASE_GLOB("V_MPEG4/ISO*") {
            vars.p_fmt->i_codec = VLC_CODEC_MP4V;
            fill_extra_data( vars.p_tk, 0 );
        }
        S_CASE("V_MPEGH/ISO/HEVC") {
            vars.p_tk->fmt.i_codec = VLC_CODEC_HEVC;

            uint8_t* p_extra = (uint8_t*) vars.p_tk->p_extra_data;

            /* HACK: if we found invalid format, made by mkvmerge < 16.0.0,
             *       we try to fix it. They fixed it in 16.0.0. */
            const char* app = vars.obj->psz_writing_application;
            if( p_extra && vars.p_tk->i_extra_data >= 3 &&
                    p_extra[0] == 0 && (p_extra[1] != 0 || p_extra[2] > 1) )
            {
                msg_Warn(vars.p_demuxer,
                        "Invalid HEVC reserved bits in mkv file "
                        "made by %s, fixing it", app ? app : "unknown app");
                p_extra[0] = 0x01;
            }

            fill_extra_data( vars.p_tk, 0 );
        }
        S_CASE("V_QUICKTIME") {
            ONLY_FMT(VIDEO);
            if( vars.p_tk->i_extra_data > 4 )
            {
                MP4_Box_t *p_box = MP4_BoxNew(ATOM_root);
                if( p_box )
                {
                    stream_t *p_mp4_stream = vlc_stream_MemoryNew( VLC_OBJECT(vars.p_demuxer),
                                                                   vars.p_tk->p_extra_data,
                                                                   vars.p_tk->i_extra_data,
                                                                   true );
                    if( p_mp4_stream )
                    {
                        p_box->i_type = GetFOURCC( vars.p_tk->p_extra_data );
                        p_box->i_size = p_box->i_shortsize = vars.p_tk->i_extra_data;
                        if( MP4_ReadBox_sample_vide( p_mp4_stream, p_box ) )
                        {
                            const MP4_Box_data_sample_vide_t *p_sample = p_box->data.p_sample_vide;
                            vars.p_fmt->i_codec = p_box->i_type;
                            if( p_sample->i_width && p_sample->i_height )
                            {
                                vars.p_tk->fmt.video.i_width = p_sample->i_width;
                                vars.p_tk->fmt.video.i_height = p_sample->i_height;
                            }
                            vars.p_fmt->p_extra = malloc( p_sample->i_qt_image_description );
                            if( vars.p_fmt->p_extra )
                            {
                                vars.p_fmt->i_extra = p_sample->i_qt_image_description;
                                memcpy( vars.p_fmt->p_extra,
                                        p_sample->p_qt_image_description, vars.p_fmt->i_extra );
                            }
                        }
                        vlc_stream_Delete( p_mp4_stream );
                    }
                    MP4_BoxFree( p_box );
                }
            }
            else throw std::runtime_error ("invalid extradata when handling V_QUICKTIME/*");
        }
        S_CASE("V_MJPEG") {
            vars.p_fmt->i_codec = VLC_CODEC_MJPG;
            vars.p_tk->b_pts_only = true;
        }
        S_CASE("V_UNCOMPRESSED") {
            msg_Dbg( vars.p_demuxer, "uncompressed format detected");
        }
        S_CASE("V_FFV1") {
            vars.p_fmt->i_codec = VLC_CODEC_FFV1;
            fill_extra_data( vars.p_tk, 0 );
        }
        S_CASE("V_PRORES") {
            vars.p_fmt->i_codec = VLC_CODEC_PRORES;
            fill_extra_data( vars.p_tk, 0 );
        }
        S_CASE("A_MS/ACM") {
            mkv_track_t * p_tk = vars.p_tk;
            es_format_t * p_fmt = &vars.p_tk->fmt;

            if( p_tk->i_extra_data < (int)sizeof( WAVEFORMATEX ) )
            {
                msg_Err( vars.p_demuxer, "missing/invalid WAVEFORMATEX" );
                p_tk->fmt.i_codec = VLC_CODEC_UNKNOWN;
            }
            else
            {
                ONLY_FMT(AUDIO);
                WAVEFORMATEX *p_wf = (WAVEFORMATEX*)p_tk->p_extra_data;

                p_tk->fmt.audio.i_channels   = GetWLE( &p_wf->nChannels );
                p_tk->fmt.audio.i_rate = GetDWLE( &p_wf->nSamplesPerSec );
                p_tk->fmt.i_bitrate    = GetDWLE( &p_wf->nAvgBytesPerSec ) * 8;
                p_tk->fmt.audio.i_blockalign = GetWLE( &p_wf->nBlockAlign );;
                p_tk->fmt.audio.i_bitspersample = GetWLE( &p_wf->wBitsPerSample );

                p_tk->fmt.i_extra            = GetWLE( &p_wf->cbSize );
                if ( (size_t)p_tk->fmt.i_extra > p_tk->i_extra_data - sizeof( WAVEFORMATEX ) )
                    p_tk->fmt.i_extra = 0;
                if( p_tk->fmt.i_extra != 0 )
                {
                    p_tk->fmt.p_extra = xmalloc( p_tk->fmt.i_extra );
                    if( p_tk->fmt.p_extra )
                        memcpy( p_tk->fmt.p_extra, &p_wf[1], p_tk->fmt.i_extra );
                    else
                        p_tk->fmt.i_extra = 0;
                }

                if( p_wf->wFormatTag == WAVE_FORMAT_EXTENSIBLE &&
                    p_tk->i_extra_data >= sizeof(WAVEFORMATEXTENSIBLE) )
                {
                    WAVEFORMATEXTENSIBLE * p_wext = (WAVEFORMATEXTENSIBLE*) p_wf;
                    sf_tag_to_fourcc( &p_wext->SubFormat,  &p_tk->fmt.i_codec, NULL);
                    /* FIXME should we use Samples */

                    if( p_tk->fmt.audio.i_channels > 2 &&
                        ( p_tk->fmt.i_codec != VLC_CODEC_UNKNOWN ) )
                    {
                        uint32_t wfextcm = GetDWLE( &p_wext->dwChannelMask );
                        int match;
                        unsigned i_channel_mask = getChannelMask( &wfextcm,
                                                                  p_tk->fmt.audio.i_channels,
                                                                  &match );
                        p_tk->fmt.i_codec = vlc_fourcc_GetCodecAudio( p_tk->fmt.i_codec,
                                                                      p_tk->fmt.audio.i_bitspersample );
                        if( i_channel_mask )
                        {
                            p_tk->i_chans_to_reorder = aout_CheckChannelReorder(
                                pi_channels_aout, NULL,
                                i_channel_mask,
                                p_tk->pi_chan_table );

                            p_tk->fmt.audio.i_physical_channels = i_channel_mask;
                        }
                    }
                }
                else
                {
                    wf_tag_to_fourcc( GetWLE( &p_wf->wFormatTag ), &p_tk->fmt.i_codec, NULL );
                    if( p_wf->wFormatTag == WAVE_FORMAT_AAC_LATM )
                    {
                        p_tk->fmt.i_original_fourcc = VLC_FOURCC('L','A','T','M');
                    }
                    else if( p_wf->wFormatTag == WAVE_FORMAT_AAC_ADTS )
                    {
                        p_tk->fmt.i_original_fourcc = VLC_FOURCC('A','D','T','S');
                    }
                }

                if( p_tk->fmt.i_codec == VLC_CODEC_UNKNOWN )
                    msg_Err( vars.p_demuxer, "Unrecognized wf tag: 0x%x", GetWLE( &p_wf->wFormatTag ) );
            }
            p_fmt->b_packetized = !p_fmt->audio.i_blockalign;
        }
        static void A_MPEG_helper_ (HandlerPayload& vars) {
            vars.p_tk->fmt.i_codec = VLC_CODEC_MPGA;
            vars.p_fmt->b_packetized = false;
        }
        S_CASE("A_MPEG/L3") { A_MPEG_helper_(vars); }
        S_CASE("A_MPEG/L2") { A_MPEG_helper_(vars); }
        S_CASE("A_MPEG/L1") { A_MPEG_helper_(vars); }
        S_CASE("A_AC3") {
            ONLY_FMT(AUDIO);
            // the AC-3 default duration cannot be trusted, see #8512
            if ( vars.p_tk->fmt.audio.i_rate == 8000 )
            {
                vars.p_tk->b_no_duration = true;
                vars.p_tk->i_default_duration = 0;
            }

            vars.p_fmt->i_codec = VLC_CODEC_A52;
            vars.p_fmt->b_packetized = false;
        }
        S_CASE("A_EAC3") {
            vars.p_fmt->i_codec = VLC_CODEC_EAC3;
            vars.p_fmt->b_packetized = false;
        }
        S_CASE("A_DTS")  {
            vars.p_fmt->i_codec = VLC_CODEC_DTS;
            vars.p_fmt->b_packetized = false;
        }
        S_CASE("A_MLP")  { vars.p_fmt->i_codec = VLC_CODEC_MLP; }
        S_CASE("A_TRUEHD") { /* FIXME when more samples arrive */
            vars.p_fmt->i_codec = VLC_CODEC_TRUEHD;
            vars.p_fmt->b_packetized = false;
        }
        S_CASE("A_FLAC") {
            vars.p_fmt->i_codec = VLC_CODEC_FLAC;
            fill_extra_data( vars.p_tk, 0 );
        }
        S_CASE("A_VORBIS") {
            vars.p_fmt->i_codec = VLC_CODEC_VORBIS;
            fill_extra_data( vars.p_tk, 0 );
        }
        static void A_OPUS__helper(HandlerPayload& vars) {
            ONLY_FMT(AUDIO);
            vars.p_fmt->i_codec = VLC_CODEC_OPUS;
            vars.p_tk->b_no_duration = true;
            if( !vars.p_tk->fmt.audio.i_rate )
            {
                msg_Err( vars.p_demuxer,"No sampling rate, defaulting to 48kHz");
                vars.p_fmt->audio.i_rate = 48000;
            }
            const uint8_t tags[16] = {'O','p','u','s','T','a','g','s',
                                       0, 0, 0, 0, 0, 0, 0, 0};
            unsigned ps[2] = { vars.p_tk->i_extra_data, 16 };
            const void *pkt[2] = { static_cast<const void *>( vars.p_tk->p_extra_data ),
                                   static_cast<const void *>( tags ) };

            if( xiph_PackHeaders( &vars.p_fmt->i_extra,
                &vars.p_fmt->p_extra,
                ps, pkt, 2 ) )
                msg_Err( vars.p_demuxer, "Couldn't pack OPUS headers");
        }
        S_CASE("A_OPUS")                { A_OPUS__helper( vars ); }
        S_CASE("A_OPUS/EXPERIMENTAL")   { A_OPUS__helper( vars ); }
        static void A_AAC_MPEG__helper(HandlerPayload& vars, int i_profile, bool sbr = false) {
            ONLY_FMT(AUDIO);
            int i_srate;

            mkv_track_t * p_tk = vars.p_tk;

            static const unsigned int i_sample_rates[] =
            {
                96000, 88200, 64000, 48000, 44100, 32000, 24000, 22050,
                16000, 12000, 11025,  8000,  7350,     0,     0,     0
            };

            p_tk->fmt.i_codec = VLC_CODEC_MP4A;

            for( i_srate = 0; i_srate < 13; i_srate++ )
            {
                if( i_sample_rates[i_srate] == p_tk->i_original_rate )
                    break;
            }

            msg_Dbg (vars.p_demuxer, "profile=%d srate=%d", i_profile, i_srate );

            p_tk->fmt.i_extra = sbr ? 5 : 2;
            p_tk->fmt.p_extra = xmalloc( p_tk->fmt.i_extra );
            ((uint8_t*)p_tk->fmt.p_extra)[0] = ((i_profile + 1) << 3) | ((i_srate&0xe) >> 1);
            ((uint8_t*)p_tk->fmt.p_extra)[1] = ((i_srate & 0x1) << 7) | (p_tk->fmt.audio.i_channels << 3);

            if (sbr) {
                int syncExtensionType = 0x2B7;
                int iDSRI;
                for (iDSRI=0; iDSRI<13; iDSRI++)
                    if( i_sample_rates[iDSRI] == p_tk->fmt.audio.i_rate )
                        break;
                ((uint8_t*)p_tk->fmt.p_extra)[2] = (syncExtensionType >> 3) & 0xFF;
                ((uint8_t*)p_tk->fmt.p_extra)[3] = ((syncExtensionType & 0x7) << 5) | 5;
                ((uint8_t*)p_tk->fmt.p_extra)[4] = ((1 & 0x1) << 7) | (iDSRI << 3);
            }

        }
        S_CASE("A_AAC/MPEG2/MAIN")   { A_AAC_MPEG__helper( vars, 0 ); }
        S_CASE("A_AAC/MPEG4/MAIN")   { A_AAC_MPEG__helper( vars, 0 ); }
        S_CASE("A_AAC/MPEG2/LC")     { A_AAC_MPEG__helper( vars, 1 ); }
        S_CASE("A_AAC/MPEG4/LC")     { A_AAC_MPEG__helper( vars, 1 ); }
        S_CASE("A_AAC/MPEG2/SSR")    { A_AAC_MPEG__helper( vars, 2 ); }
        S_CASE("A_AAC/MPEG4/SSR")    { A_AAC_MPEG__helper( vars, 2 ); }
        S_CASE("A_AAC/MPEG4/LTP")    { A_AAC_MPEG__helper( vars, 3 ); }
        S_CASE("A_AAC/MPEG2/LC/SBR") { A_AAC_MPEG__helper( vars, 1, true ); }
        S_CASE("A_AAC/MPEG4/LC/SBR") { A_AAC_MPEG__helper( vars, 1, true ); }
        S_CASE("A_AAC/MPEG4/") { A_AAC_MPEG__helper( vars, 3 ); } // see #4250
        S_CASE("A_AAC/MPEG2/") { A_AAC_MPEG__helper( vars, 3 ); } // backward compatibility
        S_CASE("A_AAC") {
            vars.p_tk->fmt.i_codec = VLC_CODEC_MP4A;
            fill_extra_data( vars.p_tk, 0 );
        }
        S_CASE("A_ALAC") {
            vars.p_tk->fmt.i_codec = VLC_CODEC_ALAC;
            fill_extra_data_alac( vars.p_tk );
        }
        S_CASE("A_WAVPACK4") {
            vars.p_tk->fmt.i_codec = VLC_CODEC_WAVPACK;
            fill_extra_data( vars.p_tk, 0);
        }
        S_CASE("A_TTA1") {
            ONLY_FMT(AUDIO);
            mkv_track_t * p_tk  = vars.p_tk;
            es_format_t * p_fmt = vars.p_fmt;

            p_fmt->i_codec = VLC_CODEC_TTA;
            if( p_tk->i_extra_data > 0 )
            {
                fill_extra_data( p_tk, 0 );
            }
            else
            {
                p_fmt->i_extra = 30;
                p_fmt->p_extra = xmalloc( p_fmt->i_extra );
                uint8_t *p_extra = (uint8_t*)p_fmt->p_extra;
                memcpy( &p_extra[ 0], "TTA1", 4 );
                SetWLE( &p_extra[ 4], 1 );
                SetWLE( &p_extra[ 6], p_fmt->audio.i_channels );
                SetWLE( &p_extra[ 8], p_fmt->audio.i_bitspersample );
                SetDWLE( &p_extra[10], p_fmt->audio.i_rate );
                SetDWLE( &p_extra[14], 0xffffffff );
                memset( &p_extra[18], 0, 30  - 18 );
            }
        }
        static void A_PCM__helper (HandlerPayload& vars, uint32_t i_codec) {
            ONLY_FMT(AUDIO);
            vars.p_fmt->i_codec = i_codec;
            vars.p_fmt->audio.i_blockalign = ( vars.p_fmt->audio.i_bitspersample + 7 ) / 8 * vars.p_fmt->audio.i_channels;

        }
        S_CASE("A_PCM/INT/BIG")    { A_PCM__helper ( vars, VLC_FOURCC( 't','w','o','s' ) ); }
        S_CASE("A_PCM/INT/LIT")    { A_PCM__helper ( vars, VLC_FOURCC( 'a','r','a','w' ) ); }
        S_CASE("A_PCM/FLOAT/IEEE") { A_PCM__helper ( vars, VLC_FOURCC( 'a','f','l','t' ) ) ;}
        S_CASE("A_REAL/14_4") {
            ONLY_FMT(AUDIO);
            vars.p_fmt->i_codec = VLC_CODEC_RA_144;
            vars.p_fmt->audio.i_channels = 1;
            vars.p_fmt->audio.i_rate = 8000;
            vars.p_fmt->audio.i_blockalign = 0x14;
        }
        static bool A_REAL__is_valid (HandlerPayload& vars) {
            ONLY_FMT(AUDIO);
            uint8_t *p = vars.p_tk->p_extra_data;

            if (vars.p_tk->i_extra_data <= sizeof(real_audio_private))
                return false;

            if( memcmp( p, ".ra", 3 ) ) {
                msg_Err( vars.p_demuxer, "Invalid Real ExtraData 0x%4.4s", (char *)p );
                vars.p_tk->fmt.i_codec = VLC_CODEC_UNKNOWN;
                return false;
            }

            return true;
        }
        static void A_REAL__helper (HandlerPayload& vars, uint32_t i_codec) {
            mkv_track_t        * p_tk = vars.p_tk;
            real_audio_private * priv = (real_audio_private*) p_tk->p_extra_data;

            p_tk->fmt.i_codec = i_codec;

            /* FIXME RALF and SIPR */
            uint16_t version = (uint16_t) hton16(priv->version);

            p_tk->p_sys = new Cook_PrivateTrackData(
                  hton16( priv->sub_packet_h ),
                  hton16( priv->frame_size ),
                  hton16( priv->sub_packet_size )
            );

            if( unlikely( !p_tk->p_sys ) )
                throw std::runtime_error ("p_tk->p_sys is NULL when handling A_REAL/28_8");

            if( unlikely( p_tk->p_sys->Init() ) )
                throw std::runtime_error ("p_tk->p_sys->Init() failed when handling A_REAL/28_8");

            if( version == 4 )
            {
                real_audio_private_v4 * v4 = (real_audio_private_v4*) priv;
                p_tk->fmt.audio.i_channels = hton16(v4->channels);
                p_tk->fmt.audio.i_bitspersample = hton16(v4->sample_size);
                p_tk->fmt.audio.i_rate = hton16(v4->sample_rate);
            }
            else if( version == 5 )
            {
                real_audio_private_v5 * v5 = (real_audio_private_v5*) priv;
                p_tk->fmt.audio.i_channels = hton16(v5->channels);
                p_tk->fmt.audio.i_bitspersample = hton16(v5->sample_size);
                p_tk->fmt.audio.i_rate = hton16(v5->sample_rate);
            }
            msg_Dbg(vars.p_demuxer, "%d channels %d bits %d Hz",p_tk->fmt.audio.i_channels, p_tk->fmt.audio.i_bitspersample, p_tk->fmt.audio.i_rate);

            fill_extra_data( p_tk, p_tk->fmt.i_codec == VLC_CODEC_RA_288 ? 0 : 78);
        }
        S_CASE("A_REAL/COOK") {
            if (!A_REAL__is_valid (vars))
                return;

            real_audio_private * priv = (real_audio_private*) vars.p_tk->p_extra_data;
            vars.p_tk->fmt.audio.i_blockalign = hton16(priv->sub_packet_size);

            A_REAL__helper (vars, VLC_CODEC_COOK);
        }
        S_CASE("A_REAL/ATRC") {
            if (!A_REAL__is_valid (vars))
                return;

            real_audio_private * priv = (real_audio_private*) vars.p_tk->p_extra_data;
            vars.p_tk->fmt.audio.i_blockalign = hton16(priv->sub_packet_size);

            A_REAL__helper (vars, VLC_CODEC_ATRAC3);
        }
        S_CASE("A_REAL/28_8") {
            if (!A_REAL__is_valid (vars))
                return;

            A_REAL__helper (vars, VLC_CODEC_RA_288);
        }
        S_CASE("A_QUICKTIME/QDM2") {
            vars.p_fmt->i_cat   = AUDIO_ES;
            vars.p_fmt->i_codec = VLC_CODEC_QDM2;

            fill_extra_data( vars.p_tk, 0 );
        }
        S_CASE("A_QUICKTIME/QDMC") {
            vars.p_fmt->i_cat   = AUDIO_ES;
            vars.p_fmt->i_codec = VLC_FOURCC('Q','D','M','C');

            fill_extra_data( vars.p_tk, 0 );
        }
        S_CASE_GLOB("A_QUICKTIME/*") {
            if (vars.p_tk->i_extra_data < 4)
                throw std::runtime_error ("invalid extradata when handling A_QUICKTIME/*");

            vars.p_fmt->i_cat = AUDIO_ES;
            vars.p_fmt->i_codec = GetFOURCC(vars.p_tk->p_extra_data);

            fill_extra_data( vars.p_tk, 0 );
        }
        S_CASE("S_KATE") {
            ONLY_FMT(SPU);
            vars.p_fmt->i_codec = VLC_CODEC_KATE;
            vars.p_fmt->subs.psz_encoding = strdup( "UTF-8" );

            fill_extra_data( vars.p_tk, 0 );
        }
        S_CASE("S_TEXT/ASCII") {
            ONLY_FMT(SPU);
            vars.p_fmt->i_codec = VLC_CODEC_SUBT;
            vars.p_fmt->subs.psz_encoding = strdup( "ASCII" );
        }
        S_CASE("S_TEXT/UTF8") {
            ONLY_FMT(SPU);
            vars.p_tk->fmt.i_codec = VLC_CODEC_SUBT;
            vars.p_tk->fmt.subs.psz_encoding = strdup( "UTF-8" );
        }
        S_CASE("S_TEXT/USF") {
            ONLY_FMT(SPU);
            vars.p_tk->fmt.i_codec = VLC_FOURCC( 'u', 's', 'f', ' ' );
            vars.p_tk->fmt.subs.psz_encoding = strdup( "UTF-8" );
            fill_extra_data( vars.p_tk, 0 );
        }
        static void SSA__helper (HandlerPayload& vars) {
            ONLY_FMT(SPU);
            vars.p_tk->fmt.i_codec = VLC_CODEC_SSA;
            vars.p_tk->fmt.subs.psz_encoding = strdup( "UTF-8" );
            fill_extra_data( vars.p_tk, 0 );
        }
        S_CASE("S_TEXT/SSA") { SSA__helper( vars ); }
        S_CASE("S_TEXT/ASS") { SSA__helper( vars ); }
        S_CASE("S_SSA")      { SSA__helper( vars ); }
        S_CASE("S_ASS")      { SSA__helper( vars ); }
        S_CASE("S_VOBSUB") {
            ONLY_FMT(SPU);
            mkv_track_t * p_tk = vars.p_tk;

            p_tk->fmt.i_codec = VLC_CODEC_SPU;
            p_tk->b_no_duration = true;
            if( p_tk->i_extra_data )
            {
                char *psz_start;
                char *psz_buf = (char *)malloc( p_tk->i_extra_data + 1);
                if( psz_buf != NULL )
                {
                    memcpy( psz_buf, p_tk->p_extra_data , p_tk->i_extra_data );
                    psz_buf[p_tk->i_extra_data] = '\0';

                    if (p_tk->fmt.i_cat == SPU_ES)
                    {
                        psz_start = strstr( psz_buf, "size:" );
                        if( psz_start &&
                            vobsub_size_parse( psz_start,
                                               &p_tk->fmt.subs.spu.i_original_frame_width,
                                               &p_tk->fmt.subs.spu.i_original_frame_height ) == VLC_SUCCESS )
                        {
                            msg_Dbg( vars.p_demuxer, "original frame size vobsubs: %dx%d",
                                     p_tk->fmt.subs.spu.i_original_frame_width,
                                     p_tk->fmt.subs.spu.i_original_frame_height );
                        }
                        else
                        {
                            msg_Warn( vars.p_demuxer, "reading original frame size for vobsub failed" );
                        }

                        psz_start = strstr( psz_buf, "palette:" );
                        if( psz_start &&
                            vobsub_palette_parse( psz_start, &p_tk->fmt.subs.spu.palette[1] ) == VLC_SUCCESS )
                        {
                            p_tk->fmt.subs.spu.palette[0] = SPU_PALETTE_DEFINED;
                            msg_Dbg( vars.p_demuxer, "vobsub palette read" );
                        }
                        else
                        {
                            msg_Warn( vars.p_demuxer, "reading original palette failed" );
                        }
                    }
                    free( psz_buf );
                }
            }
        }
        S_CASE("S_DVBSUB")
        {
            vars.p_fmt->i_codec = VLC_CODEC_DVBS;

            if( vars.p_tk->i_extra_data < 4 )
                throw std::runtime_error( "not enough codec data for S_DVBSUB" );

            uint16_t page_id = GetWBE( &vars.p_tk->p_extra_data[0] );
            uint16_t ancillary_id = GetWBE( &vars.p_tk->p_extra_data[2] );

            vars.p_fmt->subs.dvb.i_id = ( ancillary_id << 16 ) | page_id;
        }
        S_CASE("S_HDMV/PGS") {
            vars.p_fmt->i_codec = VLC_CODEC_BD_PG;
        }
        S_CASE("S_HDMV/TEXTST") {
            vars.p_fmt->i_codec = VLC_CODEC_BD_TEXT;
        }
        S_CASE("D_WEBVTT/SUBTITLES") {
            ONLY_FMT(SPU);
            vars.p_fmt->i_codec = VLC_CODEC_WEBVTT;
            vars.p_fmt->subs.psz_encoding = strdup( "UTF-8");
        }
        S_CASE("S_TEXT/WEBVTT") {
            ONLY_FMT(SPU);
            vars.p_fmt->i_codec = VLC_CODEC_WEBVTT;
            vars.p_fmt->subs.psz_encoding = strdup( "UTF-8");
            fill_extra_data( vars.p_tk, 0 );
        }
        S_CASE("B_VOBBTN") {
            vars.p_fmt->i_cat = DATA_ES;
        }
        S_CASE_DEFAULT(str) {
            msg_Err( vars.p_demuxer, "unknown codec id=`%s'", str );
            vars.p_tk->fmt.i_codec = VLC_CODEC_UNKNOWN;
        }
    };

    try {
        TrackCodecHandlers::Dispatcher().send( p_tk->codec.c_str(), &captures );
    }
    catch (std::exception const& e)
    {
        msg_Err( &sys.demuxer, "Error when trying to initiate track (codec: %s): %s",
          p_tk->codec.c_str(), e.what () );
        return false;
    }

    return true;
}<|MERGE_RESOLUTION|>--- conflicted
+++ resolved
@@ -2,11 +2,7 @@
  * matroska_segment_parse.cpp : matroska demuxer
  *****************************************************************************
  * Copyright (C) 2003-2010 VLC authors and VideoLAN
-<<<<<<< HEAD
- * $Id: 13421339d8834d2cad9fe6b9d7fdf3149a37e68e $
-=======
  * $Id: 5c6d8f5f2cff5932ed388eb4ab56df2d0b9edaaf $
->>>>>>> 699e6050
  *
  * Authors: Laurent Aimar <fenrir@via.ecp.fr>
  *          Steve Lhomme <steve.lhomme@free.fr>
