/*
 * Parser.cpp
 *****************************************************************************
 * Copyright © 2015 - VideoLAN and VLC Authors
 *
 * This program is free software; you can redistribute it and/or modify it
 * under the terms of the GNU Lesser General Public License as published
 * by the Free Software Foundation; either version 2.1 of the License, or
 * (at your option) any later version.
 *
 * This program is distributed in the hope that it will be useful,
 * but WITHOUT ANY WARRANTY; without even the implied warranty of
 * MERCHANTABILITY or FITNESS FOR A PARTICULAR PURPOSE. See the
 * GNU Lesser General Public License for more details.
 *
 * You should have received a copy of the GNU Lesser General Public License
 * along with this program; if not, write to the Free Software Foundation,
 * Inc., 51 Franklin Street, Fifth Floor, Boston MA 02110-1301, USA.
 *****************************************************************************/
#ifdef HAVE_CONFIG_H
# include "config.h"
#endif

#include "Parser.hpp"
#include "HLSSegment.hpp"
#include "HLSRepresentation.hpp"
#include "../../adaptive/SharedResources.hpp"
#include "../../adaptive/playlist/BasePeriod.h"
#include "../../adaptive/playlist/BaseAdaptationSet.h"
#include "../../adaptive/playlist/SegmentList.h"
#include "../../adaptive/encryption/Keyring.hpp"
#include "../../adaptive/tools/Retrieve.hpp"
#include "../../adaptive/tools/Helper.h"
#include "../../adaptive/tools/Conversions.hpp"
#include "M3U8.hpp"
#include "Tags.hpp"

#include <vlc_strings.h>
#include <vlc_stream.h>
#include <cstdio>
#include <sstream>
#include <map>
#include <cctype>
#include <algorithm>
#include <limits>

using namespace adaptive;
using namespace adaptive::playlist;
using namespace hls::playlist;

M3U8Parser::M3U8Parser(SharedResources *res)
{
    resources = res;
}

M3U8Parser::~M3U8Parser   ()
{
}

static std::list<Tag *> getTagsFromList(std::list<Tag *> &list, int tag)
{
    std::list<Tag *> ret;
    std::list<Tag *>::const_iterator it;
    for(it = list.begin(); it != list.end(); ++it)
    {
        if( (*it)->getType() == tag )
            ret.push_back(*it);
    }
    return ret;
}

static Tag * getTagFromList(std::list<Tag *> &list, int tag)
{
    std::list<Tag *>::const_iterator it;
    for(it = list.begin(); it != list.end(); ++it)
    {
        if( (*it)->getType() == tag )
            return *it;
    }
    return nullptr;
}

static void releaseTagsList(std::list<Tag *> &list)
{
    std::list<Tag *>::const_iterator it;
    for(it = list.begin(); it != list.end(); ++it)
        delete *it;
    list.clear();
}

HLSRepresentation * M3U8Parser::createRepresentation(BaseAdaptationSet *adaptSet, const AttributesTag * tag)
{
    const Attribute *uriAttr = tag->getAttributeByName("URI");
    const Attribute *bwAttr = tag->getAttributeByName("BANDWIDTH");
    const Attribute *resAttr = tag->getAttributeByName("RESOLUTION");

    HLSRepresentation *rep = new (std::nothrow) HLSRepresentation(adaptSet);
    if(rep)
    {
        if(uriAttr)
        {
            std::string uri;
            if(tag->getType() == AttributesTag::EXTXMEDIA)
            {
                uri = uriAttr->quotedString();
            }
            else
            {
                uri = uriAttr->value;
            }
            rep->setID(uri);
            rep->setPlaylistUrl(uri);
            if(uri.find('/') != std::string::npos)
            {
                uri = Helper::getDirectoryPath(uri);
                if(!uri.empty())
                    rep->baseUrl.Set(new Url(uri.append("/")));
            }
        }

        if(bwAttr)
            rep->setBandwidth(bwAttr->decimal());

        if(tag->getAttributeByName("CODECS"))
            rep->addCodecs(tag->getAttributeByName("CODECS")->quotedString());

        if(resAttr)
        {
            std::pair<int, int> res = resAttr->getResolution();
            if(res.first && res.second)
            {
                rep->setWidth(res.first);
                rep->setHeight(res.second);
            }
        }

        const Attribute *rateAttr = tag->getAttributeByName("FRAME-RATE");
        if(rateAttr)
        {
            unsigned num, den;
            vlc_ureduce(&num, &den, rateAttr->floatingPoint() * 1000, 1000, 0);
            rep->setFrameRate(Rate(num, den));
        }
    }

    return rep;
}

void M3U8Parser::createAndFillRepresentation(vlc_object_t *p_obj, BaseAdaptationSet *adaptSet,
                                             const AttributesTag *tag,
                                             const std::list<Tag *> &tagslist)
{
    HLSRepresentation *rep  = createRepresentation(adaptSet, tag);
    if(rep)
    {
        rep->addAttribute(new TimescaleAttr(Timescale(1000000)));
        parseSegments(p_obj, rep, tagslist);
        adaptSet->addRepresentation(rep);
    }
}

bool M3U8Parser::appendSegmentsFromPlaylistURI(vlc_object_t *p_obj, HLSRepresentation *rep)
{
    block_t *p_block = Retrieve::HTTP(resources, ChunkType::Playlist, rep->getPlaylistUrl().toString());
    if(p_block)
    {
        stream_t *substream = vlc_stream_MemoryNew(p_obj, p_block->p_buffer, p_block->i_buffer, true);
        if(substream)
        {
            std::list<Tag *> tagslist = parseEntries(substream);
            vlc_stream_Delete(substream);

            parseSegments(p_obj, rep, tagslist);

            releaseTagsList(tagslist);
        }
        block_Release(p_block);
        return true;
    }
    return false;
}

static bool parseEncryption(const AttributesTag *keytag, const Url &playlistUrl,
                            CommonEncryption &encryption)
{
    if( keytag->getAttributeByName("METHOD") &&
        keytag->getAttributeByName("METHOD")->value == "AES-128" &&
        keytag->getAttributeByName("URI") )
    {
        encryption.method = CommonEncryption::Method::AES_128;
        encryption.uri.clear();

        Url keyurl(keytag->getAttributeByName("URI")->quotedString());
        if(!keyurl.hasScheme())
        {
            keyurl.prepend(Helper::getDirectoryPath(playlistUrl.toString()).append("/"));
        }

        encryption.uri = keyurl.toString();

        if(keytag->getAttributeByName("IV"))
        {
            encryption.iv.clear();
            encryption.iv = keytag->getAttributeByName("IV")->hexSequence();
        }
        return true;
    }
    else
    {
        /* unsupported or invalid */
        encryption.method = CommonEncryption::Method::None;
        encryption.uri.clear();
        encryption.iv.clear();
        return false;
    }
}

void M3U8Parser::parseSegments(vlc_object_t *, HLSRepresentation *rep, const std::list<Tag *> &tagslist)
{
    bool b_pdt = tagslist.cend() != std::find_if(tagslist.cbegin(), tagslist.cend(),
                    [](const Tag *t){return t->getType() == SingleValueTag::EXTXPROGRAMDATETIME;});
    bool b_vod = tagslist.size() && tagslist.back()->getType() == SingleValueTag::EXTXENDLIST;

    SegmentList *segmentList = new SegmentList(rep, !b_vod && !b_pdt);
    const Timescale timescale = rep->inheritTimescale();

<<<<<<< HEAD
    Timescale timescale(1000000);
    rep->addAttribute(new TimescaleAttr(timescale));
=======
>>>>>>> 699e6050
    rep->b_loaded = true;
    rep->b_live = !b_vod;

    mtime_t totalduration = 0;
    mtime_t nzStartTime = 0;
    mtime_t absReferenceTime = VLC_TS_INVALID;
    uint64_t sequenceNumber = 0;
    uint64_t discontinuitySequence = 0;
    bool discontinuity = false;
    std::size_t prevbyterangeoffset = 0;
    const SingleValueTag *ctx_byterange = nullptr;
    CommonEncryption encryption;
    const ValuesListTag *ctx_extinf = nullptr;

    std::list<HLSSegment *> segmentstoappend;

    std::list<Tag *>::const_iterator it;
    for(it = tagslist.begin(); it != tagslist.end(); ++it)
    {
        const Tag *tag = *it;
        switch(tag->getType())
        {
            /* using static cast as attribute type permits avoiding class check */
            case SingleValueTag::EXTXMEDIASEQUENCE:
            {
                sequenceNumber = (static_cast<const SingleValueTag*>(tag))->getValue().decimal();
            }
            break;

            case ValuesListTag::EXTINF:
            {
                ctx_extinf = static_cast<const ValuesListTag *>(tag);
            }
            break;

            case SingleValueTag::URI:
            {
                const SingleValueTag *uritag = static_cast<const SingleValueTag *>(tag);
                if(uritag->getValue().value.empty())
                {
                    ctx_extinf = nullptr;
                    ctx_byterange = nullptr;
                    break;
                }

                HLSSegment *segment = new (std::nothrow) HLSSegment(rep, sequenceNumber++);
                if(!segment)
                    break;

                segment->setSourceUrl(uritag->getValue().value);

                /* Need to use EXTXTARGETDURATION as default as some can't properly set segment one */
                mtime_t nzDuration = CLOCK_FREQ * rep->targetDuration;
                if(ctx_extinf)
                {
                    const Attribute *durAttribute = ctx_extinf->getAttributeByName("DURATION");
                    if(durAttribute)
                        nzDuration = CLOCK_FREQ * durAttribute->floatingPoint();
                    ctx_extinf = nullptr;
                }
                segment->duration.Set(timescale.ToScaled(nzDuration));
                segment->startTime.Set(timescale.ToScaled(nzStartTime));
                nzStartTime += nzDuration;
                totalduration += nzDuration;
                if(absReferenceTime > VLC_TS_INVALID)
                {
                    segment->setDisplayTime(absReferenceTime);
                    absReferenceTime += nzDuration;
                }

                segmentstoappend.push_back(segment);

                if(ctx_byterange)
                {
                    std::pair<std::size_t,std::size_t> range = ctx_byterange->getValue().getByteRange();
                    if(range.first == 0) /* first == size, second = offset */
                        range.first = prevbyterangeoffset;
                    prevbyterangeoffset = range.first + range.second;
                    segment->setByteRange(range.first, prevbyterangeoffset - 1);
                    ctx_byterange = nullptr;
<<<<<<< HEAD
                }

                if(discontinuity)
                {
                    segment->discontinuity = true;
                    discontinuity = false;
=======
>>>>>>> 699e6050
                }
                segment->setDiscontinuitySequenceNumber(discontinuitySequence);
                segment->discontinuity = discontinuity;
                discontinuity = false;

                if(encryption.method != CommonEncryption::Method::None)
                    segment->setEncryption(encryption);
            }
            break;

            case SingleValueTag::EXTXTARGETDURATION:
                rep->targetDuration = static_cast<const SingleValueTag *>(tag)->getValue().decimal();
                break;

            case SingleValueTag::EXTXPLAYLISTTYPE:
                rep->b_live = !b_vod && (static_cast<const SingleValueTag *>(tag)->getValue().value != "VOD");
                break;

            case SingleValueTag::EXTXBYTERANGE:
                ctx_byterange = static_cast<const SingleValueTag *>(tag);
                break;

            case SingleValueTag::EXTXPROGRAMDATETIME:
                absReferenceTime = VLC_TS_0 +
                        UTCTime(static_cast<const SingleValueTag *>(tag)->getValue().value).mtime();
                /* Reverse apply UTC timespec from first discont */
                if(segmentstoappend.size() && segmentstoappend.back()->getDisplayTime() == VLC_TS_INVALID)
                {
                    mtime_t tempTime = absReferenceTime;
                    for(auto it = segmentstoappend.crbegin(); it != segmentstoappend.crend(); ++it)
                    {
                        mtime_t duration = timescale.ToTime((*it)->duration.Get());
                        if( duration < tempTime - VLC_TS_0 )
                            tempTime -= duration;
                        else
                            tempTime = VLC_TS_0;
                        (*it)->setDisplayTime(tempTime);
                    }
                }
                break;

            case AttributesTag::EXTXKEY:
                parseEncryption(static_cast<const AttributesTag *>(tag),
                                rep->getPlaylistUrl(), encryption);
            break;

            case AttributesTag::EXTXMAP:
            {
                const AttributesTag *keytag = static_cast<const AttributesTag *>(tag);
                const Attribute *uriAttr;
                if(keytag && (uriAttr = keytag->getAttributeByName("URI")) &&
                   !segmentList->initialisationSegment.Get()) /* FIXME: handle discontinuities */
                {
                    InitSegment *initSegment = new (std::nothrow) InitSegment(rep);
                    if(initSegment)
                    {
                        initSegment->setSourceUrl(uriAttr->quotedString());
                        const Attribute *byterangeAttr = keytag->getAttributeByName("BYTERANGE");
                        if(byterangeAttr)
                        {
                            const std::pair<std::size_t,std::size_t> range = byterangeAttr->unescapeQuotes().getByteRange();
                            initSegment->setByteRange(range.first, range.first + range.second - 1);
                        }
                        segmentList->initialisationSegment.Set(initSegment);
                    }
                }
            }
            break;

            case SingleValueTag::EXTXDISCONTINUITYSEQUENCE:
                discontinuitySequence = static_cast<const SingleValueTag *>(tag)->getValue().decimal();
                break;

            case Tag::EXTXDISCONTINUITY:
                discontinuity = true;
                discontinuitySequence++;
                break;

            case Tag::EXTXENDLIST:
                break;
        }
    }

    for(HLSSegment *seg : segmentstoappend)
        segmentList->addSegment(seg);
    segmentstoappend.clear();

    if(rep->isLive())
    {
        rep->getPlaylist()->duration.Set(0);
    }
    else if(totalduration > rep->getPlaylist()->duration.Get())
    {
        rep->getPlaylist()->duration.Set(totalduration);
    }

    rep->updateSegmentList(segmentList, true);
}
M3U8 * M3U8Parser::parse(vlc_object_t *p_object, stream_t *p_stream, const std::string &playlisturl)
{
    char *psz_line = vlc_stream_ReadLine(p_stream);
    if(!psz_line || strncmp(psz_line, "#EXTM3U", 7) ||
       (psz_line[7] && !std::isspace(psz_line[7])))
    {
        free(psz_line);
        return nullptr;
    }
    free(psz_line);

    M3U8 *playlist = new (std::nothrow) M3U8(p_object);
    if(!playlist)
        return nullptr;

    if(!playlisturl.empty())
        playlist->setPlaylistUrl( Helper::getDirectoryPath(playlisturl).append("/") );

    BasePeriod *period = new (std::nothrow) BasePeriod( playlist );
    if(!period)
        return playlist;

    std::list<Tag *> tagslist = parseEntries(p_stream);
    bool b_masterplaylist = !getTagsFromList(tagslist, AttributesTag::EXTXSTREAMINF).empty();
    if(b_masterplaylist)
    {
        std::list<Tag *>::const_iterator it;
        std::map<std::string, AttributesTag *> groupsmap;

        /* Preload Session Key */
        Tag *sessionKey = getTagFromList(tagslist, AttributesTag::EXTXSESSIONKEY);
        if(sessionKey)
        {
            CommonEncryption sessionEncryption;
            if(parseEncryption(static_cast<const AttributesTag *>(sessionKey),
                                playlist->getUrlSegment(), sessionEncryption) &&
               !sessionEncryption.uri.empty())
            {
                resources->getKeyring()->getKey(resources, sessionEncryption.uri);
            }
        }

        /* We'll need to create an adaptation set for each media group / alternative rendering
         * we create a list of playlist being and alternative/group */
        std::list<Tag *> mediainfotags = getTagsFromList(tagslist, AttributesTag::EXTXMEDIA);
        for(it = mediainfotags.begin(); it != mediainfotags.end(); ++it)
        {
            AttributesTag *tag = dynamic_cast<AttributesTag *>(*it);
            if(tag && tag->getAttributeByName("URI"))
            {
                std::pair<std::string, AttributesTag *> pair(tag->getAttributeByName("URI")->quotedString(), tag);
                groupsmap.insert(pair);
            }
        }

        /* Then we parse all playlists uri and add them, except when alternative */
        BaseAdaptationSet *adaptSet = new (std::nothrow) BaseAdaptationSet(period);
        if(adaptSet)
        {
            /* adaptSet->setSegmentAligned(true); FIXME: based on streamformat */
            std::list<Tag *> streaminfotags = getTagsFromList(tagslist, AttributesTag::EXTXSTREAMINF);
            for(it = streaminfotags.begin(); it != streaminfotags.end(); ++it)
            {
                AttributesTag *tag = dynamic_cast<AttributesTag *>(*it);
                if(tag && tag->getAttributeByName("URI"))
                {
                    if(groupsmap.find(tag->getAttributeByName("URI")->value) == groupsmap.end())
                    {
                        /* not a group, belong to default adaptation set */
                        HLSRepresentation *rep  = createRepresentation(adaptSet, tag);
                        if(rep)
                        {
                            adaptSet->addRepresentation(rep);
                        }
                    }
                }
            }
            if(!adaptSet->getRepresentations().empty())
                period->addAdaptationSet(adaptSet);
            else
                delete adaptSet;
        }

        /* Finally add all groups */
        unsigned set_id = 1;
        std::map<std::string, AttributesTag *>::const_iterator groupsit;
        for(groupsit = groupsmap.begin(); groupsit != groupsmap.end(); ++groupsit)
        {
            std::pair<std::string, AttributesTag *> pair = *groupsit;
            if(!pair.second->getAttributeByName("TYPE"))
                continue;

            BaseAdaptationSet *altAdaptSet = new (std::nothrow) BaseAdaptationSet(period);
            if(altAdaptSet)
            {
                HLSRepresentation *rep  = createRepresentation(altAdaptSet, pair.second);
                if(rep)
                {
                    altAdaptSet->addRepresentation(rep);
                }

                std::string desc;
                if(pair.second->getAttributeByName("GROUP-ID"))
                    desc = pair.second->getAttributeByName("GROUP-ID")->quotedString();
                if(pair.second->getAttributeByName("NAME"))
                {
                    if(!desc.empty())
                        desc += " ";
                    desc += pair.second->getAttributeByName("NAME")->quotedString();
                }

                if(pair.second->getAttributeByName("CODECS"))
                    rep->addCodecs(pair.second->getAttributeByName("CODECS")->quotedString());

                if(!desc.empty())
                {
                    altAdaptSet->description.Set(desc);
                    altAdaptSet->setID(ID(desc));
                }
                else altAdaptSet->setID(ID(set_id++));

                if(pair.second->getAttributeByName("DEFAULT"))
                {
                    if(pair.second->getAttributeByName("DEFAULT")->value == "YES")
                        altAdaptSet->setRole(Role(Role::Value::Main));
                    else
                        altAdaptSet->setRole(Role(Role::Value::Alternate));
                }

                if(pair.second->getAttributeByName("AUTOSELECT"))
                {
                    if(pair.second->getAttributeByName("AUTOSELECT")->value == "NO" &&
                       !pair.second->getAttributeByName("DEFAULT"))
                        altAdaptSet->setRole(Role(Role::Value::Supplementary));
                }

                /* Subtitles unsupported for now */
                const Attribute *typeattr = pair.second->getAttributeByName("TYPE");
                if(typeattr->value == "SUBTITLES")
                {
                    altAdaptSet->setRole(Role(Role::Value::Subtitle));
                }
                else if(typeattr->value != "AUDIO" && typeattr->value != "VIDEO")
                {
                    rep->streamFormat = StreamFormat(StreamFormat::Type::Unsupported);
                }

                if(pair.second->getAttributeByName("LANGUAGE"))
                    altAdaptSet->setLang(pair.second->getAttributeByName("LANGUAGE")->quotedString());

                if(!altAdaptSet->getRepresentations().empty())
                    period->addAdaptationSet(altAdaptSet);
                else
                    delete altAdaptSet;
            }
        }

    }
    else /* Non master playlist (opened directly subplaylist or HLS v1) */
    {
        BaseAdaptationSet *adaptSet = new (std::nothrow) BaseAdaptationSet(period);
        if(adaptSet)
        {
            AttributesTag *tag = new AttributesTag(AttributesTag::EXTXSTREAMINF, "");
            tag->addAttribute(new Attribute("URI", playlisturl));
            createAndFillRepresentation(p_object, adaptSet, tag, tagslist);
            if(!adaptSet->getRepresentations().empty())
            {
                adaptSet->getRepresentations().front()->
                    scheduleNextUpdate(std::numeric_limits<uint64_t>::max(), true);
                period->addAdaptationSet(adaptSet);
            }
            else
                delete adaptSet;
            delete tag;
        }
    }

    playlist->addPeriod(period);

    auto xstart = std::find_if(tagslist.cbegin(), tagslist.cend(),
                               [](const Tag *t) {return t->getType() == AttributesTag::EXTXSTART;});
    if(xstart != tagslist.end())
    {
        auto xstartTag = static_cast<const AttributesTag *>(*xstart);
        if(xstartTag->getAttributeByName("TIME-OFFSET"))
        {
            float offset = xstartTag->getAttributeByName("TIME-OFFSET")->floatingPoint();
            if(offset > 0 && (offset * CLOCK_FREQ) <= playlist->duration.Get())
                playlist->presentationStartOffset.Set(CLOCK_FREQ * offset);
            else if(offset < 0 && (-offset * CLOCK_FREQ) <= playlist->duration.Get())
                playlist->presentationStartOffset.Set(playlist->duration.Get() +
                                                      CLOCK_FREQ * offset);
        }
    }

    releaseTagsList(tagslist);

    playlist->debug();
    return playlist;
}

std::list<Tag *> M3U8Parser::parseEntries(stream_t *stream)
{
    std::list<Tag *> entrieslist;
    Tag *lastTag = nullptr;
    char *psz_line;

    while((psz_line = vlc_stream_ReadLine(stream)))
    {
        if(*psz_line == '#')
        {
            if(!strncmp(psz_line, "#EXT", 4)) //tag
            {
                std::string key;
                std::string attributes;
                const char *split = strchr(psz_line, ':');
                if(split)
                {
                    key = std::string(psz_line + 1, split - psz_line - 1);
                    attributes = std::string(split + 1);
                }
                else
                {
                    key = std::string(psz_line + 1);
                }

                if(!key.empty())
                {
                    Tag *tag = TagFactory::createTagByName(key, attributes);
                    if(tag)
                        entrieslist.push_back(tag);
                    lastTag = tag;
                }
            }
        }
        else if(*psz_line)
        {
            /* URI */
            if(lastTag && lastTag->getType() == AttributesTag::EXTXSTREAMINF)
            {
                AttributesTag *streaminftag = static_cast<AttributesTag *>(lastTag);
                /* master playlist uri, merge as attribute */
                Attribute *uriAttr = new (std::nothrow) Attribute("URI", std::string(psz_line));
                if(uriAttr)
                    streaminftag->addAttribute(uriAttr);
            }
            else /* playlist tag, will take modifiers */
            {
                Tag *tag = TagFactory::createTagByName("", std::string(psz_line));
                if(tag)
                    entrieslist.push_back(tag);
            }
            lastTag = nullptr;
        }
        else // drop
        {
            lastTag = nullptr;
        }

        free(psz_line);
    }

    return entrieslist;
}<|MERGE_RESOLUTION|>--- conflicted
+++ resolved
@@ -224,11 +224,6 @@
     SegmentList *segmentList = new SegmentList(rep, !b_vod && !b_pdt);
     const Timescale timescale = rep->inheritTimescale();
 
-<<<<<<< HEAD
-    Timescale timescale(1000000);
-    rep->addAttribute(new TimescaleAttr(timescale));
-=======
->>>>>>> 699e6050
     rep->b_loaded = true;
     rep->b_live = !b_vod;
 
@@ -309,15 +304,6 @@
                     prevbyterangeoffset = range.first + range.second;
                     segment->setByteRange(range.first, prevbyterangeoffset - 1);
                     ctx_byterange = nullptr;
-<<<<<<< HEAD
-                }
-
-                if(discontinuity)
-                {
-                    segment->discontinuity = true;
-                    discontinuity = false;
-=======
->>>>>>> 699e6050
                 }
                 segment->setDiscontinuitySequenceNumber(discontinuitySequence);
                 segment->discontinuity = discontinuity;
