--- conflicted
+++ resolved
@@ -1,9 +1,5 @@
 [DEFAULT]
-<<<<<<< HEAD
-debian-branch = maverick
-=======
-debian-branch = master
->>>>>>> 7d63192a
+debian-branch = ubuntu
 pristine-tar = True
 compression = bzip2
 
