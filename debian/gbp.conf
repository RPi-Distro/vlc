--- conflicted
+++ resolved
@@ -1,9 +1,5 @@
 [DEFAULT]
-<<<<<<< HEAD
-debian-branch = squeeze-backports
-=======
 debian-branch = wheezy
->>>>>>> 437d08f5
 pristine-tar = True
 compression = xz
 
