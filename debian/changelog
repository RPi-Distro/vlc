--- conflicted
+++ resolved
@@ -1,11 +1,9 @@
-<<<<<<< HEAD
-vlc (3.0.3-1-0+deb9u1+rpt1) stretch; urgency=medium
-
-  * Non-maintainer upload.
+vlc (3.0.6-0+rpt1+deb9u1) stretch; urgency=medium
+
   * Apply mmal_test_1.patch
 
- -- Serge Schneider <serge@raspberrypi.org>  Mon, 05 Nov 2018 16:42:59 +0000
-=======
+ -- Serge Schneider <serge@raspberrypi.org>  Mon, 14 Jan 2019 11:21:47 +0000
+
 vlc (3.0.6-0+deb9u1) stretch-security; urgency=high
 
   * New upstream bug fix release.
@@ -15,7 +13,13 @@
   * debian/patches: Apply upstream patch for libbluray compatibility.
 
  -- Sebastian Ramacher <sramacher@debian.org>  Thu, 10 Jan 2019 21:42:19 +0100
->>>>>>> 9f6a46e9
+
+vlc (3.0.3-1-0+deb9u1+rpt1) stretch; urgency=medium
+
+  * Non-maintainer upload.
+  * Apply mmal_test_1.patch
+
+ -- Serge Schneider <serge@raspberrypi.org>  Mon, 05 Nov 2018 16:42:59 +0000
 
 vlc (3.0.3-1-0+deb9u1) stretch-security; urgency=high
 
