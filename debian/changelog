<<<<<<< HEAD
vlc (3.0.8-0+deb10u1+rpt7) buster; urgency=medium

  * Apply MMAL patch 16

 -- Serge Schneider <serge@raspberrypi.org>  Fri, 29 Nov 2019 14:32:53 +0000

vlc (3.0.8-0+deb10u1+rpt6) buster; urgency=medium

  * Apply MMAL patch 15

 -- Serge Schneider <serge@raspberrypi.org>  Fri, 29 Nov 2019 10:13:57 +0000

vlc (3.0.8-0+deb10u1+rpt5) buster; urgency=medium

  * Disable vdpau, libva, aom
  * Enable dav1d

 -- Serge Schneider <serge@raspberrypi.org>  Tue, 26 Nov 2019 13:19:24 +0000

vlc (3.0.8-0+deb10u1+rpt4) buster; urgency=medium

  * Apply MMAL patch 14

 -- Serge Schneider <serge@raspberrypi.org>  Wed, 20 Nov 2019 18:49:16 +0000

vlc (3.0.8-0+deb10u1+rpt3) buster; urgency=medium

  * Apply MMAL patch 13

 -- Serge Schneider <serge@raspberrypi.org>  Thu, 14 Nov 2019 15:20:50 +0000

vlc (3.0.8-0+deb10u1+rpt2) buster; urgency=medium

  * Apply MMAL patch 12

 -- Serge Schneider <serge@raspberrypi.org>  Mon, 21 Oct 2019 13:28:13 +0100

vlc (3.0.8-0+deb10u1+rpt1) buster; urgency=medium

  * Apply MMAL patch 10

 -- Serge Schneider <serge@raspberrypi.org>  Wed, 21 Aug 2019 15:42:50 +0100
=======
vlc (3.0.10-0+deb10u1) buster-security; urgency=medium

  * New upstream release
  * debian/: Disable microdns plugin due to microdns security issues
    (CVE-2020-6071, CVE-2020-6072, CVE-2020-6073, CVE-2020-6077,
    CVE-2020-6078, CVE-2020-6079, CVE-2020-6080)

 -- Sebastian Ramacher <sramacher@debian.org>  Tue, 28 Apr 2020 18:53:47 +0200
>>>>>>> 49d5ccbe

vlc (3.0.8-0+deb10u1) buster-security; urgency=high

  * New upstream release.
    - Fix a buffer overflow in the MKV demuxer (CVE-2019-14970)
    - Fix a read buffer overflow in the avcodec decoder (CVE-2019-13962)
    - Fix a read buffer overflow in the OGG demuxer (CVE-2019-14437,
      CVE-2019-14438)
    - Fix a read buffer overflow in the ASF demuxer (CVE-2019-14776)
    - Fix a use after free in the MKV demuxer (CVE-2019-14777, CVE-2019-14778)
    - Fix a use after free in the ASF demuxer (CVE-2019-14533)
    - Fix a couple of integer underflows in the MP4 demuxer (CVE-2019-13602)
      (Closes: #932131)
    - Fix a null dereference in the ASF demuxer (CVE-2019-14534)
    - Fix a division by zero in the CAF demuxer (CVE-2019-14498)
    - Fix a division by zero in the ASF demuxer (CVE-2019-14535)
    - Fix a division by zero when playing DVDs. (Closes: #929491, #923017,
      #932182)
  * debian/control: Bump libebml-dev B-D according to configure check changes.
  * debian/patches: Revert modplug version bump. We use the libopenmpt compat
    layer anyway.

 -- Sebastian Ramacher <sramacher@debian.org>  Tue, 20 Aug 2019 20:34:42 +0200

vlc (3.0.7-1) unstable; urgency=high

  * New upstream release.
    - Fix multiple integer overflows.
    - Fix multiple buffer overflows.
    - Fix use-after-free issue.
    - Fix NULL pointer dereference.
    - Fix other memory access bugs and infinite loops.
  * debian/rules: Be explicit about --enable-debug/disable-debug.

 -- Sebastian Ramacher <sramacher@debian.org>  Fri, 07 Jun 2019 01:08:14 +0200

vlc (3.0.6-1) unstable; urgency=medium

  * New upstream release.

 -- Sebastian Ramacher <sramacher@debian.org>  Thu, 10 Jan 2019 20:03:32 +0100

vlc (3.0.5-2) unstable; urgency=medium

  * debian/control: Bump libbluray-dev to >= 1.0.0.
  * debian/: Bump debhelper compat to 12.
  * debian/copyright: Remove paragraphs for no longer existing files.

 -- Sebastian Ramacher <sramacher@debian.org>  Fri, 04 Jan 2019 18:08:58 +0100

vlc (3.0.5-1) unstable; urgency=medium

  [ Mateusz Łukasik ]
  * New upstream release:
    - Remove patches included upstream.

  [ Sebastian Ramacher ]
  * debian/control: Bump Standards-Version.
  * debian/vlc-plugin-base.install: Install 10-bit x264 plugin.

 -- Sebastian Ramacher <sramacher@debian.org>  Thu, 27 Dec 2018 19:11:50 +0100

vlc (3.0.4-4) unstable; urgency=medium

  * debian/patches: Apply upstream patch to fix integer underflow
    (CVE-2018-19857). (Closes: #915760)

 -- Sebastian Ramacher <sramacher@debian.org>  Sun, 09 Dec 2018 21:02:57 +0100

vlc (3.0.4-3) unstable; urgency=medium

  * debian/patches: Add support for libplacebo 0.6.

 -- Sebastian Ramacher <sramacher@debian.org>  Thu, 11 Oct 2018 18:53:22 +0200

vlc (3.0.4-2) unstable; urgency=medium

  * debian/: Build AOM plugin.

 -- Sebastian Ramacher <sramacher@debian.org>  Thu, 20 Sep 2018 20:08:29 +0200

vlc (3.0.4-1) unstable; urgency=medium

  * New upstream release.
    - Fix OpenGL output for single plane devices. (LP: #1774119)
    - Decode AV1 streams. (LP: #1789715)
  * debian/patches: Drop patches merged upstream.

 -- Sebastian Ramacher <sramacher@debian.org>  Fri, 31 Aug 2018 19:35:02 +0200

vlc (3.0.3-1-4) unstable; urgency=medium

  * Bump Standards-Version
  * debian/patches: Apply upstream patch for x264 155 support.

 -- Sebastian Ramacher <sramacher@debian.org>  Thu, 30 Aug 2018 23:03:27 +0200

vlc (3.0.3-1-3) unstable; urgency=medium

  * debian/: Enable libspatialaudio.
  * debian/control: Bump Standards-Version.

 -- Sebastian Ramacher <sramacher@debian.org>  Sat, 04 Aug 2018 18:26:19 +0200

vlc (3.0.3-1-2) unstable; urgency=medium

  * debian/patches: Apply upstream patch to fix build with Qt 5.11.

 -- Sebastian Ramacher <sramacher@debian.org>  Thu, 19 Jul 2018 19:08:55 +0200

vlc (3.0.3-1-1) unstable; urgency=high

  * New upstream version.
    - mkv: Fix NULL pointer access. (CVE-2018-11529)
  * debian/bug-presubj: No longer include -f.
  * debian/bug-control: Remove Submit-As.
  * debian/patches: Backport upstream patch for fribidi 1.0.x.

 -- Sebastian Ramacher <sramacher@debian.org>  Wed, 18 Jul 2018 13:44:16 +0200

vlc (3.0.3-2) unstable; urgency=medium

  * debian/patches: Fix build on riscv64 (Closes: #901577)

 -- Sebastian Ramacher <sramacher@debian.org>  Sat, 30 Jun 2018 10:01:23 +0200

vlc (3.0.3-1) unstable; urgency=medium

  * New upstream release.

 -- Sebastian Ramacher <sramacher@debian.org>  Mon, 28 May 2018 23:51:35 +0200

vlc (3.0.2-1) unstable; urgency=medium

  [ Felipe Sateler ]
  * Change maintainer address to debian-multimedia@lists.debian.org

  [ Sebastian Ramacher ]
  * New upstream version.
  * debian/rules: Install correct changelog.
  * debian/control: Bump Standards-Version.
  * debian/patches: Remove patched included upstream.

 -- Sebastian Ramacher <sramacher@debian.org>  Tue, 24 Apr 2018 16:52:12 +0200

vlc (3.0.1-3) unstable; urgency=medium

  * debian/control: Re-add some Breaks+Replaces to help Ubuntu reduce the diff
    and be able to handle upgrades from 16.04 to 18.04. (LP: #1753111,
    #1749916)
  * debian/rules:
    - Re-enable Chromecast plugin on Ubuntu. Apparently it works now.
    - Fix typo to really build with all hardening options enabled.

 -- Sebastian Ramacher <sramacher@debian.org>  Sun, 11 Mar 2018 21:52:05 +0100

vlc (3.0.1-2) unstable; urgency=medium

  * debian/patch: Add missing files for arm64.

 -- Sebastian Ramacher <sramacher@debian.org>  Fri, 02 Mar 2018 16:28:28 +0100

vlc (3.0.1-1) unstable; urgency=medium

  * New upstream release.
  * debian/control: Bump libplacebo-dev B-D to 0.2.1 (required by upstream).

 -- Sebastian Ramacher <sramacher@debian.org>  Thu, 01 Mar 2018 11:32:12 +0100

vlc (3.0.0-1) unstable; urgency=medium

  * New upstream release.
  * debian/*.symbols:
    - Bump all newly introduced symbols to version 3.0.0.
    - Add new symbols.

 -- Sebastian Ramacher <sramacher@debian.org>  Fri, 09 Feb 2018 16:40:34 +0100

vlc (3.0.0~rc8-1) unstable; urgency=medium

  * New upstream release candidate.

 -- Sebastian Ramacher <sramacher@debian.org>  Thu, 01 Feb 2018 20:00:43 +0100

vlc (3.0.0~rc7-2) unstable; urgency=medium

  * debian/: Disable freerdp plugin. freerdp2 is currently not supported.
    (Closes: #888323)

 -- Sebastian Ramacher <sramacher@debian.org>  Thu, 25 Jan 2018 00:15:17 +0100

vlc (3.0.0~rc7-1) unstable; urgency=medium

  * New upstream release candidate.

 -- Sebastian Ramacher <sramacher@debian.org>  Wed, 24 Jan 2018 22:34:33 +0100

vlc (3.0.0~rc6-1) unstable; urgency=medium

  [ Helmut Grohne ]
  * debian/control: Annotate Build-Depends: python3 with :native. (Closes:
    #887440)

  [ Sebastian Ramacher ]
  * New upstream release candidate.
  * debian/rules:
    - Handle vendor consistently.
    - Remove workaround for some resources.
  * debian/vlc-plugin-base.install: Install lua byte code.
  * debian/libvlc-bin.postinst.in: Exit early if plugins directory does not
    exist. (Closes: #887621)

 -- Sebastian Ramacher <sramacher@debian.org>  Thu, 18 Jan 2018 22:31:56 +0100

vlc (3.0.0~rc5-1) unstable; urgency=medium

  * New upstream release candidate.
    - Fix crash in full-screen mode. (LP: #1740078)
  * debian/copyright: Update copyright years.
  * debian/patches: Removed, included upstream.
  - debian/control: Demote vlc-l10n from Depends to Recommends.

 -- Sebastian Ramacher <sramacher@debian.org>  Thu, 11 Jan 2018 19:41:02 +0100

vlc (3.0.0~rc4-3) unstable; urgency=medium

  * debian/control:
    - Move to salsa.debian.org
    - Remove obsolete Pre-Depends.
  * debian/NEWS: Remove old NEWS from pre 2.x.
  * debian/:
    - Move documentation to /usr/share/doc/$mainpkg as recommended by policy.
    - Bump debhelper compat to 11.
  * debian/copyright: Bump copyright years.

 -- Sebastian Ramacher <sramacher@debian.org>  Sat, 06 Jan 2018 14:17:42 +0100

vlc (3.0.0~rc4-2) unstable; urgency=medium

  * debian/control: Add Breaks on phonon-backend-vlc to ensure proper
    upgrades.
  * debian/rules: Do not build chromecast plugin on Ubuntu. It fails due to
    issues involving Mir and protobuf.
  * debian/: Enable libplacebo.

 -- Sebastian Ramacher <sramacher@debian.org>  Fri, 05 Jan 2018 09:51:06 +0100

vlc (3.0.0~rc4-1) unstable; urgency=medium

  * New upstream release candidate.
  * debian/control: Bump Standards-Version.

 -- Sebastian Ramacher <sramacher@debian.org>  Sat, 30 Dec 2017 18:56:14 +0100

vlc (3.0.0~rc2-2) unstable; urgency=medium

  * debian/*.maintscript: Fix symlink to directory conversions.

 -- Sebastian Ramacher <sramacher@debian.org>  Wed, 20 Dec 2017 21:48:00 +0100

vlc (3.0.0~rc2-1) unstable; urgency=medium

  * Upload to unstable.
  * New upstream release candidate.
  * debian/tests/control: Update list of plugin packages.
  * debian/patches: Removed, no longer needed.
  * debian/vlc-plugin-access-extra.install: Drop no longer built plugin.
  * debian/*.symbols: Add new symbols and bump versions of new symbols to
    3.0.0~rc2.

 -- Sebastian Ramacher <sramacher@debian.org>  Tue, 19 Dec 2017 23:34:22 +0100

vlc (3.0.0~rc1-1) experimental; urgency=medium

  * New upstream release candidate.
  * debian/control: Move Breaks+Replaces to correct package. (Closes: #884063)
  * debian/:
    - Mark more plugins only built on linux-any.
    - Switch libnotify plugin to GTK+ 3.

 -- Sebastian Ramacher <sramacher@debian.org>  Mon, 11 Dec 2017 21:46:02 +0100

vlc (3.0.0~rc1~20171210-2) experimental; urgency=medium

  * debian/rules: Ensure tighter dependencies on libraries.
  * debian/: Build wayland plugins only on linux-any.

 -- Sebastian Ramacher <sramacher@debian.org>  Sun, 10 Dec 2017 19:17:48 +0100

vlc (3.0.0~rc1~20171210-1) experimental; urgency=medium

  * New upstream snapshot.
  * debian/: Install nfs plugin only on linux-any.
  * debian/*.symbols: Add new symbols.

 -- Sebastian Ramacher <sramacher@debian.org>  Sun, 10 Dec 2017 13:11:23 +0100

vlc (3.0.0~rc1~20171206-1) experimental; urgency=medium

  * New upstream snapshot.
    - Install vlc_interface.h. (Closes: #768808)
    - Fix stuttering with ALSA output. (Closes: #734100) (LP: #1639479)
    - Fix CRC errors in some FLAC files. (Closes: #772503)
    - Add support for Wayland. (Closes: #857769) (LP: #1720901)
    - Better support for HLS. (Closes: #792647)
    - Update VLSub. (Closes: #868236)
    - Re-write UPnP discovery. (LP: #977277, #1318262)
    - Complete porting to Qt 5. (LP: #1576175)
    - Fix issues with green borders. (Closes: #765969) (LP: #1405166)
  * Remove embedded ffmpeg copy. (LP: #1546078)
  * SONAME bump: libvlccore8 -> libvlccore9.
  * debian/patches: Drop all patches.
  * debian/libvlc-bin.postinst.in: Skip plugin cache generation if no plugins
    are installed. (Closes: #878026)
  * debian/:
    - Drop vlc-plugin-zvbi package and merge into vlc-plugin-base. ffmpeg
      already depends on libzvbi anyway.
    - Update installed plugins.
    - Track plugin ABI.
  * debian/copyright:
    - Convert to CF 1.0.
    - Update copyright information.
  * debian/control:
    - Bump Standards-Versios.
    - Set Rules-Requires-Root: no.
    - Remove vlc-plugin-sdl.
    - Turn vlc-plugin-zvbi into a transitional package.
    - New Build-Depends: bison, flex, libarchive-dev, libaribb24-dev,
      libharfbuzz-dev, libmicrodns-dev, libmpg123-dev, libnfs-dev,
      libprotobuf-dev, libqt5svg5-dev, libsecret-1-dev, libsoxr-dev,
      libsystemd-dev, protobuf-compiler, qtbase5-prive-dev, wayland-protocols.
    - Removed Build-Depends: libcdio-dev.
  * debian/*.symbols: Add new symbols.

 -- Sebastian Ramacher <sramacher@debian.org>  Thu, 07 Dec 2017 00:23:24 +0100

vlc (2.2.6-6) unstable; urgency=medium

  * Update to ffmpeg 2.8.13.

 -- Sebastian Ramacher <sramacher@debian.org>  Tue, 05 Sep 2017 19:37:57 +0200

vlc (2.2.6-5) unstable; urgency=medium

  * debian/control: Bump Standards-Version.
  * debian/patches: Add support for libupnp 1.8. (Closes: #868936)

 -- Sebastian Ramacher <sramacher@debian.org>  Wed, 30 Aug 2017 20:57:06 +0200

vlc (2.2.6-4) unstable; urgency=medium

  * debian/upstream: Add DEP-12 metadata.
  * debian/control:
    - Restrict Recommends on vlc-plugin-samba to linux-any kfreebsd-any.
    - Switch to timgm6mb-soundfont. (Closes: #870790)
    - Bump Standards-Version.
  * debian/{rules,control,vlc-plugin-base}: No longer build directfb plugin.
    directfb upstream is inactive and the plugin got removed for vlc 3.0.
  * debian/vlc-plugin-base.lintian-overrides: Override
    shlibs-with-non-pic-code. See lintian overrides of ffmpeg for more
    details.

 -- Sebastian Ramacher <sramacher@debian.org>  Sat, 12 Aug 2017 12:56:58 +0200

vlc (2.2.6-3) unstable; urgency=medium

  [ Mateusz Łukasik ]
  * debian/patches: avcodec: Check visible sizes (CVE-2017-10699).

  [ Sebastian Ramacher ]
  * debian/patches: flac: Fix heap write overflow on frame format change.
    (CVE-2017-9300)

 -- Sebastian Ramacher <sramacher@debian.org>  Tue, 11 Jul 2017 21:35:32 +0200

vlc (2.2.6-2) unstable; urgency=medium

  * Upload to unstable.
  * Update to ffmpeg 2.8.12.
  * debian/control:
    - Remove Build-Conflicts.
    - Bump Standards-Version.
  * debian/rules: Build with hardening=+all.

 -- Sebastian Ramacher <sramacher@debian.org>  Sun, 18 Jun 2017 18:15:34 +0200

vlc (2.2.6-1) experimental; urgency=medium

  * New upstream release.
    - demuxer: Fix heap buffer overflows (CVE-2017-8312).

 -- Sebastian Ramacher <sramacher@debian.org>  Wed, 24 May 2017 17:35:55 +0200

vlc (2.2.5.1-1) experimental; urgency=medium

  [ Mateusz Łukasik ]
  * New upstream release.

  [ Sebastian Ramacher ]
  * debian/patches: Refreshed.

 -- Sebastian Ramacher <sramacher@debian.org>  Sat, 13 May 2017 15:04:10 +0200

vlc (2.2.5-4) experimental; urgency=medium

  * debian/rules: Revert "Also enable NEON on arm64". (LP: #1685444)

 -- Sebastian Ramacher <sramacher@debian.org>  Sun, 23 Apr 2017 15:52:57 +0200

vlc (2.2.5-3) experimental; urgency=medium

  * Fix typos in changelog.
  * debian/rules: Also enable NEON on arm64.
  * debian/control: Build-Conflict with Qt in experimental to work around
    #858762.
  * debian/patches:
    - Use gbp-pq for patch management.
    - Apply upstream patch for WebVTT support. (Closes: #858963)

 -- Sebastian Ramacher <sramacher@debian.org>  Fri, 07 Apr 2017 19:01:02 +0200

vlc (2.2.5-2) experimental; urgency=medium

  [ Mateusz Łukasik ]
  * debian/{control,rules,vlc-plugin-video-output.install}: Disable OpenGL
    ES 1 support, mesa has dropped it. (Closes: #855117)

  [ Sebastian Ramacher ]
  * debian/: Major package clean up.
    - Remove vlc-nox binary package.
    - Update tests to new package layout.
    - Remove obsolete Breaks+Replaces.
  * debian/rules: Be explicit about GLES 1
  * debian/{rules,libvlc-bin.*}: Fix warning about non-empty directory
    (Closes: #854928)

 -- Sebastian Ramacher <sramacher@debian.org>  Thu, 23 Mar 2017 17:56:16 +0100

vlc (2.2.5-1) unstable; urgency=medium

  * New upstream releases. (Closes: #850529)
  * debian/patches:
    - fix-translation.patch: Refreshed.
    - Removed patches taken from upstream included in 2.2.5.
  * debian/*.maintscript: Bump all versions to 2.2.5-1~z. This is necessary to
    properly handle symlink to directory conversions once 2.2.5 is available
    in jessie.

 -- Sebastian Ramacher <sramacher@debian.org>  Sun, 19 Mar 2017 21:50:23 +0100

vlc (2.2.4-14) unstable; urgency=medium

  [ Mateusz Łukasik ]
  * Update to ffmpeg 2.8.11.

 -- Sebastian Ramacher <sramacher@debian.org>  Tue, 14 Feb 2017 20:17:50 +0100

vlc (2.2.4-13) unstable; urgency=medium

  * debian/control: Switch to libopenmpt's libmodplug comat layer.

 -- Sebastian Ramacher <sramacher@debian.org>  Wed, 11 Jan 2017 19:50:54 +0100

vlc (2.2.4-12) unstable; urgency=medium

  * Update to ffmpeg 2.8.10.

 -- Sebastian Ramacher <sramacher@debian.org>  Tue, 03 Jan 2017 21:11:29 +0100

vlc (2.2.4-11) unstable; urgency=medium

  * debian/patches: Apply upstream to fix VLSub incorrectly announcing HTTP
    1.1 support. (Closes: #847559)
  * debian/control: Make vlc-plugin-skins2 depend on vlc-plugin-qt.

 -- Sebastian Ramacher <sramacher@debian.org>  Sun, 18 Dec 2016 21:29:12 +0100

vlc (2.2.4-10) unstable; urgency=medium

  * debian/{control,*.links,*.install}: Move qvlc and svlc binaries to
    vlc-plugin-qt and vlc-plugin-skins2. Also add vlc-bin to Recommends.
    (Closes: #841530)
  * Update to ffmpeg 2.8.9.

 -- Sebastian Ramacher <sramacher@debian.org>  Sun, 04 Dec 2016 15:12:16 +0100

vlc (2.2.4-9) unstable; urgency=medium

  * debian/control: Drop dh_buildinfo. This is now automatically recorded by
    dpkg.
  * debian/bug-control: Update list of packages.
  * debian/{control,rules,vlc-plugin-base.install}: Remove libschroedinger
    plugin since the library is about to be removed. See #845037 for details.

 -- Sebastian Ramacher <sramacher@debian.org>  Tue, 22 Nov 2016 00:16:46 +0100

vlc (2.2.4-8) unstable; urgency=medium

  * debian/NEWS: Remove NEWS entry on package split. On upgrade, new
    Recommends are installed by apt anyway.
  * debian/control:
    - Switch from liblircclient-dev to liblirc-dev.
    - Remove shlibs:Depends from vlc's Depends.
  * debian/rules: Add --disable-neon when building with noopt.
  * debian/patches:
    - drop-check-qt-check.patch: Remove obsolete patches.
    - multiple: Add upstream patches to generate default skins2 skin
      reproducibly. (Closes: #841525)

 -- Sebastian Ramacher <sramacher@debian.org>  Tue, 01 Nov 2016 13:34:46 +0100

vlc (2.2.4-7) unstable; urgency=medium

  * Split plugins and binaries into different packages. (Closes: #513177)
    - libvlc-bin: constains vlc-cache-gen and triggers plugin cache
      generation.
    - vlc-bin: the VLC binaries.
    - vlc-plugin-base: "base" set of plugins.
    - vlc-plugin-qt: the Qt interface.
    - vlc-plugin-skins2: the Skins2 interface.
    - vlc-plugin-access-extra: extra access plugins.
    - vlc-plugin-visualization: visualization plugins.
    - vlc-plugin-video-splitter: video splitter plugins.
    - vlc-plugin-video-output: video output plugins.
    - vlc-l10n: translations.
    - vlc: contains desktop integration and pulls in most plugins as before.
    - vlc-nox: transitional dummy package
  * Move libraries and plugins to multi-arch locations.
    - debian/control:
      + Add M-A: same for library and plugin packages.
      + Remove most Breaks and Replaces as they are now obsolete.
    - debian/rules: Do not override libdir.
    - debian/*.{lintian-overrides,install}: Update paths for M-A locations.

 -- Sebastian Ramacher <sramacher@debian.org>  Wed, 19 Oct 2016 17:59:18 +0200

vlc (2.2.4-6) unstable; urgency=medium

  * debian/*.maintscript: Bump all versions to fix symlink-to-directory
    conversions. (Closes: #814646)

 -- Sebastian Ramacher <sramacher@debian.org>  Fri, 23 Sep 2016 21:08:42 +0200

vlc (2.2.4-5) unstable; urgency=medium

  * Update ffmpeg to 2.8.8.

 -- Sebastian Ramacher <sramacher@debian.org>  Wed, 21 Sep 2016 20:29:03 +0200

vlc (2.2.4-4) unstable; urgency=medium

  [ Pino Toscano ]
  * Install solid actions in Frameworks location. (Closes: #834884)

  [ Sebastian Ramacher ]
  * Bump debhelper compat to 10.

 -- Sebastian Ramacher <sramacher@debian.org>  Tue, 13 Sep 2016 21:29:23 +0200

vlc (2.2.4-3) unstable; urgency=medium

  [ Mateusz Łukasik ]
  * debian/control:
    - Remove Clément Stenac from Uploaders. Thanks for your job!

  [ Sebastian Ramacher ]
  * debian/patches/{vlc_atomic*,Fix-build-using-old-GCC-intrinsics}.patch: Fix
    FTBFS with GCC 6 (Closes: #831199)

 -- Sebastian Ramacher <sramacher@debian.org>  Fri, 29 Jul 2016 00:52:06 +0200

vlc (2.2.4-2) unstable; urgency=medium

  * Build ffmpeg without libopenjpeg (Closes: #826827)
    - debian/control: Remove libopenjpeg-dev from B-D.
    - debian/rules: Build ffmpeg with --disable-libopenjpeg.
  * debian/rules: Revert workaround for zsh completion build failures on
    powerpc. The underlying issue seems to be fixed.

 -- Sebastian Ramacher <sramacher@debian.org>  Sat, 11 Jun 2016 11:44:37 +0200

vlc (2.2.4-1) unstable; urgency=medium

  * New upstream release.
  * debian/patches:
    - g711-fix-dangling-pointer-fixes-16909.patch,
      adpcm-reject-invalid-QuickTime-IMA-files.patch, zsh-completion.patch,
      frenchtv-links.patch, fix-Hurd-build.patch,
      the-Hurd-also-uses-the-.so-extension-for-libraries.patch: Removed, all
      included upstream.
    - generated-mimetypes.patch: Upstream patch for auto-generated list of
      mime types. (Closes: #822245)
  * debian/{rules,vlc-nox.install}: No longer install old BluRay access
    plugin. (LP: #864933)
  * debian/rules: No longer disable i686 optimization on i386 architectures.

 -- Sebastian Ramacher <sramacher@debian.org>  Sun, 05 Jun 2016 16:08:54 +0200

vlc (2.2.3-2) unstable; urgency=medium

  * debian/patches:
    - g711-fix-dangling-pointer-fixes-16909.patch: Upstream patch to fix issue
      with some WAV files.
    - adpcm-reject-invalid-QuickTime-IMA-files.patch: Apply upstream patch for
      CVE-2016-5108. (Closes: #825728)
  * debian/rules: Reduce libX11 and libxcb linkage to a warning. Moving the
    ffmpeg and libtheora plugins to vlc does not make much sense.

 -- Sebastian Ramacher <sramacher@debian.org>  Sun, 29 May 2016 13:09:00 +0200

vlc (2.2.3-1) unstable; urgency=medium

  [ Mateusz Łukasik ]
  * New upstream release.
  * debian/patches:
    - Refresh fix-translation.patch: remove parts included upstream.
    - Remove qt4-Fix-resume-where-you-left-off.patch,
      qt4-input_manager-Always-reset-lastURI-when-stopping.patch,
      avcodec-pass-consistent-dimensions-to-hardware-decod.patch: included
      upstream.
    - Add drop-check-qt-check.patch: to ignore check qt version.

  [ Sebastian Ramacher ]
  * debian/patches: Fix build on hurd-i386. Thanks to Samuel Thibault. (Closes:
    #765578)
  * Update ffmpeg to 2.8.7.
  * debian/vlc{,-nox}.lintian-overrides: Override embedded-libary.
  * debian/source/lintian-overrides: Update overrides.

 -- Sebastian Ramacher <sramacher@debian.org>  Mon, 02 May 2016 22:55:00 +0200

vlc (2.2.2-6) unstable; urgency=medium

  * Use embedded copy of ffmpeg 2.8.6. (Closes: #803868)
  * debian/rules:
    * Explicitly disable gst-decode.
    * Enable sndio plugin.
    * Drop unnecessary override.
    * Fix noopt handling.
  * debian/vlc{-nox}.install: Filter plugins with a helper script.
  * debian/control: Bump Standards-Version.
  * debian/watch: Update to version 4.

 -- Sebastian Ramacher <sramacher@debian.org>  Mon, 18 Apr 2016 01:00:56 +0200

vlc (2.2.2-5) unstable; urgency=medium

  * debian/patches:
    - qt4-Fix-resume-where-you-left-off.patch,
      qt4-input_manager-Always-reset-lastURI-when-stopping.patch: Apply
      upstream patches to fix issues with "resume playback" feature.
    - avcodec-pass-consistent-dimensions-to-hardware-decod.patch: Apply
      upstream patch to fix hardware decoding with libvdpau-va-gl.
      (Closes: #813370)

 -- Sebastian Ramacher <sramacher@debian.org>  Sun, 13 Mar 2016 21:43:11 +0100

vlc (2.2.2-4) unstable; urgency=medium

  * debian/patches/fix-translation.patch: Fix translation of Shortcuts.
    (Closes: #814258)
  * debian/*.maintscript: Switch from absolute to relative paths to better
    handle symlink chains. (Closes: #814646)

 -- Sebastian Ramacher <sramacher@debian.org>  Wed, 17 Feb 2016 20:21:32 +0100

vlc (2.2.2-3) unstable; urgency=medium

  * debian/*.maintscript: Handle all cases.
  * debian/patches/zsh-completion.patch: Upstream patch to fix zsh completion
    generation.

 -- Sebastian Ramacher <sramacher@debian.org>  Thu, 04 Feb 2016 20:53:28 +0100

vlc (2.2.2-2) unstable; urgency=medium

  * debian/*.maintscript: Handle more symlink to directory conversions.
  * debian/rules: Do not fail to build if zsh completion fails to generate.
    This is a temporary workaround for a FTBFS on praetorius.

 -- Sebastian Ramacher <sramacher@debian.org>  Wed, 03 Feb 2016 18:37:02 +0100

vlc (2.2.2-1) unstable; urgency=medium

  * New upstream release.
    - pulse: compute latency correctly if negative. (Closes: #784640)
    - Fix build failure with newer libdvdread-dev. (Closes: #797207)
  * Migrate to automatic debug packages.
  * Tell reportbug to report bugs against src:vlc and install reportbug
    control files in every package.
  * Remove some of the /usr/share/doc/<pkg> symlinks to clean up dependencies.
  * debian/vlc.menu: Removed since vlc contains a desktop file.
  * debian/rules:
    - Remove some parts that are handled by dpkg-dev and debhelper.
    - Install NEWS as upstream changelog.
    - Remove options passed twice to configure.
  * debian/README.{Debian,source}: Removed, outdated.
  * debian/libvlc-dev.examples: Install programming examples.
  * debian/{vlc.,source/}lintian-overrides: Override false positives.
  * debian/NEWS: Fix spelling error.
  * debian/control: Update Vcs-Git.
  * debian/patches:
    - Removed all patches applied upstream.
    - freenchtv-links.patch: Fix links to French TV icons. Thanks to Mathieu
      Malaterre (Closes: #782229).
  * debian/libvlc5.symbols: Bump version of libvlc_event_type_name for new
    event names.

 -- Sebastian Ramacher <sramacher@debian.org>  Mon, 01 Feb 2016 20:43:05 +0100

vlc (2.2.1-5) unstable; urgency=medium

  * debian/control:
    - Update Breaks + Replaces. (Closes: #799594)
    - Remove vlc-plugin-pulse from Description.
    - Add libxi-dev to B-D for debian/patches/unsubscribe-disable-motion.patch.
  * Add DEP-8 tests
  * debian/libvlccore8.bug-control: Update libavutil package name.
  * debian/libvlccore8.bug-presubj: Mention global plugins cache and
    VLC_PLUGIN_PATH. (Closes: #801439)
  * debian/patches:
    - unsubscribe-disable-motion.patch: Unsubscribe disable motion and
      XI2 mouse events. Fixes mouse event issues with Qt 5.5.
    - alsa-fix-changing-audio-device.patch: Fix changing of audio devices.
      (Closes: #801448)
  * debian/vlc-data.{postinst,maintscript}, debian/vlc.postinst: Remove
    obsolete maintainer scripts.

 -- Sebastian Ramacher <sramacher@debian.org>  Tue, 27 Oct 2015 23:45:06 +0100

vlc (2.2.1-4) unstable; urgency=medium

  * debian/control:
    - No longer suggest videolan-doc. It is very outdated.
    - Remove transitional vlc-plugin-pulse package.
    - Remove obsolete Breaks and Replaces.
  * debian/libvlccore8.symbols: Bump version requirements for meta data change
    (Closes: #798763, #798899)

 -- Sebastian Ramacher <sramacher@debian.org>  Mon, 14 Sep 2015 01:07:44 +0200

vlc (2.2.1-3) unstable; urgency=high

  * debian/patches/demux-mp4-correctly-match-release-function.patch: Apply
    upstream patch to fix CVE-2015-5949. (Closes: #796255)

 -- Sebastian Ramacher <sramacher@debian.org>  Fri, 21 Aug 2015 08:22:53 +0200

vlc (2.2.1-2) unstable; urgency=medium

  * debian/rules:
    - Enable svgdec plugin
    - Remove obsolete dh_builddeb override.
    - Explicitly pass --enable-sdl-image.
  * debian/control:
    - Switch Build-Depends from Qt4 to Qt5.
    - Remove obsolete Breaks+Replaces.
    - Drop libdvbpsi5-dev from Build-Depends.
    - Add libcairo2-dev to Build-Depends for svgdec plugin.
  * debian/vlc.install.in: Install svgdec plugin.

 -- Sebastian Ramacher <sramacher@debian.org>  Tue, 02 Jun 2015 22:15:28 +0200

vlc (2.2.1-1) unstable; urgency=medium

  [ Sebastian Ramacher ]
  * Regenerate plugin cache using triggers. (Closes: #755154) (LP: #1328466)
    - debian/vlc-nox.postinst: Run vlc-cache-gen.
    - debian/vlc-nox.postrm: Remove generated cache.
    - debian/rules: remove plugins.dat generated during the build.
    - debian/vlc-nox.install.in: Do not install pre-generated plugins.dat.
  * debian/control: Add libx265-dev and zsh to Build-Depends.
  * debian/rules:
    - Build with -Wl,--as-needed.
    - Enable x265 plugin.
    - Build zsh completion. (Closes: #316357)
  * debian/vlc-nox.install.in:
    - Install x265 plugin.

  [ Mateusz Łukasik ]
  * New upstream release.
  * debian/patches:
    - Remove codec-schroedinger-fix-potential-buffer-overflow.patch
    -- included upstream.

 -- Sebastian Ramacher <sramacher@debian.org>  Sat, 25 Apr 2015 11:57:32 +0200

vlc (2.2.0-1) unstable; urgency=medium

  [ Helmut Grohne ]
  * Add versioned depends on libvlccore8 to libvlc5 which shares
    /usr/share/doc to comply with Debian policy 12.3. (Closes: #779251)

  [ Mateusz Łukasik ]
  * New upstream release. (Closes: #757462, #780476)
    - Fix various (potentially exploitable) heap overflows and heap buffer
      overflows in different demuxers (LP: #1390491)
  * Drop patches included upstream:
    - demux-mp4-fix-buffer-overflow-in-parsing-of-string-b.patch
    - stream_out-rtp-don-t-use-VLA-for-user-controlled-dat.patch
  * Disable build samba plugin on hurd for fix FTBFS. (Closes: #765578)

  [ Benjamin Drung ]
  * Point Vcs-Browser to cgit instead of gitweb.
  * Drop removed --enable-glx configure flag.

 -- Benjamin Drung <bdrung@debian.org>  Mon, 06 Apr 2015 21:27:42 +0200

vlc (2.2.0~rc2-2) unstable; urgency=medium

  * debian/patches: Apply upstream patches for security vulnerabilities.
    (Closes: #775866)
    - codec-schroedinger-fix-potential-buffer-overflow.patch: fix potential
      buffer overflow. (CVE-2014-9629)
    - demux-mp4-fix-buffer-overflow-in-parsing-of-string-b.patch: fix buffer
      overflow in parsing of string boxes. (CVE-2014-9626, CVE-2014-9627,
      CVE-2014-9628)
    - stream_out-rtp-don-t-use-VLA-for-user-controlled-dat.patch: don't use
      VLA for user controlled data. (CVE-2014-9630)

 -- Sebastian Ramacher <sramacher@debian.org>  Wed, 21 Jan 2015 22:41:57 +0100

vlc (2.2.0~rc2-1) unstable; urgency=medium

  * New upstream release.
    - Fix segfault in ASCII art plugin. (Closes: #768873)
    - Fix selection of left/right channel in stereo mode. (Closes: #765830)

 -- Sebastian Ramacher <sramacher@debian.org>  Sun, 23 Nov 2014 13:14:07 +0100

vlc (2.2.0~rc1-1) unstable; urgency=low

  * New upstream release.
  * debian/vlc-nox.install.in: Correctly install sftp plugin.

 -- Sebastian Ramacher <sramacher@debian.org>  Fri, 07 Nov 2014 17:26:34 +0100

vlc (2.2.0~pre4-2) unstable; urgency=medium

  * Revert "Disable FreeRDP plugin". (Closes: #764294)

 -- Sebastian Ramacher <sramacher@debian.org>  Sun, 26 Oct 2014 00:02:11 +0200

vlc (2.2.0~pre4-1) unstable; urgency=medium

  * New upstream release.
    - Add video/ogg and audio/ogg to desktop file. (Closes: #762564)
    - Fix output issues with VDPAU. (Closes: #759818)

 -- Sebastian Ramacher <sramacher@debian.org>  Tue, 07 Oct 2014 00:26:32 +0200

vlc (2.2.0~pre3-1) unstable; urgency=medium

  [ Mateusz Łukasik ]
  * Fix typo in changelog

  [ Benjamin Drung ]
  * New upstream release.
  * Disable vpx plugin (not needed when having libavcodec)
  * Remove hurd.patch, because this is a bug in Hurd and not in VLC.
  * Disable OSS on Linux (Use ALSA on Linux instead of OSS.)

  [ Sebastian Ramacher ]
  * Disable FreeRDP plugin as requested by the Release Team because FreeRDP is
    currently broken. This allows us to finish the libav and libvlccore
    transition. As soon as FreeRDP is fixed, this change can be reverted:
    - debian/control: Remove libfreerdp-dev from Build-Depends.
    - debian/rules: Build with --disable-freerdp.
    - debian/vlc.install: Do not install the FreeRDP plugin.
  * debian/control:
    - Remove libdirac-dev from Build-Depends. It is no longer needed.
    - Bump Standards-Version. No changes required.

 -- Sebastian Ramacher <sramacher@debian.org>  Sat, 27 Sep 2014 18:13:50 +0200

vlc (2.2.0~pre2-4) unstable; urgency=medium

  * debian/vlc-nox.install.in: libi420_yuy2_altivec_plugin.so moved to
    video_chroma. Fixes package build failure on powerpc.
  * Enable shine and vpx plugins:
    - debian/control: Add libshine-dev and libvpx-dev to B-D.
    - debian/rules: Pass --enable-shine and --enable-vpx.
    - debian/vlc-nox.install.in: Install new plugins.
  * debian/rules: Explicitly disable libtar support.
  * debian/control: Lower Recommends: libdvdcss2 to Suggests to comply with
    Policy §2.2.1. Thanks to Thorsten Alteholz.

 -- Sebastian Ramacher <sramacher@debian.org>  Mon, 25 Aug 2014 22:58:42 +0200

vlc (2.2.0~pre2-3) unstable; urgency=medium

  [ Sebastian Ramacher ]
  * debian/control:
    - Bump libavcodec-dev to >= 6:9 to make sure VDPAU decoding is available.
      (Closes: #728039)
    - Make Breaks and Replaces backport friendly.
    - Fix description of the transitional vlc-plugin-pulse package.
    - Added to Build-Depends: libegl1-mesa-dev, libvncserver-dev (>= 0.9.9),
      libgles1-mesa-dev, libgles2-mesa-dev.
    - Bump required versions in Build-Depends: libdbus-1-dev, libpulse-dev,
      libtag1-dev.
  * debian/rules:
    - Fix post{inst,rm}-has-useless-call-to-ldconfig lintian warning.
    - Enable OpenGL ES v1 and v2 plugins.
    - Enable VNC plugin support.
    - Disable svgdev plugin until libcairo2-dev >= 1.13 is available.
    - Rename configure options that are no longer available (--enable-dirac)
      and update nameing changes (--enable-libfreerdp -> --enable-freerdp,
      --disable-quicksync -> --disable-mfx).
  * debian/vlc-nox.links: Fix broken /usr/share/bug/vlc-nox symlink.

  [ Benjamin Drung ]
  * Bump required versions of libbluray-dev and libopus-dev (according to
    configure).

 -- Sebastian Ramacher <sramacher@debian.org>  Wed, 20 Aug 2014 01:54:32 +0200

vlc (2.2.0~pre2-2) unstable; urgency=medium

  * Add vlc-plugin-samba package shipping the Samba plugin. (Closes: #729238)
    - debian/control: Add new vlc-plugin-samba package and add it to vlc's
      Recommends.
    - debian/vlc-{nox,plugin-samba}.install: Move Samba plugin to
      vlc-plugin-samba.
  * Remove vlc-plugin-pulse and put PulseAudio plugins to vlc.
    - debian/control: Turn vlc-plugin-pulse into a transitional package and
      remove it from vlc's Recommends.
    - debian/vlc-{plugin-pulse,}.install: Move PulseAudio plugins to vlc.
  * debian/rules: Improve check if plugins from vlc-nox are linked against
    libX11 or libxcb.
  * debian/vlc{-nox,}.install.in: Move RDP plugin to vlc to get rid of all
    libX11 and libxcb dependencies in vlc-nox.
  * debian/control:
    - Remove obsolete Replaces.
    - Remove obsolete Pre-Depends. dpkg (>= 1.15.6+) is even available in
      squeeze.
    - Mention all plugin packages in the Description.
    - Explicitly list libdbus-1-dev in Build-Depends.
    - Add myself to Uploaders.

 -- Sebastian Ramacher <sramacher@debian.org>  Tue, 19 Aug 2014 21:12:27 +0200

vlc (2.2.0~pre2-1) unstable; urgency=medium

  [ Sebastian Ramacher ]
  * debian/patches/freerdp-1.1.0-beta2-API.patch: Apply upstream patch to
    support FreeRDP 1.1.0-beta2 API. (Closes: #757951)

  [ Reinhard Tartler ]
  * New upstream release.
    - Fixes incorrect usage of AVFrame (Closes: #756329)
    - Fixes compilation against newer freerdp: (Closes: #758382, 757951)
  * Bump requirements on libdvdnav and libdvdread
  * Fixes compilation against libav11 (Closes: #758203)
  * Drop patches merged upstream
  * Refresh Hurd patch
  * Update installation paths for several modules
  * Disable libtar support (Closes: #737534)
  * Follow upstream SONAME bump libvlccore7 -> libvlccore8

 -- Reinhard Tartler <siretart@tauware.de>  Sat, 16 Aug 2014 18:39:45 -0400

vlc (2.1.5-1) unstable; urgency=medium

  [ Benjamin Drung ]
  * New upstream release.
  * Add FFmpeg libraries as alternative build dependencies to libav.
  * Enable VDPAU hardware decoder support.

  [ Mateusz Łukasik ]
  * Fix FTBFS on hurd. (Closes: #742183)

 -- Benjamin Drung <bdrung@debian.org>  Mon, 19 May 2014 13:56:41 +0200

vlc (2.1.4-1) unstable; urgency=medium

  * New upstream release (Closes: #742625, LP: #1276650)
  * SECURITY UPDATE: crafted ASF file handling integer divide-by-zero DoS
    - CVE-2014-1684
    (Closes: #743033)

 -- Benjamin Drung <bdrung@debian.org>  Sun, 11 May 2014 00:57:13 +0200

vlc (2.1.2-2) unstable; urgency=medium

  * Team upload.
  * debian/vlc-data.postinst: Check if a directory exists before trying to
    remove it. (Closes: #732806)

 -- Sebastian Ramacher <sramacher@debian.org>  Tue, 31 Dec 2013 15:19:27 +0100

vlc (2.1.2-1) unstable; urgency=medium

  [ Benjamin Drung ]
  * New upstream release.
    - Fix build failure with freetype 2.5.1 (Closes: #731513)
  * Add gpg signature check to watch file.

  [ Mateusz Łukasik ]
  * Bump Standards-Version to 3.9.5 (no changes needed).

 -- Benjamin Drung <bdrung@debian.org>  Sat, 21 Dec 2013 21:18:56 +0100

vlc (2.1.1-1) unstable; urgency=low

  * New upstream release.
  * Drop altivec patch (fixed upstream).
  * Remove obsolete conffiles (Closes: #703750).

 -- Benjamin Drung <bdrung@debian.org>  Mon, 18 Nov 2013 21:46:53 +0100

vlc (2.1.0-2) unstable; urgency=high

  * Remove mmx and sse2 plugins on non-x86 hardware. (Closes: #727831)
  * Disable Video4Linux2 on kFreeBSD due to a build failure. (Closes: #728130)
  * Switch to debhelper 9.
  * Update minimum version of build dependencies.
  * Explicitly disable plugins that we do not build.
  * Fix build failure on powerpc by correcting the detection of compiler flags
    for altivec.
  * Drop link-binaries-with-c++.patch.
  * Remove the libvaapi plugin from vlc if libva is disabled.
  * Enable libva on kFreeBSD.

 -- Benjamin Drung <bdrung@debian.org>  Tue, 29 Oct 2013 01:55:40 +0100

vlc (2.1.0-1) unstable; urgency=high

  * New major upstream release. (Closes: #436339, #632965, #642187,
    #698023, #593735, #724734, #665732, #700752, #704941, #708953,
    #712935, #398167, #646200, #679654, #654955, LP: #982953, #301193,
    #986785, #1038303, #1109026, #530797, #667584, #938621, #671031,
    #1080847, #1157384, #1173943)
  * Security: Fix buffer overflow in the mp4a packetizer CVE-2013-4388
    (Closes: #726528)
  * Drop configure-m4-undefine.patch. (code in question doesn't exist)
  * Drop dvbpsi.patch. (no longer needed)
  * Drop v4l-kfreebsd.patch. (no longer needed)
  * pnap-grammar.patch: Fix spelling/grammar in 2.1's PNAP dialog.
  * Remove static dependency on libproxy and add runtime dependency for
    libproxy as per upstream changes.
  * Use -mtune instead of --with-tuning, as it was removed.
  * SONAME bump for libvlccore5 to libvlccore7.
  * Update symbols for libvlc5 and libvlccore7.
  * Update file lists to account for new/renamed/removed modules.
  * Add missing Breaks and Replaces for libavcodec_plugin.so move.
  * Disable the static library.
  * Bump to lua5.2.
  * Update debian/copyright to include LGPL where relevant, in response
    to the VLC 2.1 relicensing.

 -- Edward Wang <edward.c.wang@compdigitec.com>  Sun, 06 Oct 2013 11:12:25 -0400

vlc (2.0.8-1) unstable; urgency=low

  * New upstream release.
  * Drop fix-ftbfs-flac-1.3.patch (applied upstream).

 -- Benjamin Drung <bdrung@debian.org>  Thu, 01 Aug 2013 14:19:42 +0200

vlc (2.0.7-4) unstable; urgency=low

  * Team upload.

  [ Reinhard Tartler ]
  * Remove Sam Hocevar from uploaders on his request

  [ Sebastian Ramacher ]
  * debian/patches/dvbpsi.patch: Backport patches from upstream to allow
    building with libdvbpsi 1.0.0. (Closes: #715520)
  * debian/patches/configure-m4-undefine.patch: Prevent m4 errors during
    dh_autoreconf.

 -- Sebastian Ramacher <sramacher@debian.org>  Wed, 24 Jul 2013 16:24:06 +0200

vlc (2.0.7-3) unstable; urgency=low

  * Drop unused build-dependencies on libglib2.0-0, libsvga1-dev,
    libx11-xcb-dev, and libxt-dev. (Closes: #713989)

 -- Benjamin Drung <bdrung@debian.org>  Mon, 24 Jun 2013 23:07:03 +0200

vlc (2.0.7-2) unstable; urgency=medium

  * Fix FTBFS with FLAC 1.3, Closes: #712687

 -- Reinhard Tartler <siretart@tauware.de>  Wed, 19 Jun 2013 07:38:18 +0200

vlc (2.0.7-1) unstable; urgency=low

  * New upstream release.
  * Update watch file.

 -- Benjamin Drung <bdrung@debian.org>  Tue, 04 Jun 2013 00:19:49 +0200

vlc (2.0.6-1) unstable; urgency=low

  * New upstream release (LP: #1166189).
  * Drop backported man page patch.

 -- Benjamin Drung <bdrung@debian.org>  Mon, 08 Apr 2013 15:47:10 +0200

vlc (2.0.5-2) unstable; urgency=low

  * Bump Standards-Version to 3.9.4 (no changes needed).
  * Override false positive hardening-no-fortify-functions lintian warnings.
  * Fix build failure on powerpcspe. Thanks to Roland Stigge. (Closes: #701830)
  * Backport man page update to correct title DVD syntax. (Closes: #691957)
  * Fix apport hook. Thanks to Dmitry Shachnev. (Closes: #702942)

 -- Benjamin Drung <bdrung@debian.org>  Fri, 22 Mar 2013 13:37:54 +0100

vlc (2.0.5-1) unstable; urgency=low

  * New upstream release.
  * Don't let libvlc-dev depend on libvlccore-dev.

 -- Benjamin Drung <bdrung@debian.org>  Thu, 13 Dec 2012 11:07:35 +0100

vlc (2.0.4-1) unstable; urgency=low

  * New upstream release.
    - Fix crashes (LP: #947156, #958462, #960020, #979490, #1033682)
    - Correct default encoding for Hebrew subtitles (LP: #1051552)
  * Drop backported bp-fix-hang-caused-by-notify.patch.
  * Build the sftp access and Opus codec plugin and add them to vlc-nox.

 -- Benjamin Drung <bdrung@debian.org>  Thu, 18 Oct 2012 18:59:03 +0200

vlc (2.0.3-3) unstable; urgency=low

  * debian/vlc.postinst: Fix directory to symlink upgrade in postinst.
    Thanks to David Prévot <taffit@debian.org> (Closes: #687657)
  * debian/vlc.preinst: Remove insufficient fix to #613121 (similar issue).
    Thanks to David Prévot for the patch.
  * Cherry-pick fix for VLC hang caused by the notify plugin. (Closes: #662628,
    LP: #970447)
  * Drop alternative dependency on transitional ttf-freefont.

 -- Benjamin Drung <bdrung@debian.org>  Thu, 04 Oct 2012 20:59:21 +0200

vlc (2.0.3-2) unstable; urgency=low

  * debian/rules: Use xz compression for binary packages.
    Thanks to Ansgar Burchardt <ansgar@debian.org> (Closes: #683836)
  * Add version to vlc-nox dependency of vlc-plugin-sdl (consistent with other
    plug-ins).

 -- Benjamin Drung <bdrung@debian.org>  Sat, 18 Aug 2012 17:45:01 +0200

vlc (2.0.3-1) unstable; urgency=low

  * New upstream release.

 -- Benjamin Drung <bdrung@debian.org>  Sat, 21 Jul 2012 17:52:21 +0200

vlc (2.0.2-2) unstable; urgency=low

  * Add missing epoch to libqt4-dev build dependency.
  * Drop libggi2-dev from build dependencies (not needed any more).
    (Closes: #680237)
  * The dependency ttf-freefont was renamed to fonts-freefont-ttf.

 -- Benjamin Drung <bdrung@debian.org>  Sat, 07 Jul 2012 19:13:07 +0200

vlc (2.0.2-1) unstable; urgency=medium

  [ Edward Wang ]
  * New upstream release (Closes: #679625, #664279, LP: #689122, #936488,
    #942126, #971106, #972615, #973051, #987231, #995003, #998538).
    - Fix Ogg Heap buffer overflow. Thanks to Hugo Beauzée-Luyssen
  * Add the crystalhd plugin to the vlc distribution.
  * libcaca_plugin.so now depends on X11 in this release, so it must
    be installed under vlc (versus vlc-nox).

  [ Reinhard Tartler ]
  * Urgency set to medium because a security issue is fixed in this release

  [ Benjamin Drung ]
  * Add new plugins to vlc-nox:
    - crystalhd (Linux amd64 and i386 only)
    - directfb
    - fbosd (Linux only)
    - omxil (Linux only)
  * Add build dependencies for new plugins.
  * Add new symbols to libvlccore5.
  * Switch to debhelper 8.

 -- Benjamin Drung <bdrung@debian.org>  Sat, 30 Jun 2012 18:39:41 +0200

vlc (2.0.1-4) unstable; urgency=high

  * Add missing Breaks and Replaces for moving the documentation from vlc-data
    away from /usr/share/doc/vlc before converting the directory into a symlink.
    (Closes: #665743)

 -- Benjamin Drung <bdrung@debian.org>  Fri, 30 Mar 2012 01:56:37 +0200

vlc (2.0.1-3) unstable; urgency=high

  * Replace symlink by directory in /usr/share/doc/vlc-nox.
    (Closes: #665743, LP: #964449)

 -- Benjamin Drung <bdrung@debian.org>  Wed, 28 Mar 2012 13:29:37 +0200

vlc (2.0.1-2) unstable; urgency=high

  * Really add the preinst from Didier Raboud to vlc to drop it's doc directory
    before unpacking a symlink to vlc-nox's over it. (Closes: #613121, #662217)

 -- Benjamin Drung <bdrung@debian.org>  Sat, 24 Mar 2012 01:33:03 +0100

vlc (2.0.1-1) unstable; urgency=high

  * New upstream release (LP: #931318, #943014, #947814).
  * Change build dependency from libpng12-dev to libpng-dev. (Closes: #662539)
  * Add --enable-dbus to configure flags.
  * Drop patches that were backported and accepted by upstream.
  * Add missing libxinerama-dev build dependency for the Skins2 interface.
  * Add libgtk2.0-dev back to build dependencies for the notify plugin.
  * Set urgency to high for security fixes.

 -- Benjamin Drung <bdrung@debian.org>  Fri, 23 Mar 2012 19:03:52 +0100

vlc (2.0.0-6) unstable; urgency=high

  * Fix FTBFS on kFreeBSD (Closes: #661819):
    - Drop --as-needed as it breaks the build fix for kFreeBSD.
    - Enable linsys only on Linux and exclude the plugins from non-Linux.
      Thanks to Cyril Brulebois for the patch.
    - Adapt the vlc-cache-gen linking patch from Sam Hocevar to also link
      vlc with the C++ standard library.
  * Set urgency to high for the RC bug fix.

 -- Benjamin Drung <bdrung@debian.org>  Thu, 01 Mar 2012 22:28:30 +0100

vlc (2.0.0-5) unstable; urgency=low

  * Rewrite v4l kfreebsd patch.
  * Link vlc-cache-gen with the C++ standard library. (Closes: #660934, #660935)
  * Enable hardened build flags through dpkg-buildflags. (Closes: #658030)

 -- Benjamin Drung <bdrung@debian.org>  Thu, 01 Mar 2012 13:37:41 +0100

vlc (2.0.0-4) unstable; urgency=low

  * Enable and install Open Sound System (OSS) plugin.
  * Fix configure flag from --enable-libv4l2 to --enable-v4l2.

 -- Benjamin Drung <bdrung@debian.org>  Tue, 28 Feb 2012 23:31:14 +0100

vlc (2.0.0-3) unstable; urgency=low

  * Fix v4l2 build failure on kfreebsd. (Closes: #660935)

 -- Benjamin Drung <bdrung@debian.org>  Sun, 26 Feb 2012 18:03:39 +0100

vlc (2.0.0-2) unstable; urgency=low

  * Remove nasm and yasm form build dependencies (they are not used).
  * Bump Standards-Version to 3.9.3, no changes needed.
  * Backport patch from upstream to the fix build failures on kfreebsd.
    (Closes: #660935)
  * altivec-cflags.patch: Add missing CFLAGS_* variables to pass the "-maltivec"
    flag. This should fix the build failure on powerpc. (Closes: #660936)

 -- Benjamin Drung <bdrung@debian.org>  Sun, 26 Feb 2012 01:26:21 +0100

vlc (2.0.0-1) unstable; urgency=low

  * New upstream release (Closes: #499381, #573064, #624027, LP: #455825,
    #573775, #695882, #705151, #708448, #738381, #743581, #747757, #817924,
    #931083).
  * Remove dropped mozilla-plugin-vlc, vlc-plugin-ggi, and vlc-plugin-svgalib.
    The Mozilla browser plug-in is now provided by a separate source tarball.
  * Add new plugins to and remove dropped plugins from vlc-nox.
  * Add new and remove dropped build dependencies:
    + libbluray-dev (for Blu-ray support)
    + libresid-builder-dev
    + libsamplerate0-dev
    + libsidplay2-dev
    + lbspeexdsp-dev
    + libxcb-composite0-dev
    - libgtk2.0-dev
    - xulrunner-dev
  * vlc-plugin-fluidsynth depends on fluid-soundfont-gm or
    musescore-soundfont-gm for having a sound font for playing MIDI files.
  * Drop all patches (they were either backported or accepted by upstream).
  * Update symbols for libvlc5.
  * Install plugins.dat instead of running vlc-cache-gen in postinst.
  * Update minimum version of build dependencies.
  * Change Build-Dependency from libupnp3-dev to unversioned libupnp-dev.
    (Closes: #656831)

 -- Benjamin Drung <bdrung@debian.org>  Sat, 18 Feb 2012 01:29:48 +0100

vlc (1.1.13-1) unstable; urgency=low

  * New upstream release (Closes: #604687).
  * Drop backported patches and patches that were accepted by upstream.
  * Refresh remaining patches.
  * Add mailcap entry for Ogg Video (Closes: #651662).

 -- Benjamin Drung <bdrung@debian.org>  Sat, 31 Dec 2011 13:42:26 +0100

vlc (1.1.12-3) unstable; urgency=low

  [ Didier Raboud ]
  * Install v4l2 modules on kfreebsd-*. (Closes: #648090)

  [ Benjamin Drung ]
  * Explicitly enable v4l2 on kfreebsd and build depend on libv4l-dev.
  * Fix build failure with Iceweasel/Firefox 8.0. Thanks to Mathieu
    Trudel-Lapierre for backporting the upstream patch.

 -- Benjamin Drung <bdrung@debian.org>  Thu, 17 Nov 2011 00:10:53 +0100

vlc (1.1.12-2.1) unstable; urgency=low

  * Non-maintainer upload.
  * Add a preinst to vlc to drop it's doc directory before unpacking a
    symlink to vlc-nox's over it. (Closes: #613121)

 -- Didier Raboud <odyx@debian.org>  Mon, 07 Nov 2011 16:40:10 +0100

vlc (1.1.12-2) unstable; urgency=low

  * Apply patches from upstream's 1.1 maintenance branch.
    - Turn on XVideo color key automatic painting (fix upstream #4643)
    - Set channel map when using PulseAudio 1.0
    - Translation updates

 -- Benjamin Drung <bdrung@debian.org>  Thu, 13 Oct 2011 20:17:03 +0200

vlc (1.1.12-1) unstable; urgency=low

  * New upstream release.
    - Multiple fixes and improved synchronization for PulseAudio support
      (Closes: #601826, LP: #805807).
    - Fix segmentation fault (LP: #803006).
    - Addd GenericName entries to desktop file (Closes: #640911).
    - Do not ignore the --quiet flag (Closes: #531975).
    - Fix vlc runs xdg-screensaver with signal child blocked (Closes: #640245).
    - Fix crashes when trying to play youtube URLs (Closes: #641507).
  * Drop xulrunner-1.9.1.patch (accepted upstream).
  * Refresh 200_osdmenu_paths.patch.
  * Fix typo in vlc.desktop: Name[nn] -> GenericName[nn].

 -- Benjamin Drung <bdrung@debian.org>  Fri, 07 Oct 2011 01:21:06 +0200

vlc (1.1.11-2) unstable; urgency=low

  * Use linux-any instead of hardcoded list of non-Linux architectures.
    (Closes: #634726)
  * Build and install the libx264 plugin.
  * Add firefox-dev as alternative build dependency to xulrunner-dev for Ubuntu.
  * Build with "--with-mozilla-pkg=mozilla-plugin" rather than
    "--with-mozilla-pkg=libxul". The plugin doesn't appear to be using XPCOM,
    and shouldn't be linking against Mozilla libs. Thanks to Chris Coulson.

 -- Benjamin Drung <bdrung@debian.org>  Tue, 26 Jul 2011 20:11:10 +0200

vlc (1.1.11-1) unstable; urgency=high

  * New upstream release.
    - Fix heap overflow in RealMedia plugin (Closes: #633674, LP: #807486)
    - Fix heap overflow in AVI plugin (Closes: #633675, LP: #807488)
  * Call dh_autoreconf with --as-needed and drop 052_as-needed.patch.
  * Drop backported patches.
  * Drop libschroedinger weaken patch (upstream weakened it to 1.0.6).
  * Refresh remaining patches.

 -- Benjamin Drung <bdrung@debian.org>  Mon, 18 Jul 2011 10:26:56 +0200

vlc (1.1.10-1) unstable; urgency=high

  [ Benjamin Drung ]
  * New upstream release.
    - Security: Fix XSPF integer overflow (CVE-2011-2194) (LP: #795410)
    - Improve .desktop file:
      - Add smb as supported protocol (Closes: #622879, LP: #737192)
      - add video/webm to supported MIME formats (LP: #769463)
    - Fix libdvdread errors while playing ogg files (Closes: #622935)
    - Support three channels in pulseaudio output plugin (LP: 743478)
    - PulseAudio output re-written due to unstability of the current one
      (LP: #743323)
    - Fix crashes (LP: #754497, #785979)
    - Qt: allow drag and drop of any URL, not just a local file (LP: #664030)
    - Fix libvlcplugin.so: undefined symbol: NPP_Initialize (LP: #722690)
  * Refresh patches.
  * Drop as-needed patch due to autoreconf run.
  * Backport PulseAudio build fix.
  * Add GNOME MIME types for Ogg Vorbis and Ogg Theora (Closes: #629619).
  * Mention potcast support in package description (Closes: #488771).

  [ Reinhard Tartler ]
  * run autoreconf on the buildds
  * Weaken dependencies on libschroedinger

 -- Benjamin Drung <bdrung@debian.org>  Sat, 11 Jun 2011 19:32:24 +0200

vlc (1.1.9-1) unstable; urgency=medium

  * New upstream release.
    - Fix heap corruption in MP4 demuxer (LP: #756368).
    - Fix fullscreen controller has no background in KDE4 (LP: #661020).
  * Refresh patches and drop backported VideoLAN-SA-1103.patch.
  * Adjust the vlc lintian-overrides for the latest lintian version.

 -- Benjamin Drung <bdrung@debian.org>  Thu, 14 Apr 2011 11:18:57 +0200

vlc (1.1.8-3) unstable; urgency=medium

  * Fix heap corruption in MP4 demuxer
    - VideoLAN-SA-1103
    - Thanks to Rémi Denis-Courmont
  * Set urgency to medium
  * Set policy to 3.9.2 (no change needed)

 -- Christophe Mutricy <xtophe@videolan.org>  Mon, 11 Apr 2011 22:12:15 +0100

vlc (1.1.8-2) unstable; urgency=low

  * Require libschroedinger >= 1.0.10 (Closes: #619858)
  * Relax libmatroska-dev versionned b-depedency

 -- Christophe Mutricy <xtophe@videolan.org>  Mon, 28 Mar 2011 23:18:04 +0100

vlc (1.1.8-1) unstable; urgency=low

  * New upstream release.
    - Fix a busy loop and socket leak in lua (Closes: #607869).
  * Refresh xulrunner patch.
  * Drop backported libmatroska 1.1 patch.

 -- Benjamin Drung <bdrung@debian.org>  Thu, 24 Mar 2011 14:14:36 +0100

vlc (1.1.7-4) unstable; urgency=low

  * v4l is gone from the linux 2.6.38 kernel. Build only v4l2.

 -- Benjamin Drung <bdrung@debian.org>  Sat, 19 Mar 2011 22:29:04 +0100

vlc (1.1.7-3) unstable; urgency=low

  * adjust debian/source/local-options to team guidelines
  * Fix building against libmatroska 1.1, Closes: #614088
  * Add myself to Uploaders.
  * build against libmatroska 1.1.0

 -- Reinhard Tartler <siretart@tauware.de>  Sun, 06 Mar 2011 11:16:48 +0100

vlc (1.1.7-2) unstable; urgency=low

  * Upload to unstable.
  * Make vlc compatible with xulrunner 1.9.1.

 -- Benjamin Drung <bdrung@debian.org>  Mon, 07 Feb 2011 23:16:02 +0100

vlc (1.1.7-1) experimental; urgency=low

  * New upstream release.
  * Update debian/watch.
  * Drop backported patch and refresh remaining patches.

 -- Benjamin Drung <bdrung@debian.org>  Mon, 31 Jan 2011 23:25:12 +0100

vlc (1.1.6-1) experimental; urgency=low

  [ Reinhard Tartler ]
  * Tighten some build dependencies (Closes: #605638)

  [ Benjamin Drung ]
  * New upstream release.
    - Fix heap buffer overflow in Real demuxer (CVE-2010-3907) (LP: #690173)
    - Fix blue face issue with X11 ouput (LP: #665298)
    - Fix crash with SIGSEGV in QMetaObject::activate() (LP: #448082)
    - Fix heap overflow in CDG decoder and XML heap corruption (LP: #707154)
  * Drop backported patches.
  * Tighten more build dependencies after reviewing configure.ac.
  * Update my email address.
  * Add lirc build failure fix patch.
  * Build depends on libgtk2.0-dev for notify module.

 -- Benjamin Drung <bdrung@debian.org>  Mon, 24 Jan 2011 23:16:54 +0100

vlc (1.1.5-3) experimental; urgency=low

  * Apply upstream fix for KDE device actions. (LP: #542293)

 -- Benjamin Drung <bdrung@ubuntu.com>  Fri, 26 Nov 2010 00:26:15 +0100

vlc (1.1.5-2) experimental; urgency=low

  [ Reinhard Tartler ]
  * fix Breaks/Replaces for moving avcodec module around (Closes: #603912)

  [ Benjamin Drung ]
  * Fix KDE device action file locations. (LP: #542293) - thanks to Lari Natri
  * Fixed wrong aspect ratio in transcoded image from webcam.
    (Closes: #603888, LP: #672304)

 -- Benjamin Drung <bdrung@ubuntu.com>  Wed, 24 Nov 2010 00:19:39 +0100

vlc (1.1.5-1) experimental; urgency=low

  * New upstream release.
  * Fix path typo in NEWS file. (Closes: #599314)
  * Install all docs into /usr/share/doc/vlc-nox and link the vlc doc dir to it.
  * Recommend xdg-utils, because xdg-screensaver is required for disabling
    the screensaver. (Closes: #436339)
  * Add libxscreensaver plugin to vlc.
  * Add new symbol to libvlc5.

 -- Benjamin Drung <bdrung@ubuntu.com>  Sun, 14 Nov 2010 21:27:56 +0100

vlc (1.1.4-1) experimental; urgency=low

  [ Christophe Mutricy ]
  * New upstream bugfix release
    + Remove unneeded patch

  [ Benjamin Drung ]
  * Symlink corresponding FreeSans system font instead of linking to DejaVu.

 -- Benjamin Drung <bdrung@ubuntu.com>  Sun, 05 Sep 2010 01:47:07 +0200

vlc (1.1.3-2) experimental; urgency=low

  [ Christophe Mutricy ]
  * Depends on xulrunner-dev >= 1.9.2
  * Activate VA-API (Closes: #587792, LP: #539406)

  [ Benjamin Drung ]
  * Switch to dh7.
  * Move libavcodec plugin from vlc-nox to vlc.
  * Add Xb-Npp header to mozilla-plugin-vlc package. (Not doing anything
    on Debian at the moment, see #484010)
  * Add apport hook to include more VLC dependencies in bug reports and
    install it on Ubuntu.

 -- Benjamin Drung <bdrung@ubuntu.com>  Thu, 19 Aug 2010 22:27:45 +0200

vlc (1.1.3-1) unstable; urgency=medium

  [ Benjamin Drung ]
  * New upstream release.
    + Fix insufficient input validation in TagLib plugin.
      (VideoLAN-SA-1004, CVE-2010-2937) (Closes: #592669, LP: #616510)
    + Set urgency to medium
  * 502_xulrunner_191.diff: Shorten, split into two parts, and refresh it.
  * Drop 102_dejavu_font.diff and depend on ttf-freefont instead of ttf-
    dejavu-core. ttf-freefont is very likely to be present on a Debian
    box, because cups depends on it.
  * Drop 501_decrease_alsa_buffer.diff. The pulseaudio output module has
    a higher priority than the ALSA output plugin and should be used on
    pulseaudio systems.

  [ Reinhard Tartler ]
  * add DM-Upload-Allowed field to debian/control

 -- Reinhard Tartler <siretart@tauware.de>  Fri, 20 Aug 2010 06:59:17 +0200

vlc (1.1.2-1) unstable; urgency=low

  [ Christophe Mutricy ]
  * New upstream release
  * Also check for libxcb
  * Move xcb_apps SD to vlc
  * Re-enable the modplug module and require the fixed version
    (Closes: #589890, #590787)
  * Fix location of icons in vlc.menu (Closes: #590294)
    thanks to Juhapekka Tolvanen
  * Split the notify plugin to not depend on GTK+ (Closes: #590504)
    thanks to Viktar Vauchkevich

  [ Benjamin Drung ]
  * Add proper Breaks and Replaces to vlc and vlc-plugin-notify.
  * Bump Standards-Version to 3.9.1 (no changes required).

 -- Benjamin Drung <bdrung@ubuntu.com>  Tue, 03 Aug 2010 01:38:17 +0200

vlc (1.1.1-1) unstable; urgency=low

  * New upstream release
    + Remove patches merged upstream
    + Add new symbols in libvlc5
  * Explicit the split of vlc-plugin-zvbi in debian/changelog (Closes:
    #588468)
  * Disable modplug as libmodplug in sid is buggy (see #588465)
  * Add comment about merging in README.source

 -- Christophe Mutricy <xtophe@videolan.org>  Thu, 22 Jul 2010 00:36:00 +0200

vlc (1.1.0-4) unstable; urgency=low

  * also move udev to the list of linux specific features
  * alphabetize configure switches
  * fix kfreebsd ftbfs in access file module (Closes: #588655)
  * forcefully disable alsa on kFreeBSD

 -- Reinhard Tartler <siretart@tauware.de>  Sat, 10 Jul 2010 19:39:57 -0400

vlc (1.1.0-3) unstable; urgency=low

  * really enable dc1394 only for Linux, Closes: #588410

 -- Reinhard Tartler <siretart@tauware.de>  Fri, 09 Jul 2010 15:18:08 -0400

vlc (1.1.0-2) unstable; urgency=low

  * libdc1394 is linux specific.
  * Fix FTBFS on arm with patch cherry-picked from upstream
  * Set policy to 3.9.0 (no change needed)

 -- Christophe Mutricy <xtophe@videolan.org>  Wed, 07 Jul 2010 22:52:17 +0100

vlc (1.1.0-1) unstable; urgency=low

  [ Christophe Mutricy ]
  * New upstream version 1.1.0 (Closes: #586760, LP: #597108)
    * Fixes many bugs (Closes: #572151, #578917, #526088, #572914, #503377;
      LP: #206152, #261001, #281478, #282215, #282966, #283379, #283855,
      #285681, #287263, #328064, #328861, #346631, #356006, #356908, #357595,
      #358461, #362793, #368599, #375854, #380077, #383443, #403135, #403657,
      #403802, #414069, #415396, #416294, #419915, #422797, #425975, #427247,
      #435225, #439271, #442038, #444795, #453928, #459515, #461443, #465687,
      #466418, #476478, #482440, #491151, #491601, #514915, #517329, #517496,
      #537627, #539406, #542293, #549029, #549902, #550468, #550485, #550599,
      #551482, #553503, #554277, #556440, #560167, #564964, #566347, #568750,
      #570666, #582785, #584009, #586692, #587528)
    * SONAME changes
    * Update symbols files
    * Refresh patches and remove the ones merged upstream
  * rules:
    * Disable projectm and sqlite
    * Upstream Makefile install icons at the good place, simplify debian/rules
    * Specify where to install solids files
    * Install the optim only if present
    * Make sure we have useful build log
  * *.install: reflect new modules path and add new files
  * Add a trigger to generate the modules' cache as root.
  * Update the doc which get installed
  * control:
    * Prefer a recent libdvbpsi
    * add lua5.1 to have luac
    * Add more build-dep: xcb*, dirac, dc1394
  * Patch to allow compilation with xul 1.9.1
  * Remove unneeded -V for dh_makeshlibs
  * Use configure option instead of patching
  * Use dh_bugfiles and update the bug control file
  * Don't advertise deprecated package in vlc's manpage
  * Add some news about lua and zvbi
  * Move the luahttp's .hosts to /etc/vlc

  [ Benjamin Drung ]
  * Switch to dpkg-source 3.0 (quilt) format.
  * Disable portaudio module.
  * Update symbols files.
  * Cleanup clean rule and other parts of debian/rules.
  * Remove default values from git-buildpackage config.
  * Change installation of man pages.
  * Remove unused ${shlibs:Depends}.
  * Sort Build-Depends and Depends.
  * Remove unused libhal-dev from Build-Depends (Closes: #580407).
  * Remove unused --enable-release configure flag.
  * Remove unused Build-Depends libid3tag0-dev, libsysfs-dev, and libxv-dev.
  * Provide VBI teletext plugin (Closes: #563873) - thanks to László
    Benedek <benedekl@gmail.com> for the patch.
  * Split the VBI teletext module to its own package vlc-plugin-zvbi.
  * Enable atmo, fluidsynth (separate package), libproxy (Closes: #532110),
    kate (Closes: #563464), and mtp plugin.
  * Comment disabled features.
  * Explicitly enable or disable features.
  * Vcs-Browser link to summary page.
  * Convert patch header to DEP-3 and add DEP-3 to 502_xulrunner_191.diff.
  * Add myself to Uploaders.
  * Drop --sourcedir=debian/tmp from dh_install.

 -- Christophe Mutricy <xtophe@videolan.org>  Thu, 24 Jun 2010 22:01:26 +0100

vlc (1.0.6-1) unstable; urgency=low

  * New upstream version 1.0.6
    + VideoLAN-SA-1003
    + Closes: #578799
    + LP: #408719, #464715, #465560, #502637, #525278, #542943, #568859
  * RTMP access module has been removed (vlc-nox.install, NEWS.Debian)
  * Remove patches merged upstream

 -- Christophe Mutricy <xtophe@videolan.org>  Fri, 23 Apr 2010 11:49:18 +0200

vlc (1.0.5-2) unstable; urgency=medium

  [ Christophe Mutricy ]
  * Install reportbug files also in vlc-data (LP: #472893)
  * Fix symlinks
  * vlc-data Replaces very old vlc as well as vlc-nox (Closes: #570749)
  * Set urgency to medium as we fix RC bug
  * Fix crash on malformed rtmp stream. (Closes: #569151)
  * Fix crash in FTP url handling (LP: #465560)

  [ Benjamin Drung ]
  * Install icons in all available sizes (LP: #521744).

 -- Christophe Mutricy <xtophe@videolan.org>  Tue, 02 Mar 2010 00:30:56 +0100

vlc (1.0.5-1) unstable; urgency=low

  * New upstream version 1.0.5
    + Closes: #556666, #565044

  [ Reinhard Tartler ]
  * Remove excessive replaces relationship
  * Update for menu subpolicy, Closes: #564218

  [ Christophe Mutricy ]
  * NEWS.Debian: Use version present in Changelog
  * Add comments to overrides file
  * Add misc:Depends to vlc-data's Depends
  * Refresh patches

  [ Benjamin Drung ]
  * Formatting improvements; thanks to Gerfried Fuchs for the patch
    (Closes: #566384).
  * Bump Standards-Version to 3.8.4, no changes required.

 -- Christophe Mutricy <xtophe@videolan.org>  Sat, 13 Feb 2010 15:52:30 +0000

vlc (1.0.4-2) unstable; urgency=low

  * Report libavutil50 presence the correct way
  * Move back hotkeys to vlc-nox (Closes: #563477)
  * Fix Replaces/Conflicts version so that upgrade work (Closes:
    #563476, #563483)
  * Add patch taken from upstream to fix jack input with jack2 (Closes:
    #532339) - thanks to Adrian Knoth
  * Disable access_dv on non-Linux archs

 -- Christophe Mutricy <xtophe@videolan.org>  Tue, 05 Jan 2010 23:31:56 +0100

vlc (1.0.4-1) unstable; urgency=low

  * New upstream release
    + According to upstream, no longer overlaps kde and xfce panels in
      fullscreen mode, Closes: #562601, LP: #453173

  [ Christophe Mutricy ]
  * libavutil50 seems to be troublesome. Add it to bugs/control
  * Add a vlc-plugin-svg package (Closes: #560009)
  * Switch to xulrunner-dev (Closes: #555915)
  * Activate the global hotkey module (Closes: #548916)
  * Mention other maintainers and that the binaries are GPL v3 as we
    link with LGPL v3 libraries (LP: #489093)
  * Build-depend on a recent enough live555 to avoid comma vs. decimal
    point problem (Closes: #539946)

  [ Benjamin Drung ]
  * Recommend vlc-plugin-pulse for vlc, so that pulse can be used as
    default output.

  [ Whoopie ]
  * Enable CDDB in the CDDA module (LP: #439131)
  * Enable DV support (LP: #392115)

  [ Benjamin Drung ]
  * Fix typos, that are reported by lintian.
  * Sort confflags in debian/rules
  * Split normal configure flags from feature configure flags

 -- Christophe Mutricy <xtophe@videolan.org>  Wed, 30 Dec 2009 12:56:49 +0100

vlc (1.0.3-1) unstable; urgency=low

  * New upstream release

  [ Reinhard Tartler ]
  * Decrease alsa buffer size. That improves the behaviour of the alsa output
    module on pulseaudio system. But note that vlc-plugin-pulse provides a
    native pulseaudio output module (Closes: #472811, LP: #243152)

  [ Christophe Mutricy ]
  * No longer need to build an extra libvlccore without altivec
  * Add the upnp access module (LP: #172938)
  * Activate the new udev SD module on linux archs

 -- Christophe Mutricy <xtophe@videolan.org>  Thu, 05 Nov 2009 12:39:35 +0100

vlc (1.0.2-1) unstable; urgency=high

  * New upstream release
    + Fix some stack overflows in MP4, ASF and AVI demuxers
      (VideoLAN-SA-0902, CVE pending)(urgency=high)
    + Closes: #540145, #542108
  * Fix kfreebsd FTBFS and simplify (Closes: #545863)
    Thanks to Petr Salinger
  * Fix Hurd install
  * Update libvlccore symbol file
  * Remove libass API patch
  * Remove uneeded build-deps

 -- Christophe Mutricy <xtophe@videolan.org>  Sun, 20 Sep 2009 01:08:41 +0200

vlc (1.0.1-2) unstable; urgency=low

  * Fix typo in debian/changelog
  * Allow building against libass 0.9.7
  * Don't try to install v4l2 modules on kfreebsd
  * Set policy to 3.8.3 (no change needed)
  * No need of qt4-dev-tools
  * Add a README.source about quilt
  * Disable some modules (kate, mtp, fluidsynth)
  * Don't distribute the *.install-kfreebsd* files as they are generated

 -- Christophe Mutricy <xtophe@videolan.org>  Sun, 06 Sep 2009 19:07:24 +0200

vlc (1.0.1-1) unstable; urgency=low

  * New upstream bugfix version
    + Fix integer underflow in Real RTSP (DZC-2009-001, CVE pending)
    + Fix crashes in xspf files handler (LP: #365638)

  [ Reinhard Tartler ]
  * Add versioned build dependency on libschroedinger-dev

  [ Christophe Mutricy ]
  * Really build altivec-free libvlccore (Closes: #523035)
  * Depends on libdvbpsi5-dev and protect against future renaming of
    libdvbpsi development package
  * Remove patches applied upstream

 -- Christophe Mutricy <xtophe@videolan.org>  Wed, 29 Jul 2009 00:21:39 +0200

vlc (1.0.0-1) unstable; urgency=low

  * New Upstream Release
    + Closes: #536081, LP: #396548
    + Refresh patches
  * no longer closes when pausing from the notification area, LP: #371515
  * fix encoding bug when opening subtitles with non-latin characters,
    LP: #394449
  * Don't install the alsa and OSS access module on kfreeBSD (Closes:
    #535101) - thanks to Javier Mendez Gomez
  * Force at least libvlc 1.0.0 becasue of tha soname change of
    libvlccore
  * Delete a symbols who was present by mistake.
  * No need for dh_desktop. It's a no-op
  * New standard version. No change needed
  * Fix make distclean. New patch taken from upstream
  * Upstream make distcheck has been fixed. No need to save Changelog

 -- Christophe Mutricy <xtophe@videolan.org>  Thu, 09 Jul 2009 13:04:20 +0000

vlc (1.0.0~rc2-1) experimental; urgency=low

  * New Upstream Release Candidate
    + Closes: #527010, #491441, #508618, #522824
  * Delete patches which were picked from upstream
  * Refresh patches
  * Remove vlc-plugin-esd and vlc-plugin-arts as they have been removed
    by upstream
  * SONAME change for libvlccore
  * Add new symbols for libvlc2
  * Fix static libs compile
  * Use vlc-wrapper manpage from upstream
  * vlc.install: add drawable and screen was renamed x11_screen
  * vlc-nox.install: Add and remove modules added/removed upstream
  * Point out in NEWS the modules renamed or splited
  * Add links to upstream NEWS and co in vlc-nox
  * Version the depedency of libvlcore2 on vlc-data
  * Remove unnecessary "Section:" in debian/control

 -- Christophe Mutricy <xtophe@videolan.org>  Wed, 03 Jun 2009 17:55:10 +0200

vlc (0.9.9a-3) unstable; urgency=medium

  * Correct typo in 0.9.9a-2 changelog entry
  * Disable more optimization with DEB_BUILD_OPTIONS=noopt
  * Cache the configure test results as we're running configure several
    times
  * Fix building as root
  * Fix the clean target
  * Remove unexistant config options
  * Better check commad line
  * Use all the procs on i386 and amd64
  * Build a version of libvlccore without altivec (Closes: #523035)
  * Fix typo (thanks to Salvatore Bonaccorso)(Closes: #528044)
  * Reword the command line to get full logs in bug/presubj (Closes: #527012)
  * Remove duplicate "extended Settings" entry in context menu
   (Closes: #526603) - thanks to Matt Kraai
  * Disable the logging facility in the javascript of moz plugin
    This was a privacy hole. (urgency=medium)(Closes: #529633)
  * Patch to support libmpc new API (Closes: #476375) - thanks to Yavor
    Doganov
  * Disable-maintener mode
  * Make sure unpatch is last in the clean target

 -- Christophe Mutricy <xtophe@videolan.org>  Sat, 06 Jun 2009 16:56:16 +0200

vlc (0.9.9a-2) unstable; urgency=medium

  * Security fix
  * The default /usr/share/http/{old}/.hosts was wrong in VLC 0.9.8 and 0.9.9.
    World access of the http interface was possible when activated in
    contradiction of what is said in Changelog.Debian and NEWS.Debian.

 -- Christophe Mutricy <xtophe@videolan.org>  Tue, 07 Apr 2009 23:06:48 +0200

vlc (0.9.9a-1) unstable; urgency=low

  * New upstream version 0.9.9a
   + Closes: #520149, #522170, #522185, #522554
   + Update symbol files
  * Fix some typo in bug/presubj
  * Remove some Replaces/Conflicts against version not in etch
  * Move the caca module to vlc-nox
    + Re-add some Replaces/Conflicts
    + Closes: #522040

 -- Christophe Mutricy <xtophe@videolan.org>  Fri, 03 Apr 2009 00:12:49 +0200

vlc (0.9.8a-3) unstable; urgency=low

  [ Reinhard Tartler ]
  * fix typo in '--enable-maintainer-mode' (Closes: #517155)

  [ Christophe Mutricy ]
  * Fix build on non-Linux arch
  * Fix cross-compilation
  * VLC is GPV v2 or later. So point to v2 of the GPL
  * We can use debhelper v7 without trouble
  * Add lintian overrides.
  * Set policy to 3.8.1
  * debian/patches/*
    + Prune doc/fortunes.txt from personnal attack (Closes: #401560,
      #518300)
    + Delete unused patches
    + Add comments to the patches
  * Move to the video and debug sections

 -- Christophe Mutricy <xtophe@videolan.org>  Sun, 15 Mar 2009 16:50:18 +0000

vlc (0.9.8a-2) unstable; urgency=low

  * Upload to unstable
  * Rebuild against new libraries (Closes: #516316, #516731)
  * Move packaging to Git
    + Add a conf file for git-buildpackage
    + Reflect change to git in Vcs fields
    + Ignore file generated by dpkg-buildpackage
  * Disable the DV access module until it's ported to the new API
  * Move http/.hosts to /etc (Closes: #501791)
  * Improve some short descriptions
  * Depends on debhelper >7
  * Fix for 2 builds in a row
  * Add a note in NEWS about running as root and vlc-wrapper (Closes: #507872)

 -- Christophe Mutricy <xtophe@videolan.org>  Tue, 24 Feb 2009 16:00:31 +0100

vlc (0.9.8a-1) experimental; urgency=low

  * New upstream release
    + Fix integer overflow in Real demux (VideoLAN SA-2008-11, CVE-2008-5276)
  * Enable RealRTSP access module
  * Depends on libv4l-dev to add support of some webcam
  * Don't rebootstrap. The packages causing troubles previously have been fixed

 -- Christophe Mutricy <xtophe@videolan.org>  Wed, 03 Dec 2008 20:20:52 +0100

vlc (0.9.6-1) experimental; urgency=low

  [ Reinhard Tartler ]
  * Build against libass. Closes: #499063, LP: #210354, #199870
  * Explicitly build against libdca in debian/rules
  * Tighten build depends on a libass-dev version that ships without .la file

  [ Christophe Mutricy ]
  * New bugfix upstream releases
    + Remove 402_tivo_overflow.diff
    + Fix buffer overflow in CUE demuxer (Closes: #504639)
    + Fix buffer overflow in Realtext decoder
  * Honor DEB_BUILD_OPTIONS
  * Rebootstrap in order to avoid problem with .la

 -- Christophe Mutricy <xtophe@videolan.org>  Sat, 08 Nov 2008 03:14:29 +0100

vlc (0.9.4-2) experimental; urgency=low

  * Fix buffer overflow in Tivo demuxer
    + Closes: #502726, VideoLAN SA-0809
    + 402_tivo_overflow.diff taken from upstream
  * Better xinerama fullscreen behaviour
    + 401_detect_xinerama_fullscreen.diff taken from upstream
  * Builddepends on libcursesw5-dev rather than libcurses5-dev
    for proper wide char handling

 -- Christophe Mutricy <xtophe@videolan.org>  Mon, 20 Oct 2008 23:23:46 +0200

vlc (0.9.4-1) experimental; urgency=low

  * New upstream bugfix version
  * rules: Pass the debian version in configure.ac so that the cache
    is invalidated between binary version
  * control: Don't forget commas in builddep list

 -- Christophe Mutricy <xtophe@videolan.org>  Tue, 07 Oct 2008 00:17:30 +0200

vlc (0.9.3-1) experimental; urgency=low

  [ Christophe Mutricy ]
  * New upstream release
  * Build-depends on libdca-dev
  * vlc-nox.install
    + Be more general for the memcopy modules.
      Fix a FTBFS on non-intel arch (Closes: #499860).
  * Sort builddep list

  [ Reinhard Tartler ]
  * remove spurious conflicts on libvlc2. LP: #274614

 -- Christophe Mutricy <xtophe@videolan.org>  Fri, 26 Sep 2008 23:49:48 +0200

vlc (0.9.2-1) experimental; urgency=low

  [ Christophe Mutricy ]
  * New upstream release
    + Soname changed
    + Bugs fixed upstream: Closes: #487646,  #298150, #325069, #392292,
      #458004, #470903, #458004, #423121
    + new upstream fixes various crasher bugs reported in ubuntu:
      LP: #189575, #113927, #103741, #111615, #107899, #112076, #198916, 221428,
          #91679, #96978, #123589, #133528, #231621, #259025
    + plays files with '+' in its name, LP: #239431, #217305
    + New packages: libvlccore0, libvlccore-dev, vlc-plugin-pulse
     (Closes: #471069)
    + Build-depends on libswsale-dev, libshout3-dev, libxpm-dev,
      zlib1g-dev, liblua5.1-0-dev, libschroedinger-dev, libtag1-dev,
      libqt4-dev, libqt4-dev-tools and pkg-config. (Closes: #461324)
    + time display no longer incomplete, LP: #193445
    + fixed volume bar behavior, LP: #250041
    + shout support closes LP: #127594, #84098,
    + Install new modules:
      - vlc-nox: alphamask, blendbench, bluescreen, canvas, cc, cdg, chain,
        colorthres, croppadd, dynamicoverlay, erase, faad, gaussianblur, grain,
        inhibit, lua, memcpy*, mmap, osd_parser, puzzle, remoteosd, rtmp,
        schroedinger, sharpen, stats, subusf, t140, telepathy, v4l2, vmem
      - vlc: qt4
      - vlc-plugin-jack: access_jack
    + Distribute the .pc for libvlc and vlc-plugin (Closes: #289507)
    + Remove wx interface and glide plugin as they've been dropped by upstream
      LP: #205325, #88487, #90603, #150380
    + The Python and java bindings are no longer part of the upstream tarballs
      (Closes: #469011)
    + Temporarly disable libdca module until a pkg with the new
      API get in unstable
    + Delete or refresh patches
    + New patches:
        - 052_as-needed taken from bug #347650 to teach libtool about
          -Wl,--as-needed
  * Install the skins DTD and the default skins it's only 113kB
  * Improve watch file
  * Add a vlc-data package for /usr/share  (13 MB)
  * Add a vlc-dbg package (Closes: #491564)
  * Sort vlc.install and vlc-nox.install

  [ Mohammed Adnène Trojette ]
  * Add myself to Uploaders.
  * debian/control:
    + Add proper conflicts/replaces to vlc-data with mozilla-plugin-vlc.
    + Add proper conflicts/replaces to vlc with vlc-nox.


 -- Christophe Mutricy <xtophe@videolan.org>  Wed, 17 Sep 2008 00:49:48 +0200

vlc (0.8.6.i-2) experimental; urgency=high

  [ Loic Minier ]
  * Fix changelog entries for 0.8.6.h-2 and 0.8.6.h-3.
  * Bump up Standards-Version to 3.8.0.

  [ Christophe Mutricy ]
  * Security: Fix integer overflow in mms module (CVE-2008-3794)
    (Closes: #496265)(407-mms-overflow.diff taken from upstream)

  [ Sam Hocevar ]
  * debian/patches/300_manpage_syntax.diff: fix vlc-config.1 syntax.

 -- Sam Hocevar (Debian packages) <sam+deb@zoy.org>  Tue, 26 Aug 2008 23:25:13 +0000

vlc (0.8.6.i-1) experimental; urgency=low

  * New upstream release.
    - Refresh patch 010_iceape and change it to only patch the name of the .pc
      files, keep using FIREFOX_CFLAGS and _LIBS etc. as to allow us to only
      run autoconf, not automake.
    - Drop patch 401-CVE-2008-2430, merged upstream.
    - Update and rename patch 050_bootstrap to 900_autoconf.

 -- Loic Minier <lool@dooz.org>  Fri, 22 Aug 2008 19:13:30 +0200
vlc (0.8.6.h-5) unstable; urgency=high

  * Acknowledge NMU by Nico Golde. Thanks.
  * Fix buffer overflow in CUE demuxer (Closes: #504639)

 -- Christophe Mutricy <xtophe@videolan.org>  Wed, 05 Nov 2008 22:02:06 +0100

vlc (0.8.6.h-4.1) unstable; urgency=high

  * Non-maintainer upload by the Security Team.
  * Fix integer overflows that could possibly lead to arbitrary
    code execution (CVE-2008-4686.diff; Closes: #503118).

 -- Nico Golde <nion@debian.org>  Mon, 03 Nov 2008 14:41:58 +0100

vlc (0.8.6.h-4) unstable; urgency=high

  * Security: Fix integer overflow in mms module
    (Closes: #496265)(407-mms-overflow.diff taken from upstream)

 -- Christophe Mutricy <xtophe@videolan.org>  Mon, 25 Aug 2008 01:07:27 +0100

vlc (0.8.6.h-3) unstable; urgency=low

  * Minor cleanups.
  * Use DEB_HOST_ARCH instead of DEB_BUILD_ARCH in rules.
  * Use objdump -x instead of ldd to check for links on libX11 as ldd might
    resolve libvlc to the system's version if the system has libvlc installed;
    closes: #495730.

 -- Loic Minier <lool@dooz.org>  Fri, 22 Aug 2008 19:46:35 +0200

vlc (0.8.6.h-2) unstable; urgency=high

  * Fix integer overflow in TTA (CVE-2008-3732) (405-CVE-2008-3732.diff)
  * Fix crashes in Live555 (406-live555-crash.diff)
  * Switch to libdc1394-22-dev (Closes: #484695)

 -- Christophe Mutricy <xtophe@videolan.org>  Thu, 21 Aug 2008 20:19:39 +0100

vlc (0.8.6.h-1) unstable; urgency=high

  [ Christophe Mutricy ]
  * Acknowledge NMU by Nico Golde. Thanks.
  * Acknowledge NMU by Mike Hommey. Thanks.
  * New security upstrem release
    - Fix buffer overflow (CVE-2008-1881)
    - Fix out of bound array access (CVE-2008-1769)
    - Fix various integer overflow in MP4 demuxer, Cinepak, RTSP
      (CVE-2008-1489, CVE-2008-1768)
    - Remove 105_min_mkv.patch, 400-CVE-2008-1489.diff and
      401-CVE-2008-0073.diff, 402-CVE-2008-1881, 403-CVE-2008-1768.diff
      and 404-CVE-2008-1881 integrated upstream
  * Remove old transitional packages: vlc-plugin-alsa and wxvlc
    (Closes: #477543, #477545)
  * Add some magic for reportbug to ask people to remove their plugin cache
    and get the info for vlc-nox and libvlc0 also.

  [ Reinhard Tartler ]
  * added a watch file
  * new upstream release, refreshing patches

  [ Christophe Mutricy ]
  * Fix buffer overflow in Wav demux.(CVE-2008-2430)(Closes: #489004)
    (Patch taken from upstream: 401-CVE-2008-2430.diff)

 -- Christophe Mutricy <xtophe@videolan.org>  Sat, 05 Jul 2008 23:45:15 +0100

vlc (0.8.6.e-2.3) unstable; urgency=low

  * Non-maintainer upload.
  * debian/control: Build depend on iceape-dev >= 1.1.9-4 instead of
    libxul-dev (Closes: #480812).
  * debian/patches/010_iceape.diff: configure.ac changes to allow to build
    against iceape.
  * debian/patches/050_bootstrap.diff: Corresponding configure changes.
  * debian/patches/series: Added 010_iceape.diff.

 -- Mike Hommey <glandium@debian.org>  Fri, 23 May 2008 21:11:07 +0200

vlc (0.8.6.e-2.1) unstable; urgency=high

  * Non-maintainer upload by the Security Team.
  * This update addresses the following security issues:
    - CVE-2008-1769: out-of-bounds array access and memory corruption
      via a crafted cinepak file (Closes: #478140).
    - CVE-2008-1768: multiple integer overflow triggering buffer overflows
      in the mp4 and real demuxer and the cinepak codec (Closes: #478140).
    - CVE-2008-1881: stack-based buffer overflow in subtitle parsing leading
      to arbitrary code execution via crafted subtitle file (Closes: #477805).

 -- Nico Golde <nion@debian.org>  Sun, 27 Apr 2008 16:17:49 +0200

vlc (0.8.6.e-2) unstable; urgency=high

  [ Christophe Mutricy ]
  * Acknowledge NMU by Nico Golde. Thanks
  * New patch taken from upstream to fix an arbitrary code execution.
    CVE-2008-0073 (Closes: #473057)
  * New patch to fix FTBS in MKV module

  [ Loic Minier ]
  * Mention CVE id in 0.8.6.e-1.1.

 -- Christophe Mutricy <xtophe@videolan.org>  Sat, 29 Mar 2008 15:04:28 +0000

vlc (0.8.6.e-1.1) unstable; urgency=high

  * Non-maintainer upload by the Security Team.
  * Fix Integer overflow in MP4_ReadBox_rdrf function
    that triggers a heap-based buffer overflow via a
    large atom length value (Closes: #472635); CVE-2008-1489.

 -- Nico Golde <nion@debian.org>  Wed, 26 Mar 2008 13:21:44 +0100

vlc (0.8.6.e-1) unstable; urgency=high

  [ Christophe Mutricy ]
  * New security upstream release
    - CORE-2008-0130, VideoLAN-SA-0802, CVE-2008-0986: Arbitrary memory
      overwrite in the MP4 demuxer (Closes: #467652)
    - Others security fixes already included in the Debian package
    - Xshm detection fix (Closes: #404361)
    - Alsa 5.1 fixes
    - DTS to S/PDIF fixes
  * patches/
    - delete the uneeded sec-* patches
    - delete 100_no_wx_update.diff as the update "feature" has been removed
      upstream

  [ Loic Minier ]
  * Urgency high for security bugfix.

 -- Christophe Mutricy <xtophe@videolan.org>  Mon, 25 Feb 2008 23:35:24 +0000

vlc (0.8.6.c-6) unstable; urgency=high

  [ Nico Golde ]
  * This update addresses the following security issues (Closes: #461544).
    - CVE-2008-0295: Heap-based buffer overflow in real_sdpplin.c
      which could lead to user-assisted arbitrary code execution
      via crafted SDP data.
    - CVE-2008-0296: Heap-based buffer overflow in libaccess_realrtsp plugin
      which might lead to arbitrary code execution via a crafted RTSP server.

  [ Loic Minier ]
  * Merge above changes by Nico Golde.

 -- Loic Minier <lool@dooz.org>  Mon, 21 Jan 2008 16:16:51 +0100

vlc (0.8.6.c-5) unstable; urgency=low

  [ Christophe Mutricy ]
  * New vlc-plugin-jack pkg with jack audio_output module
      (closes: #402252, #444992)
  * Make all the symlink for /usr/share/${pkg} point to /usr/share/doc/vlc-nox
    as the plugins depends on vlc-nox and not vlc
  * debian/control: dpkg-shlibdeps gives the correct depends for
    vlc-plugin-glide. So drop the hardcoded depends on libglide2
  * debian/rules: dpkg-shlibdeps now behaves better with libraries without
    versionned symbol file.

  [ Sam Hocevar ]
  * debian/control:
    + Dropped the libcdio-dev versioned build-dep to ease backports.

  [ Loic Minier ]
  * Ack NMU by Nico Golde; thanks!
  * Wrap more deps.
  * Also build vlc-plugin-svgalib package on amd64 as well; build-dep on
    libsvga1-dev on amd64 too; --enable-svgalib on amd64.
  * Drop debian/*.dirs.
  * Only pass --host to configure if DEB_BUILD_GNU_TYPE and DEB_HOST_GNU_TYPE
    differ.
  * Pass --quiltrc /dev/null to quilt and use $(QUILT) to invoke quilt.
  * Bump up Debhelper compatibility level to 6; drop dpkg-dev build-dep.
  * Add /svn to Vcs-Svn.
  * Don't run ./vlc as a test if nocheck is given.
  * Cleanup rules.
  * Drop vlc-plugin-alsa and wxvlc /u/s/d symlinks as these are dummy packages
    anyway.
  * Update menu file.

 -- Loic Minier <lool@dooz.org>  Fri, 11 Jan 2008 17:32:36 +0100

vlc (0.8.6.c-4.1) unstable; urgency=high

  * Non-maintainer upload by security team.
  * This update addresses the following security issues
    (CVE ids pending; Closes: #458318):
    - Fix format string issue in internal webserver that could lead to
      to arbitrary code execution (sec-httpd_formatstring.diff).
    - Disable m3u EXTVLCOPT parsing if no command line option is specified
      (--m3u-extvlcopt) to prevent browser plugins to control stream output
      and thus overwriting arbitrary files of the user running vlc
      (sec-vlcopt_support.diff).
    - Fix stack-based buffer overflow in subtitle parsing
      (sec-subtitle_buffer_overflow.diff).
    - Fix NULL pointer dereference in the rtsp/rtp module by checking return
      of the httpd_MsgGet function (sec-rtsp_remote_dos.diff).

 -- Nico Golde <nion@debian.org>  Fri, 11 Jan 2008 15:05:10 +0100

vlc (0.8.6.c-4) unstable; urgency=high

  [ Loic Minier ]
  * Wrap build-deps and deps.
  * Only suggest videolan-doc; closes: #451914.

  [ Christophe Mutricy ]
  * Use Vcs- instead of Xs-Vcs-
  * Add Homepage field to control
  * Use --ignore-missing-info with dpkg-shlibdeps as glide doesn't provide a
    versionned .shlibs

  [ Sam Hocevar ]
  * debian/control:
    + Build-depend on a newer libcdio-dev to transition to the newer binary
      packages (Closes: #456390, #456403, #453823).
    + Depend on ttf-dejavu-core instead of ttf-dejavu (Closes: #445580).
    + Set policy to 3.7.3.
  * debian/rules:
    + Don’t ignore make distclean errors.
    + Call dh_desktop to register desktop files.

 -- Sam Hocevar (Debian packages) <sam+deb@zoy.org>  Sat, 15 Dec 2007 12:33:48 +0000

vlc (0.8.6.c-3) unstable; urgency=high

  * debian/control:
    + Removed now useless linux-libc-dev build-dependency (Closes: #430710),
      thanks to Steve Langasek.

 -- Sam Hocevar (Debian packages) <sam+deb@zoy.org>  Thu, 05 Jul 2007 10:13:42 +0200

vlc (0.8.6.c-2) unstable; urgency=high

  [ Loic Minier ]
  * Merge the never uploaded 0.8.6.a.debian-7 changelog entry into 0.8.6.c-1.

  [ Christophe Mutricy ]
  * Build-depends on linux-libc-dev  rather than linux-kernel-headers
    (Closes: #430710 )

  [ Sam Hocevar ]
  * debian/control:
    + Build-depend on newer libavcodec libraries.
    + Build-depend on newer libflac-dev.

 -- Sam Hocevar (Debian packages) <sam+deb@zoy.org>  Wed, 04 Jul 2007 22:31:32 +0200

vlc (0.8.6.c-1) unstable; urgency=high

  [ Loic Minier ]
  * New patch, 107_gcc-4.3, fixes missing include causing a build failure with
    GCC 4.3; thanks Martin Michlmayr; closes: #417750.

  [ Christophe Mutricy ]
  * No longer build the x264 module as libx264 has been removed from Sid
    (Closes: #424649, #427283).
  * New patch, 108_flac-1.1.3 taken from upstream to fix building with
    libflac8 (Closes: #426673).
  * Rebuild against new libavcodec and libavformat (Closes: #427573).

  [ Fathi Boudra, Christophe Mutricy ]
  * New upstream release (Closes: #424915):
    + multiple format string vulnerabilities (VideoLAN-SA-0207).
      (Closes: #429726)
    + media player unspecified Denial Of Service vulnerability (CVE-2007-0256).
      (Closes: #407290)
    + missing includes to fix FTBFS with GCC 4.3.0. (Closes: #417750)
    + fullscreen opens a normal window instead of going fullscreen on amd64.
      (Closes: #405035)
    + fix building with libflac8. (Closes: #426673)
    + The following patches are no longer necessary:
      105_audio_format_crash.diff
      106_xshm_check.diff
      107_gcc-4.3.diff
      108_flac-1.1.3.diff

  [ Sam Hocevar ]
  * Install libtelx_plugin.so in vlc-nox package.

 -- Sam Hocevar (Debian packages) <sam+deb@zoy.org>  Tue, 26 Jun 2007 01:41:02 +0200

vlc (0.8.6.a.debian-6) unstable; urgency=low

  * Rebuilt package against packages that are in unstable (Closes: #415446).

  * debian/control:
    + Use ${binary:Version} instead of ${Source-Version}.
    + Build-depend on dpkg-dev (>= 1.13.19).

 -- Sam Hocevar (Debian packages) <sam+deb@zoy.org>  Tue, 20 Mar 2007 14:50:43 +0100

vlc (0.8.6.a.debian-5) unstable; urgency=low

  * Refreshed and renamed all patches.

  * debian/control:
    + Set pkg-multimedia-maintainers as main maintainer.
    + Fixed Vcs fields.
  * debian/compat:
    + Set compat to 5.
  * debian/rules:
    + Big cleanup.
    + Distribute libvlc.a again.
    + Switch to AM_MAINTAINER_MODE instead of touching all files.

  * debian/patches/106_xshm_check.diff:
    + New patch. Don't crash if XShmAttach fails, instead fall back to
      normal X images (Closes: #404361).

  * debian/patches/300_manpage_syntax.diff:
    + New patch. Fix dvd:// syntax in manpage (Closes: #412372) and add
      mention of the videolan-doc package.

 -- Sam Hocevar (Debian packages) <sam+deb@zoy.org>  Sat, 17 Mar 2007 19:46:52 +0100

vlc (0.8.6.a.debian-4) unstable; urgency=low

  * *sigh*, libfaad-dev build-depend was in fact missing.

 -- Sam Hocevar (Debian packages) <sam+deb@zoy.org>  Tue, 13 Mar 2007 10:39:04 +0100

vlc (0.8.6.a.debian-3) unstable; urgency=low

  * debian/control:
    + Add XS-Vcs-Browser field.
    + Build-depend on libx264-dev.
    + Build-depend on libfaad-dev.
  * debian/rules:
    + Now that they're in unstable, no longer build our custom x264 and faad2.

  * debian/patches/030_audio_format_crash.diff:
    + Patch from upstream to fix multiple crashes with audio conversions.

 -- Sam Hocevar (Debian packages) <sam+deb@zoy.org>  Mon, 12 Mar 2007 16:41:06 +0100

vlc (0.8.6.a.debian-2) unstable; urgency=high

  * debian/patches/021_x264_powerpc.diff:
    + Patch from upstream to fix FTBFS on PowerPC (Closes: #411438).
  * debian/rules:
    + Fix a kFreeBSD FTBFS, courtesy of Petr Salinger (Closes: #399713).

 -- Sam Hocevar (Debian packages) <sam+deb@zoy.org>  Wed, 21 Feb 2007 12:12:02 +0100

vlc (0.8.6.a.debian-1) unstable; urgency=high

  * New upstream bugfix release.
  * Most of our patches are now in sync with upstream. Removed:
    + 000_bootstrap.diff
    + 000_ltmain.diff
    + patch-badly-initialised-data-0.8.6debian-0.8.6a.diff
    + patch-configure.ac-syntax-0.8.6debian-0.8.6a.diff
    + patch-documentation-0.8.6debian-0.8.6a.diff
    + patch-i422-yuy2-crash-0.8.6debian-0.8.6a.diff
    + patch-integer-signedness-0.8.6debian-0.8.6a.diff
    + patch-logo-filter-crash-0.8.6debian-0.8.6a.diff
    + patch-memory-leaks-0.8.6debian-0.8.6a.diff
    + patch-missing-locks-0.8.6debian-0.8.6a.diff
    + patch-mjpeg-separator-0.8.6debian-0.8.6a.diff
    + patch-mozilla-plugin-0.8.6debian-0.8.6a.diff
    + patch-network-protocols-fixes-0.8.6debian-0.8.6a.diff
    + patch-playlist-crash-0.8.6debian-0.8.6a.diff
    + patch-po-0.8.6debian-0.8.6a.diff
    + patch-private-libcaca-0.8.6debian-0.8.6a.diff
    + patch-remove-debug-messages-0.8.6debian-0.8.6a.diff
    + patch-sanitise-javascript-0.8.6debian-0.8.6a.diff
    + patch-sanity-checks-0.8.6debian-0.8.6a.diff
    + patch-sdl-image-priority-0.8.6debian-0.8.6a.diff
    + patch-utf8-0.8.6debian-0.8.6a.diff
    + patch-version-information-0.8.6debian-0.8.6a.diff
    + MOAB-02-01-2007-CVE-2007-0017.patch

 -- Sam Hocevar (Debian packages) <sam+deb@zoy.org>  Thu, 11 Jan 2007 18:17:41 +0100

vlc (0.8.6-svn20061012.debian-2) unstable; urgency=high

  * Maintainer upload.
  * Acknowledge previous NMUs by Andreas Barth. Thanks.
    (Closes: #405425, #400720, #403022).

  * debian/control:
    + Put back mozilla-plugin-vlc package.

  * debian/rules:
    + Build with mediacontrol bindings, needed for the Mozilla plugin.

  * 020_kfreebsd.diff:
    + New patch courtesy of Petr Salinger. Fix a GNU/kFreeBSD FTBFS
      (Closes: #399713).

  * patch-configure.ac-syntax-0.8.6debian-0.8.6a.diff:
    + Fix "CFAGS" to "CFLAGS" in configure.ac.

  * patch-documentation-0.8.6debian-0.8.6a.diff:
    + Documentation, translation and error messages updates.

  * patch-network-protocols-fixes-0.8.6debian-0.8.6a.diff:
    + Various fixes for the IPv4, IPv6, SAP and HTTP protocols.

  * patch-po-0.8.6debian-0.8.6a.diff:
    + Translation updates.

  * patch-version-information-0.8.6debian-0.8.6a.diff:
    + Set version information to 0.8.6a, even if it's not really our real
      version, to make it clear that the security issues were fixed.

  * patch-mozilla-plugin-0.8.6debian-0.8.6a.diff:
    + Proper fix for the Mozilla plugin (Closes: #400720, #403022).

  * 000_bootstrap.diff:
    + Rebootstrap tarball because of changes to configure.ac.

  * patch-badly-initialised-data-0.8.6debian-0.8.6a.diff:
    + Fix various badly initialised variables in the code.

  * patch-i422-yuy2-crash-0.8.6debian-0.8.6a.diff:
    + Fix a crash in the I422-YUY2 chroma conversion.

  * patch-integer-signedness-0.8.6debian-0.8.6a.diff:
    + Fix integer signedness issues in the variable code.

  * patch-logo-filter-crash-0.8.6debian-0.8.6a.diff:
    + Fix a crash in the logo filter.

  * patch-memory-leaks-0.8.6debian-0.8.6a.diff:
    + Fix various memory leaks.

  * patch-missing-locks-0.8.6debian-0.8.6a.diff:
    + Add missing mutex locks.

  * patch-mjpeg-separator-0.8.6debian-0.8.6a.diff:
    + Fix MJPEG format support.

  * patch-playlist-crash-0.8.6debian-0.8.6a.diff:
    + Fix a crash in the playlist code.

  * patch-private-libcaca-0.8.6debian-0.8.6a.diff:
    + Do not use private libcaca symbols.

  * patch-remove-debug-messages-0.8.6debian-0.8.6a.diff:
    + Disable debug messages and spurious messages to stderr.

  * patch-sanitise-javascript-0.8.6debian-0.8.6a.diff:
    + Fix the javascript string sanitising.

  * patch-sanity-checks-0.8.6debian-0.8.6a.diff:
    + Various sanity checks for untrusted data.

  * patch-sdl-image-priority-0.8.6debian-0.8.6a.diff:
    + Downgraded the sdl-image plugin priority.

  * patch-utf8-0.8.6debian-0.8.6a.diff:
    + Fix Unicode support in GUIs and file access.

 -- Sam Hocevar (Debian packages) <sam+deb@zoy.org>  Mon,  8 Jan 2007 09:43:07 +0100

vlc (0.8.6-svn20061012.debian-1.2) unstable; urgency=high

  * Non-maintainer upload.
  * Fix format string vulnerability with patch
    MOAB-02-01-2007-CVE-2007-0017.patch, CVE-2007-0017. Closes: #405425

 -- Andreas Barth <aba@not.so.argh.org>  Sat,  6 Jan 2007 23:07:51 +0000

vlc (0.8.6-svn20061012.debian-1.1) unstable; urgency=high

  * Non-maintainer upload.
  * remove broken package mozilla-plugin-vlc. Closes: #400720, #403022

 -- Andreas Barth <aba@not.so.argh.org>  Sat, 23 Dec 2006 19:17:40 +0000

vlc (0.8.6-svn20061101.debian-1) UNRELEASED; urgency=high

  * New upstream SVN snapshot.

 -- Sam Hocevar (Debian packages) <sam+deb@zoy.org>  Wed,  1 Nov 2006 10:50:17 +0100

vlc (0.8.6-svn20061012.debian-1) unstable; urgency=low

  * New upstream SVN snapshot.
  * Upstream fixed the BadWindow request issue (Closes: #392207).

 -- Sam Hocevar (Debian packages) <sam+deb@zoy.org>  Thu, 12 Oct 2006 20:43:45 +0200

vlc (0.8.6-svn20061008.debian-1) unstable; urgency=high

  * New upstream SVN snapshot. Fixes a heap smashing bug.
  * debian/control:
    + Build-depend on libgtk2.0-dev to work around #388521 (Closes: #391739).
    + Replace XS-X-Vcs-Svn with -XS-Vcs-Svn.

  * debian/patches/020_notify.diff:
    + Fix notify support. Thanks to Christophe Mutricy.

 -- Sam Hocevar (Debian packages) <sam+deb@zoy.org>  Sun,  8 Oct 2006 18:54:30 +0200

vlc (0.8.6-svn20061001.debian-4) unstable; urgency=low

  * Build-depend on libnotify and explicitly activate the libnotify plugin
    (Closes: #391308).
  * Re-enable DV support. libraw1394 is not waiting for us anyway.

 -- Sam Hocevar (Debian packages) <sam+deb@zoy.org>  Fri,  6 Oct 2006 10:24:26 +0200

vlc (0.8.6-svn20061001.debian-2) unstable; urgency=high

  * Temporarily disable DV support because the libraw1394 transition does
    not look like it will happen soon.

 -- Sam Hocevar (Debian packages) <sam+deb@zoy.org>  Wed,  4 Oct 2006 14:00:16 +0200

vlc (0.8.6-svn20061001.debian-1) unstable; urgency=low

  * New upstream SVN snapshot.

 -- Sam Hocevar (Debian packages) <sam+deb@zoy.org>  Sun,  1 Oct 2006 17:57:57 +0200

vlc (0.8.6-svn20060925.debian-1) unstable; urgency=low

  [ Sam Hocevar ]
  * New upstrean SVN snapshot.
  * This release fixes issues with the French Freebox device (Closes: #388332).

  * debian/control:
    + Added Clément Stenac to the uploaders.

  * 020_certificates_paths.diff:
    + New patch from upstream that looks for SSL certificates in
      /etc/ssl/certs/ca-certificates.crt (Closes: #365239).

  [ Clément Stenac ]
  * Add VCS information to control

 -- Sam Hocevar (Debian packages) <sam+deb@zoy.org>  Mon, 25 Sep 2006 14:00:46 +0200

vlc (0.8.6-svn20060918.debian-1) unstable; urgency=low

  * New upstream SVN snapshot, with a slightly saner version number.
  * debian/rules:
    + Call dh_install with -si so that it does not try to install files that
      are not for us (Closes: #387873).

 -- Sam Hocevar (Debian packages) <sam+deb@zoy.org>  Mon, 18 Sep 2006 12:38:26 +0200

vlc (0.8.6-svn20060911.0.8.5-1-svn.debian-5) unstable; urgency=low

  * debian/control:
    + Added proper conflicts/replaces to the libvlc0 package because it
      overwrites files from old vlc packages (Closes: #387844).

 -- Sam Hocevar (Debian packages) <sam+deb@zoy.org>  Sun, 17 Sep 2006 01:38:24 +0200

vlc (0.8.6-svn20060911.0.8.5-1-svn.debian-4) unstable; urgency=low

  * debian/control:
    + Add libsdl-image1.2-dev to the build-dependencies.
    + Shorten short descriptions and add “without X support” to the vlc-nox
      short description.

 -- Sam Hocevar (Debian packages) <sam+deb@zoy.org>  Sat, 16 Sep 2006 20:08:53 +0200

vlc (0.8.6-svn20060911.0.8.5-1-svn.debian-3) unstable; urgency=low

  * debian/control:
    + Distribute libvlc0 in a separate package.
    + Created vlc-nox package that contains VLC and all its non-X related
      plugins.
  * debian/rules:
    + Use dh_install.
    + Bail out with an error if a plugin from vlc-nox got linked to libX11.

 -- Sam Hocevar (Debian packages) <sam+deb@zoy.org>  Thu, 14 Sep 2006 18:39:59 +0200

vlc (0.8.6-svn20060911.0.8.5-1-svn.debian-2) unstable; urgency=low

  * debian/patches/000_dup_builtins.diff:
    + Fix a powerpc FTBFS due to duplicate libraries in link lines.

 -- Sam Hocevar (Debian packages) <sam+deb@zoy.org>  Mon, 11 Sep 2006 18:32:04 +0200

vlc (0.8.6-svn20060911.0.8.5-1-svn.debian-1) unstable; urgency=low

  * New upstream SVN snapshot, fixes an amd64 FTBFS.

 -- Sam Hocevar (Debian packages) <sam+deb@zoy.org>  Mon, 11 Sep 2006 13:56:19 +0200

vlc (0.8.6-svn20060910.0.8.5-1-svn.debian-1) unstable; urgency=low

  * New upstream SVN snapshot, from the forthcoming 0.8.5-1 branch.
  * This branch's playlist window does not crash like the 0.8.6 does
    (Closes: #375213, #385036, #384869).

  * Upstream fixed implicit pointer functions (Closes: #385192).
  * Upstream's x264 build system now uses config.guess instead of uname to
    detect system and CPU types (Closes: #385535).
  * Upstream removed debug messages from the ts plugin (Closes: #385008,
    Closes: #385323).
  * Aspect ration in mkv files was fixed (Closes: #385876).

  * debian/control:
    + Build-depend on libcaca-dev (>= 0.99.beta4-1) so that we no longer pull
      useless build dependencies (Closes: #385536).
    + Have VLC depend on ttf-dejavu again. It's used for subtitles and the
      default skin.
  * debian/copyright:
    + Full copyright holders and license audit (Closes: #324978).
  * debian/rules:
    + No longer install old copyright files (Closes: #385200).
    + Re-activated the speex module (Closes: #386204).
    + Don't install TTF fonts, use the ones from ttf-dejavu instead.

  * debian/patches/020_freetype_font.diff:
    + Renamed this patch into 020_dejavu_font.diff and made it use dejavu
      fonts.

 -- Sam Hocevar (Debian packages) <sam+deb@zoy.org>  Sun, 10 Sep 2006 19:02:17 +0200

vlc (0.8.6-svn20060823.debian-3) unstable; urgency=low

  * debian/control:
    + Added missing build-dep on libdc1394-13-dev (Closes: #384568, #384582).
    + Build-depend on a newer libcaca for better colour ASCII rendering.

 -- Sam Hocevar (Debian packages) <sam+deb@zoy.org>  Fri, 25 Aug 2006 11:19:00 +0200

vlc (0.8.6-svn20060823.debian-2) unstable; urgency=low

  * debian/control:
    + Added missing build-dep on libraw1394-dev.
  * debian/rules:
    + Replaced --enable-livedotcom with --enable-live555.

 -- Sam Hocevar (Debian packages) <sam+deb@zoy.org>  Fri, 25 Aug 2006 09:37:47 +0200

vlc (0.8.6-svn20060823.debian-1) unstable; urgency=low

  * New upstream SVN snapshot.
  * debian/rules:
    + Distribute a shared version of libvlc.
    + Activated the twolame encoder.
  * debian/control:
    + Build-depend on a newer libavcodec so as to get WMV3 decoding support.
    + Cleaned up package dependencies a bit.

  * debian/patches/000_ltmain.diff:
    + Work around libtool not wanting to install our plugins.

 -- Sam Hocevar (Debian packages) <sam+deb@zoy.org>  Thu, 24 Aug 2006 18:06:12 +0200

vlc (0.8.5.debian-2) unstable; urgency=low

  * debian/rules:
    + Fix generation of Arch: all transition packages.

 -- Sam Hocevar (Debian packages) <sam+deb@zoy.org>  Wed,  7 Jun 2006 14:46:22 +0200

vlc (0.8.5.debian-1) unstable; urgency=low

  * New upstream release (Closes: #364934).
  * This release no longer disables audio input if the v4l video device does
    not advertise an audio device (Closes: #316377).
  * This release fixes PPC asm compilation issues in x264 (Closes: #366965).

  * debian/control:
    + Merged wxvlc and vlc-plugin-alsa into vlc to get rid of circular
      dependencies (Closes: #365816).
    + Set policy to 3.7.2.
    + libxosd-dev is installable again; build-depend on it (Closes: #364937).

  * debian/patches/030_x264_altivec.diff:
  * debian/patches/030_x264_armvl.diff:
    + Patches applied upstream. Removed.

 -- Sam Hocevar (Debian packages) <sam+deb@zoy.org>  Tue, 23 May 2006 16:15:56 +0200

vlc (0.8.5-test3.debian-3) unstable; urgency=low

  * debian/control:
    + Build-depend on libdvdread-dev (>= 0.9.5) because libdvdread3-dev just
      disappeared (Closes: #364681).

 -- Sam Hocevar (Debian packages) <sam+deb@zoy.org>  Tue, 25 Apr 2006 09:05:45 +0200

vlc (0.8.5-test3.debian-2) unstable; urgency=low

  * debian/control:
    + Added missing libavc1394-dev build-dependency.

  * debian/patches/030_x264_altivec.diff:
    + Fixed illegal implicit casts of vector types.

  * debian/patches/030_x264_armvl.diff:
    + Added support for the armv4l CPU.

 -- Sam Hocevar (Debian packages) <sam+deb@zoy.org>  Mon, 24 Apr 2006 20:45:16 +0200

vlc (0.8.5-test3.debian-1) unstable; urgency=low

  * New upstream release.

  * Upstream fixed many bugs:
    + Fixed the CPU features used by the deinterlace plugin and no
      longer crashes on non-SSE machines (Closes: #363153).
    + Properly build on amd64 wrt PIC (Closes: #339372, #330146, #330154).
    + Fixed the double pane in settings dialog issue (Closes: #343031).
    + Help flags now adapt to the locale and help formatting was fixed
      (Closes: #347278).
    + HTTP streaming no longer fails (Closes: #352599).
    + Memory leak fixed (Closes: #359655).
    + x264 build system supports ppc64 and mips64 (Closes: #361452, #358233).
    + OGG muxing was fixed (Closes: #364321).

  * debian/control:
    + Removed legacy dummy packages.
    + Switched from dpatch to quilt.
    + Removed now useless build-dependency on gcc-snapshot (Closes: #361729).
    + Ditto for xlibs-static-pic (Closes: #364265).
    + Build-depend on newer ffmpeg libraries so that we dynamically link
      against them.
    + Build-depend on newer Matroska libraries to fix .mkv support
      (Closes: #348404).
    + Build-depend on libxul-dev and xulrunner instead of mozilla-dev.
    + Build-depend on newer live555 libraries.
    + Depend on vlc-plugin-alsa.
    + Removed the ttf-freefont dependency (Closes: #353459, #362071).

  * debian/vlc.mime:
    + Fixed broken templates (Closes: #354101).

  * debian/patches/010_no-wx-updates.diff:
    + Created from old dpatch. Disables broken "check for updates" button.

  * debian/patches/010_osdmenu-paths.diff
    + Created from old dpatch. Fixes file paths for OSD plugin.

  * debian/patches/020_xulrunner.diff:
    + Build using XULrunner (Closes: #364381).

  * debian/patches/020_freetype_font:
    + Do not hardcode the default font, let VLC find one itself.

 -- Sam Hocevar (Debian packages) <sam+deb@zoy.org>  Mon, 24 Apr 2006 18:10:10 +0200

vlc (0.8.4.debian-2) unstable; urgency=low

  * debian/rules:
    + Enable zeroconf/bonjour support (Closes: #348085).
    + Enable musepack decoding support.
    + Enable VCD navigation support.
  * debian/control:
    + Build-depend on more recent versions of libavcodec to fix CVE-2005-4048.
    + Build-depend on libhal-dev (>= 0.5.5.1-3) for the dbus transition.
    + Build-depend on libavahi-client-dev.
    + Build-depend on libmpcdec-dev.
    + Build-depend on libsysfs-dev so that the MP4 module can get an iPod’s
      version number.
    + Build-depend on libvcdinfo-dev.
  * debian/vlc.mime:
    + Put flags after the command, as per mailcap(5) (Closes: #340434).

  * src/libvlc.c configure.ac modules/services_discovery/hal.c:
    + Backported HAL 0.5 patch from upstream, thanks to Clément Stenac and
      Loïc Minier. As a result, we now build and install again on unstable
      (Closes: #332927, #347598, #347847).
  * extras/x264/configure:
    + Support the armv5tel platform.

 -- Sam Hocevar (Debian packages) <sam+deb@zoy.org>  Sun, 22 Jan 2006 12:08:42 +0100

vlc (0.8.4.debian-1) unstable; urgency=low

  * New upstream release.

 -- Sam Hocevar (Debian packages) <sam+deb@zoy.org>  Sat, 26 Nov 2005 19:55:09 +0100

vlc (0.8.4-test2-2) unstable; urgency=low

  * extras/x264/configure:
    + Teach the configure script about the Alpha platform.

 -- Sam Hocevar (Debian packages) <sam+deb@zoy.org>  Fri, 11 Nov 2005 18:49:31 +0100

vlc (0.8.4-test2-1) unstable; urgency=low

  * New upstream release.
  * debian/control:
    + Build-depend on a newer version of gnutls (Closes: #335774).
    + Replaced occurrences of "wxwindows" with "wxwidgets" (Closes: #330141).
  * debian/rules:
    + Use dh_buildinfo because of all the static libraries we use.
  * Upstream fixed the wx code so that it builds with newer versions of the
    library (Closes: #332282, #332773).

 -- Sam Hocevar (Debian packages) <sam+deb@zoy.org>  Fri, 11 Nov 2005 10:41:35 +0100

vlc (0.8.4-svn20050920-3) unstable; urgency=low

  * configure.ac:
    + Fixed a bug in the gnomevfs plugin configuration.
  * debian/rules:
    + Explicitly disable the GnomeVFS plugin (Closes: #329317).
  * debian/control:
    + Buuild-depend on yasm on amd64.

 -- Sam Hocevar (Debian packages) <sam+deb@zoy.org>  Wed, 21 Sep 2005 11:36:24 +0200

vlc (0.8.4-svn20050920-2) unstable; urgency=low

  * configure:
    + Fixed the powerpc build with gcc-4.x.
  * extras/x264/configure:
    + Added missing Debian architectures to the configure script.

 -- Sam Hocevar (Debian packages) <sam+deb@zoy.org>  Tue, 20 Sep 2005 17:46:35 +0200

vlc (0.8.4-svn20050920-1) unstable; urgency=low

  * New SVN snapshot.
  * configure.ac:
    + Upstream fixed the AltiVec build on PPC.
  * debian/control:
    + Build-depend on a newer version of libavcodec. mp2v and mp1v encoders
      work again (Closes: #324840).
    + Build-depend on gcc-snapshot on i386 and amd64, because currently only
      that version of gcc properly builds some of the MMX modules.

 -- Sam Hocevar (Debian packages) <sam+deb@zoy.org>  Tue, 20 Sep 2005 13:43:41 +0200

vlc (0.8.4-svn20050823-2) unstable; urgency=low

  * debian/control:
    + Build-depend on libflac-dev (>= 1.1.2-3) because of the soname
      change (Closes: #325948).
  * debian/copyright:
    + Fixed the FSF address.

 -- Sam Hocevar (Debian packages) <sam+deb@zoy.org>  Thu,  1 Sep 2005 12:36:10 +0200

vlc (0.8.4-svn20050823-1) unstable; urgency=low

  * New SVN snapshot.
  * debian/control:
    + Build-depend on libsmbclient-dev.
    + Build-depend on libwxgtk2.6-dev (Closes: #285373), which means the
      interface now works with non-UTF8 locales (Closes: #308770, #322665).
    + Build-depend on a newer version of libavcodec.
  * debian/rules:
    + Activated SMB client support.
    + Install desktop files in usr/share/applications instead of
      usr/share/gnome/apps/Multimedia.
  * debian/patches/00list:
    + 20_no-wx-updates.dpatch: disabled the update check.
    + 20_interfaces.dpatch: disabled deprecated patch.
  * configure.ac:
    + Fixes powerpc build.
  * include/network.h src/misc/net.c:
    + Fixes HTTP input (Closes: #322757).
    + Fixes URL encoding in the RTSP module (Closes: #323813).
  * modules/gui/skins2 modules/gui/wxwidgets:
    + Fixes a compilation issue on 64-bit architectures (Closes: #324031).
  * modules/visualization/xosd.c:
    + Fixes libxosd initialisation (Closes: #324039).

 -- Sam Hocevar (Debian packages) <sam+deb@zoy.org>  Mon, 22 Aug 2005 14:43:48 +0200

vlc (0.8.4-svn20050810-2) unstable; urgency=low

  * debian/control:
    + Build-depend on libarts1-dev (>= 1.4.2-1).
    + Build-depend on a newer version of libavcodec.

 -- Sam Hocevar (Debian packages) <sam+deb@zoy.org>  Tue, 16 Aug 2005 17:36:21 +0200

vlc (0.8.4-svn20050810-1) unstable; urgency=low

  * New SVN snapshot.
  * Rebuilt against libaa1 and new wxWin and SDL packages to complete the
    aalib transition (Closes: #320874) and make the packages installable again
    (Closes: #319292, #319598, #321461, #322166, #317380).
  * debian/rules:
    + Use DEB_BUILD_ARCH_CPU instead of DEB_BUILD_GNU_CPU.
  * debian/vlc.desktop:
    + Added desktop file, thanks to Mantas Kriauciunas (Closes: #290612).
  * debian/control:
    + Removed unused dummy packages (Closes: #321988, #322003, #322013).
    + Build-depend on libmatroska-dev (>= 0.7.7).
    + Build-depend on libwxgtk2.4-dev (>= 2.4.4).
    + Build-depend on libdvbpsi4-dev instead of libdvbpsi3-dev.
    * Build-depend on libsdl1.2-dev (>= 1.2.7+1.2.8cvs20041007-5.3).
    + Build-depend on a newer version of libmatroska-dev and mozilla-dev
      because of the C++ transition.
    + Build-depend on libsvga1-dev instead of svgalib1-dev.
  * This snapshot no longer uses tune=opteron on amd64 (Closes: #316161).
  * The SVN version adds support for Freebox users (Closes: #317035).
  * Various gcc-4.x FTBFS were fixed upstream (Closes: #317055).
  * mozilla/support/npunix.c: fixed undeclared NPP_GetJavaClass
    (Closes: #317067).

 -- Sam Hocevar (Debian packages) <sam+deb@zoy.org>  Wed, 10 Aug 2005 16:18:37 +0200

vlc (0.8.2-1) unstable; urgency=low

  * New upstream release.
  * This version fixes the random playlist parsing (Closes: #308375), encodes
    non-ASCII characters in RTSP requests (Closes: #279735) and fixes an issue
    with large files (Closes: #306110).
  * debian/control:
    + Set policy to 3.6.2.1.
    + Build-depend on libpng12-dev, xlibmesa-gl-dev.
    + Build-depend on a more recent ffmpeg library set, to fix nasty visual
      artifacts with post-processing (Closes: #300220).
    + mozilla-plugin-vlc recommends mozilla-firefox in addition to
      mozilla-browser (Closes: #308723).
    + Now that sarge is out, removed legacy packages that disappeared in woody.
  * debian/rules:
    + Activated PNG output support.
    + Activated GLX output support.
  * The NEWS file documents the changed behaviour for SAP (Closes: #303262).
  * Minor typo fixed in the manpage (Closes: #300339).
  * po/de.po: merged corrections from Jens Seidel (Closes: #313890).

 -- Sam Hocevar (Debian packages) <sam+deb@zoy.org>  Sun, 26 Jun 2005 16:28:19 +0200

vlc (0.8.1.svn20050314-1) unstable; urgency=low

  * More recent SVN snapshot.
  * This snapshot fixes issues in modules/gui/wxwindows/streamout.cpp that
    caused FTBFS on 64-bit architectures (Closes: #289923).
  * debian/control:
    + Build-depend on new libmatroska and libavcodec versions.
    + Unfortunate return to wxwidgets 2.4 until 2.5 enters testing.
    + Upgraded libflac-dev build dependency to (>= 1.1.1-5) to resolve
      dependency issues (Closes: #298067).
  * debian/vlc.mime: merged Guido Guenther’s contribution (Closes: #297261).

 -- Sam Hocevar (Debian packages) <sam+deb@zoy.org>  Mon, 14 Mar 2005 10:53:59 +0100

vlc (0.8.1-3) unstable; urgency=low

  * debian/control:
    + Build-depend on fixed ffmpeg packages (Closes: #289444).
    + Build-depend on a newer libflac-dev so that resulting packages use
      libflac6 (Closes: #289490).
  * modules/gui/wxwindows/open.cpp:
    + Compilation fix for 64 bits systems.

 -- Sam Hocevar (Debian packages) <sam+deb@zoy.org>  Mon, 10 Jan 2005 11:10:02 +0100

vlc (0.8.1-2) unstable; urgency=low

  * debian/control:
    + Use ffmpeg from Debian instead of the contrib one.
    + Use wxgtk2.5 instead of 2.4.
    + Activated the ncurses UI (Closes: #286962).
  * debian/gnome-vlc.desktop debian/gvlc.desktop:
    + Fixed the icon location.

 -- Sam Hocevar (Debian packages) <sam+deb@zoy.org>  Thu,  6 Jan 2005 18:00:00 +0100

vlc (0.8.1-1) unstable; urgency=low

  * New upstream release.
  * debian/gnome-vlc.desktop:
    + Fixed program path (Closes: #280290).
  * debian/control:
    + Require an up-to-date liblivemedia.
    + Build-depend on libgnutls11-dev.

 -- Sam Hocevar (Debian packages) <sam+deb@zoy.org>  Sun, 14 Nov 2004 22:21:23 +0100

vlc (0.8.0.final-1) unstable; urgency=low

  * Final 0.8.0 upstream release.
  * src/misc/modules.c:
    + Fixed a startup issue with the svlc shortcut (Closes: #274376).
  * debian/control:
    + Suggest the Mozilla and ALSA plugins. Only mentioned the others in
      the package description because they are not of notable usefulness
      (Closes: #275160).
  * modules/access/http.c:
    + Fix HTTP proxy handling (Closes: #278381).

 -- Sam Hocevar (Debian packages) <sam+deb@zoy.org>  Wed,  3 Nov 2004 14:52:05 +0100

vlc (0.8.0-test1-1) unstable; urgency=high

  * New upstream tarball.
  * debian/rules:
    + Fixed previously broken DVD support.
    + Removed currently broken Speex support.
  * debian/control:
    + Build-depend on libdvdnav.

 -- Sam Hocevar (Debian packages) <sam+deb@zoy.org>  Sat,  4 Sep 2004 02:32:49 +0200

vlc (0.7.2.svn20040827-1) unstable; urgency=high

  * New SVN snapshot.
  * debian/rules:
    + Activated x264 support.
    + Re-enabled libmodplug support.
    + Build PIC plugins even on x86.
    + Disabled SLP because its code is broken.
    + Disabled the GNOME, Qt, GTK+ and KDE interfaces in favour of the
      WxWidgets one.
    + Activated HAL support.
  * debian/control:
    + Force the vlc-plugin-arts dependencies.
    + Build-depend on jam and nasm because of x264.

 -- Sam Hocevar (Debian packages) <sam+deb@zoy.org>  Fri, 27 Aug 2004 21:31:13 +0200

vlc (0.7.2.final-11) unstable; urgency=medium

  * configure.ac:
    + Fixed an LDFLAGS/CFLAGS confusion.
    + Don't use -finline-limit since it now tries to inline functions that
      have not been explicitely inlined (Closes: #265673).
  * debian/patches/20_configure.dpatch:
    + Don't manage this patch with dpatch since it causes ownership issues.

 -- Sam Hocevar (Debian packages) <sam+deb@zoy.org>  Sun, 15 Aug 2004 01:35:35 +0200

vlc (0.7.2.final-10) unstable; urgency=medium

  * The "I hope I got it right this time" upload.
  * configure.ac:
    + Use -maltivec -mabi=altivec for the memcpyaltivec and deinterlace
      plugins on PowerPC.

 -- Sam Hocevar (Debian packages) <sam+deb@zoy.org>  Tue, 10 Aug 2004 18:01:47 +0200

vlc (0.7.2.final-9) unstable; urgency=low

  * debian/control:
    + Added a missing dpatch build dependency (Closes: #263363).
    + Removed the modplug plugin until libmodplug-dev enters Debian.

 -- Sam Hocevar (Debian packages) <sam+deb@zoy.org>  Tue, 10 Aug 2004 11:01:15 +0200

vlc (0.7.2.final-8) unstable; urgency=low

  * debian/control:
    + Added a missing dpatch build dependency.
  * configure.ac:
    + Fixed the powerpc build by conditionally re-enabling -maltivec
      -mabi=altivec.

 -- Sam Hocevar (Debian packages) <sam+deb@zoy.org>  Fri, 30 Jul 2004 00:05:58 +0200

vlc (0.7.2.final-7) unstable; urgency=low

  * debian/rules:
    + Switch build system to dpatch.

 -- Sam Hocevar (Debian packages) <sam+deb@zoy.org>  Thu, 29 Jul 2004 17:03:51 +0200

vlc (0.7.2.final-6) unstable; urgency=low

  * configure.ac: don't use -maltivec -mabi=altivec, because we don't want
    to trigger AltiVec optimisations in our generic code (Closes: #256578,
    Closes: #260819).

 -- Sam Hocevar (Debian packages) <sam+deb@zoy.org>  Fri, 23 Jul 2004 17:21:21 +0200

vlc (0.7.2.final-5) unstable; urgency=low

  * debian/control:
    + Build-depend on libdvbpsi3-dev, so that we can get rid of the previous
      versions of this library.
    + Recommend the videolan-doc package.
    + Build-conflict on libavcodec-dev, just in case it enters Sid at an
      unappropriate moment.
  * debian/README.Debian:
    + Removed mention of the libmpeg2 tree, which we no longer provide.

 -- Sam Hocevar (Debian packages) <sam+deb@zoy.org>  Tue, 20 Jul 2004 11:25:17 +0200

vlc (0.7.2.final-4) unstable; urgency=low

  * debian/rules:
    + Activated Theora support (Closes: #259061).
    + Re-enabled the KDE plugin (Closes: #258295).
  * debian/control:
    + Set policy to 3.6.1.1.

 -- Sam Hocevar (Debian packages) <sam+deb@zoy.org>  Tue, 13 Jul 2004 00:21:20 +0200

vlc (0.7.2.final-3) unstable; urgency=low

  * extras/ffmpeg/configure: fixed HPPA architecture detection.

 -- Sam Hocevar (Debian packages) <sam+deb@zoy.org>  Fri, 25 Jun 2004 11:55:33 +0200

vlc (0.7.2.final-2) unstable; urgency=low

  * extras/ffmpeg/libavcodec/svq1.c: fixed vector/vect namespace issues on
    powerpc.

 -- Sam Hocevar (Debian packages) <sam+deb@zoy.org>  Tue, 22 Jun 2004 15:21:09 +0200

vlc (0.7.2.final-1) unstable; urgency=low

  * New upstream release.
  * Temporarily disabled the KDE GUI plugin.

 -- Sam Hocevar (Debian packages) <sam+deb@zoy.org>  Sat, 29 May 2004 00:06:48 -0300

vlc (0.7.2-test2-1) unstable; urgency=low

  * New upstream snapshot.

 -- Sam Hocevar (Debian packages) <sam+deb@zoy.org>  Thu,  6 May 2004 11:11:25 +0200

vlc (0.7.2-test1-4) unstable; urgency=low

  * extras/ffmpeg/libacvodec/Makefile:
    + Fixed a PARISC/HPPA mix-up.
  * src/interface/interface.c:
    + Removed the "switch interface" menu due to wxwin's utter bugosity.

 -- Sam Hocevar (Debian packages) <sam+deb@zoy.org>  Fri, 30 Apr 2004 13:15:59 +0200

vlc (0.7.2-test1-3) unstable; urgency=low

  * configure.ac:
    + Link DTS plugins with libdts_pic.a, not libdts.a.
  * debian/control:
    + Build-depend on libid3tag0-dev for ID3 tag support.
    + Made vlc depend on wxvlc for the moment.
  * extras/ffmpeg/libacvodec/Makefile:
    + Build motion_est.c with -O1.

 -- Sam Hocevar (Debian packages) <sam+deb@zoy.org>  Fri, 30 Apr 2004 10:49:59 +0200

vlc (0.7.2-test1-2) unstable; urgency=low

  * debian/control:
    + Build-depend on libxml2-dev.
  * extras/ffmpeg/libavcodec/ppc/dsputil_altivec.c:
    + Syntax fixes for powerpc.

 -- Sam Hocevar (Debian packages) <sam+deb@zoy.org>  Wed, 28 Apr 2004 12:49:18 +0200

vlc (0.7.2-test1-1) unstable; urgency=low

  * New SVN snapshot.
  * The skinned interface is now the default one (Closes: #245210).
  * debian/control:
    + Removed the libdv2-dev build-dependency.
    + Set the liblivemedia-dev build-dependency to (>= 2004.04.23-1).
    + Set the libmatroska-dev build-dependency to (>= 0.7.0).
    + Build-depend on libfribidi-dev.
    + Build-depend on libcdio-dev.
    + Build-depend on libmodplug-dev.
  * debian/rules:
    + Activated fribidi support.
    + Activated CDDA support via libcdio.
    + Activated MOD support.
  * configure.ac:
    + Re-enabled i420_yuy2_altivec.
  * src/interface/interface.c:
    + Disable unavailable interfaces from the switch menu (Closes: #245209).

 -- Sam Hocevar (Debian packages) <sam+deb@zoy.org>  Mon, 26 Apr 2004 16:30:25 +0200

vlc (0.7.1-7) unstable; urgency=high

  * debian/control:
    + Override kdelibs4's shlibs value to get VLC into testing.
    + No longer build-depend on dvb-dev.

 -- Sam Hocevar (Debian packages) <sam+deb@zoy.org>  Tue, 20 Apr 2004 18:00:40 +0200

vlc (0.7.1-6) unstable; urgency=low

  * debian/control:
    + Removed the build dependency on gcc-3.2 because gcc-3.3 no longer ICEs
      on ppc/mpegvideo_altivec.o (Closes: #236442).
    + Build depend on fixed libsdl1.2-dev (>= 1.2.7-5).

 -- Sam Hocevar (Debian packages) <sam+deb@zoy.org>  Tue,  6 Apr 2004 10:27:35 +0200

vlc (0.7.1-5) unstable; urgency=low

  * debian/control:
    + Added a build-dependency on libaudiofile-dev to fix the m68k build.
  * debian/rules:
    + Added symlinks for mozilla-firefox (Closes: #239352).

 -- Sam Hocevar (Debian packages) <sam+deb@zoy.org>  Tue, 30 Mar 2004 23:10:20 +0200

vlc (0.7.1-4) unstable; urgency=medium

  * extras/ffmpeg/libavcodec/ppc/mpegvideo_ppc.c:
    + Replaced fprintf() with av_log() to fix the powerpc build.

 -- Sam Hocevar (Debian packages) <sam+deb@zoy.org>  Sun, 21 Mar 2004 13:59:07 +0100

vlc (0.7.1-3) unstable; urgency=medium

  * debian/rules:
    + Activated DTS decoding support.
  * debian/control:
    + Build-depend on libx11-dev, libxext-dev, libxt-dev instead of xlibs-dev.
    + Build-depend on libxv-dev, xlibs-static-pic instead of xlibs-pic.

 -- Sam Hocevar (Debian packages) <sam+deb@zoy.org>  Sat, 20 Mar 2004 18:13:43 +0100

vlc (0.7.1-2) unstable; urgency=medium

  * debian/control:
    + Build-depend on zlib1g-dev because ffmpeg uses it by default.
  * configure.ac:
    + Add -lz to the link flags for plugins that use ffmpeg.
    + Disabled i420_yuy2_altivec for now, because it only has a C version of
      the AltiVec routines.

 -- Sam Hocevar (Debian packages) <sam+deb@zoy.org>  Thu,  4 Mar 2004 17:34:58 +0100

vlc (0.7.1-1) unstable; urgency=medium

  * New upstream release.
  * debian/copyright:
    + Added faad2 and ffmpeg authors to the copyright (Closes: #212766).
  * mozilla/vlcplugin.h:
    + Added the 'video/x-ms-asf' MIME type to the plugin (Closes: #232690).

 -- Sam Hocevar (Debian packages) <sam+deb@zoy.org>  Wed,  3 Mar 2004 10:47:21 +0100

vlc (0.7.0-3) unstable; urgency=medium

  * ppc/mpegvideo_altivec.c:
    + Build this file with GCC 3.2 to work around an ICE.

 -- Sam Hocevar (Debian packages) <sam+deb@zoy.org>  Wed, 21 Jan 2004 15:36:30 +0100

vlc (0.7.0-2) unstable; urgency=low

  * debian/rules:
    + Look for faad in extras/faad2, not extras/faad.
  * modules/demux/mkv.cpp:
    + Updated mkv module for the latest Matroska version (Closes: #227923).
  * modules/video_output/caca.c:
    + Updated caca module for the latest libcaca version.

 -- Sam Hocevar (Debian packages) <sam+deb@zoy.org>  Tue, 20 Jan 2004 18:30:58 +0100

vlc (0.7.0-1) unstable; urgency=low

  * New upstream release.
  * debian/control:
    + Build-depend on fixed dvb-dev packages.
    + Build-depend on fixed linux-kernel-headers packages.
  * debian/rules:
    + Look for faad in extras/faad2, not extras/faad.
    + Enable postprocessing in the ffmpeg configuration.
    + Activated libcaca video output.
  * doc/vlc.1:
    + Fixed a minor typo (Closes: #223605).

 -- Sam Hocevar (Debian packages) <sam+deb@zoy.org>  Sun,  4 Jan 2004 03:29:22 +0100

vlc (0.6.2+cvs20031030-2) unstable; urgency=low

  * debian/control:
    + Build-depend on a newer wxwindows version to avoid incompatibilities.
    + Build-depend on linux-kernel-headers and build-conflict on dvb-dev
      because these packages cannot be installed together.
  * debian/rules:
    + Temporarily disabled the framebuffer video output plugin because of
      current code errors in linux-kernel-headers.

 -- Sam Hocevar (Debian packages) <sam+deb@zoy.org>  Sat,  1 Nov 2003 11:01:40 +0100

vlc (0.6.2+cvs20031030-1) unstable; urgency=low

  * New CVS snapshot.
  * debian/rules:
    + Disabled the deprecated satellite plugin; the dvb plugin is now
      the recommended one (Closes: #216367).
    + Don't install fortunes in /usr/share/games, they are too private for
      common mortals (Closes: #212856). They are still available in the
      /usr/share/doc/vlc directory though.
    + Activated the speex codec.
    + Activated the PVR input module.
  * debian/control:
    + Depend on ttf-freefont for subtitles.
    + Upgraded debhelper build-dependency to (>= 4.0).

 -- Sam Hocevar (Debian packages) <sam+deb@zoy.org>  Fri, 31 Oct 2003 11:08:57 +0100

vlc (0.6.2-3) unstable; urgency=low

  * debian/control:
    + Set libxosd-dev build-dependency to (>= 2.2.4-1.3) because previous
      versions were broken on s390 (Closes: #208383).
    + Rewrote long descriptions (Closes: #209602, #209615, #209628, #209636,
      Closes: #209774, #209914, #210028, #210095).

 -- Sam Hocevar (Debian packages) <sam+deb@zoy.org>  Mon, 15 Sep 2003 21:28:43 +0200

vlc (0.6.2-2) unstable; urgency=low

  * debian/control:
    + Set libmatroska-dev build-dependency to (>= 0.5.0-3) because previous
      versions were broken on platforms where PIC/non-PIC cannot be mixed in
      objects (Closes: #208383).
    + Set policy to 3.6.1.0.

 -- Sam Hocevar (Debian packages) <sam+deb@zoy.org>  Fri,  5 Sep 2003 02:32:54 +0200

vlc (0.6.2-1) unstable; urgency=low

  * New upstream release.
  * debian/control:
    + Added a build-dependency on freetype6-dev.
    + Added a build-dependency on libdvbpsi2-dev.
    + We now recommend gnome-vlc | wxvlc.
    + We now suggest fortune-mod.
  * This release now uses libfreetype to render subtitles, and we recommend
    ttf-freefont | ttf-thryomanes, so that the old .rle font is no longer
    needed (Closes: #203013).
  * extras/faad:
    + aclocal-1.6 && autoconf && automake-1.6 -a -c -f && libtoolize -c -f
  * extras/faad/common/mp4v2:
    + aclocal-1.4 && autoconf && autoheader && automake-1.4 --foreign -a -c \
      && libtoolize -c -f
  * extras/mpeg2dec:
    + aclocal-1.7 && autoconf && automake-1.7 -a -c && libtoolize -c -f

 -- Sam Hocevar (Debian packages) <sam+deb@zoy.org>  Tue,  2 Sep 2003 10:45:24 +0200

vlc (0.6.0+cvs-20030716-2) unstable; urgency=low

  * debian/control:
    + Updated debhelper build-dependency to (>= 3.4.4) because we now
      use debian/compat.
    + Use ${misc:Depends} everywhere.

 -- Sam Hocevar (Debian packages) <sam+deb@zoy.org>  Wed, 16 Jul 2003 16:55:31 +0200

vlc (0.6.0+cvs-20030716-1) unstable; urgency=low

  * New CVS snapshot.
  * debian/control:
    + Set policy to 3.6.0. No changes required.
    + Extended the package description.
  * modules/video_output/x11/xcommon.c:
    + Fix for crashes in the Mozilla plugin (Closes: #200920).
  * mozilla/*:
    + Compilation fixes for Mozilla 1.4 headers (Closes: #201093).

 -- Sam Hocevar (Debian packages) <sam+deb@zoy.org>  Wed, 16 Jul 2003 16:55:31 +0200

vlc (0.6.0+cvs-20030705-1) unstable; urgency=low

  * New CVS snapshot.
    + Includes previous Debian fixes.
    + Errors in plugins now properly trigger build abort so that no build
      failures are missed. Thanks to LaMont Jones for pointing out the problem.
  * debian/rules:
    + Enabled Matroska support.
    + Only build builtins in the first compile pass so that we don't mix PIC
      and non-PIC code (Closes: #199968). Phew, I hope I got it right this
      time.
  * extras/ffmpeg:
    + Re-applied the Alpha build fix from 0.6.0+cvs-20030627-2 that had
      disappeared in 0.6.0+cvs-20030703-1.

 -- Sam Hocevar (Debian packages) <sam+deb@zoy.org>  Sat,  5 Jul 2003 01:09:11 +0200

vlc (0.6.0+cvs-20030703-1) unstable; urgency=low

  * New CVS snapshot.
    + Includes previous Debian fixes.
    + Build should be a bit faster now.
  * extras/faad:
    + aclocal-1.6 && autoconf && automake-1.6 -a -c -f && libtoolize -c -f
  * extras/faad/common/id3lib:
    + mkdir doc examples
    + aclocal-1.4 && autoconf && automake-1.4 -a -c && libtoolize -c -f
  * extras/mpeg2dec:
    + aclocal-1.7 && autoconf && automake-1.7 -a -c && libtoolize -c -f
    + Fixes build on parisc (Closes: #199693).

 -- Sam Hocevar (Debian packages) <sam+deb@zoy.org>  Thu,  3 Jul 2003 11:25:57 +0200

vlc (0.6.0+cvs-20030627-2) unstable; urgency=low

  * extras/ffmpeg:
    + Fixed compilation for Alpha.
  * debian/rules:
    + Enabled the video4linux input plugin (Closes: #199427).

 -- Sam Hocevar (Debian packages) <sam+deb@zoy.org>  Sun, 29 Jun 2003 21:12:10 +0200

vlc (0.6.0+cvs-20030627-1) unstable; urgency=low

  * New upstream release.
  * debian/rules:
    + Replaced $(DEB_BUILD_ARCH) with `dpkg-architecture -qDEB_BUILD_GNU_CPU`
      so that the rules can be called directly.
    + Use the -s flag instead of -a so that debhelper properly handles the
      i386-only plugin packages.
    + Split the build rule into configure and build.
  * debian/control:
    + Removed leading "a"s from package descriptions.
    + Set policy to 3.5.10.

 -- Sam Hocevar (Debian packages) <sam+deb@zoy.org>  Sat, 21 Jun 2003 17:55:07 +0200

vlc (0.5.3-3) unstable; urgency=low

  * Built-in modules were linked twice in the mozilla plugin; removed the
    non-PIC ones (Closes: #194384).

 -- Samuel Hocevar <sam@zoy.org>  Fri, 23 May 2003 11:15:19 +0200

vlc (0.5.3-2) unstable; urgency=low

  * Changed the libvlc0-dev section to libdevel.
  * We now build the static objects twice: once the normal way before we
    link them with VLC, and once with -fPIC so that they can be linked to
    the Mozilla plugin.
  * Updated extras/faad/config.{sub,guess}.

 -- Samuel Hocevar <sam@zoy.org>  Fri, 14 Apr 2003 15:14:07 +0200

vlc (0.5.3-1) unstable; urgency=low

  * New upstream release.
  * Fixed a clock skew issue in debian/rules.

 -- Samuel Hocevar <sam@zoy.org>  Tue,  8 Apr 2003 15:20:20 +0100

vlc (0.5.2-4) unstable; urgency=low

  * Changed the section of gnome-vlc and kvlc according to new Debian
    archive sections.
  * Updated woody-buildpackage so that packages say "stable".

 -- Samuel Hocevar <sam@zoy.org>  Tue,  1 Apr 2003 18:08:01 +0200

vlc (0.5.2-3) unstable; urgency=low

  * Added explicit dependencies on vlc to legacy packages to make linda and
    lintian happier.
  * Added correct versioned build-dependency on debhelper.
  * Updated the autotools helper files in extras/faad.

 -- Samuel Hocevar <sam@zoy.org>  Wed, 26 Mar 2003 02:50:34 +0100

vlc (0.5.2-2) unstable; urgency=low

  * Bumped up standards version to 0.5.9.0.
  * Added build-dependencies on libidl0 and libglib2.0-0 to work around
    mozilla-dev's currently broken dependencies.
  * We now link against libdvdread3 instead of libdvdread2.

 -- Samuel Hocevar <sam@zoy.org>  Tue, 25 Mar 2003 23:21:51 +0100

vlc (0.5.2-1) unstable; urgency=low

  * New upstream release.
  * Removed vlc-plugin-dvb, vlc-plugin-xosd, vlc-plugin-aa, vlc-plugin-lirc and
    vlc-plugin-dv packages because the dependencies are quite small, and merged
    them into the main vlc package.
  * Removed the vlc-mad, vlc-arts, vlc-lirc and vlc-aa legacy packages because
    they were not in woody.

 -- Samuel Hocevar <sam@zoy.org>  Tue, 11 Mar 2003 20:32:36 +0100

vlc (0.5.1-1) unstable; urgency=low

  * New upstream release.
  * The vlc-glide package is now Architecture: i386 only.
  * The vlc-plugin-mad package Provides: mp3-decoder.
  * The deprecated vlc-* packages have a proper link to /usr/share/doc/vlc/.

 -- Samuel Hocevar <sam@zoy.org>  Sat, 15 Feb 2003 03:43:33 +0100

vlc (0.5.0-1) unstable; urgency=low

  * New upstream release (Closes: #157166).
  * Audio MPEG and A52 decoders now use external libraries (libmad, liba52).
  * Build-Depends are now valid (Closes: #147103).
  * More robust AVI parser (Closes: #158037).
  * An issue with X taking more and more CPU was fixed (Closes: #153286).
  * Package now includes a NEWS file.
  * New package containing a Mozilla plugin.
  * New codec packages: Ogg/Vorbis, DV.
  * New GUI package: wxvlc (wxWindows).
  * New debian/woody-buildpackage file that can be used to build Woody
    packages.
  * Made the GNOME desktop entries more user-friendly (Closes: #149749).

 -- Samuel Hocevar <sam@zoy.org>  Thu,  4 Jul 2002 17:44:25 +0200

vlc (0.4.1-1) unstable; urgency=low

  * New upstream release.

 -- Samuel Hocevar <sam@zoy.org>  Mon,  3 Jun 2002 23:43:35 +0200

vlc (0.4.0-1) unstable; urgency=low

  * New upstream release.

 -- Samuel Hocevar <sam@zoy.org>  Thu, 23 May 2002 01:27:05 +0200

vlc (0.3.1-1) unstable; urgency=low

  * New upstream release.
  * Fixes a crash in the Gtk+ interface.

 -- Samuel Hocevar <sam@zoy.org>  Thu, 18 Apr 2002 06:43:42 +0200

vlc (0.3.0-1) unstable; urgency=low

  * New upstream release.
  * Reworked Gtk interface (Closes: #138732), with a working preferences
    dialog (Closes: #134142, #134147).
  * The ALSA plugin now supports S/PDIF (Closes: #118301).

 -- Samuel Hocevar <sam@zoy.org>  Sat,  6 Apr 2002 04:27:50 +0200

vlc (0.2.92-8) unstable; urgency=high

  * Only link with libXv.a if libXv_pic.a wasn't found, which fixes
    package builds on sid.
  * Added -ffunction-sections to the compilation of mpeg_vdec.a when
    the architecture is hppa.

 -- Samuel Hocevar <sam@zoy.org>  Sun,  6 Jan 2002 06:56:08 +0100

vlc (0.2.92-7) unstable; urgency=high

  * Fixed configure.in so that it doesn't fail on hppa.
  * Fixed a symbol resolution issue that made vlc crash when libdvdcss
    was installed.

 -- Samuel Hocevar <sam@zoy.org>  Sat,  5 Jan 2002 03:46:23 +0100

vlc (0.2.92-6) unstable; urgency=high

  * Attempt to fix IA64 and hppa builds.

 -- Samuel Hocevar <sam@zoy.org>  Fri,  4 Jan 2002 14:11:02 +0100

vlc (0.2.92-5) unstable; urgency=high

  * Many fixes imported from the 0.2.92 upstream release (VCD input,
    buffer management, decoder error management).
  * Removed a stupid dependency on libc6 which prevented the package
    from being built on alpha.

 -- Samuel Hocevar <sam@zoy.org>  Wed,  2 Jan 2002 04:16:44 +0100

vlc (0.2.92-4) unstable; urgency=high

  * Put debian/control and debian/rules in sync again (Closes: #126697).
  * Replaced the 48x48 XPM icons with 32x32 icons to comply with policy
    (Closes: #126939).
  * Don't spawn the Gtk+ or the Gnome interface if no $DISPLAY variable is
    present, which fixes the framebuffer output (Closes: #101753).

 -- Samuel Hocevar <sam@zoy.org>  Sun, 30 Dec 2001 02:59:01 +0100

vlc (0.2.92-3) unstable; urgency=high

  * Removed references to vlc-mad (Closes: #126194).

 -- Samuel Hocevar <sam@zoy.org>  Sat, 22 Dec 2001 21:04:27 +0100

vlc (0.2.92-2) unstable; urgency=high

  * Bumped urgency to high to get this stable version into testing; all
    reported critical bugs were fixed.
  * Bumped Standards-Version to 3.5.6.
  * Fixed a PowerPC compilation issue.
  * Fixed a crash in the VCD input.

 -- Samuel Hocevar <sam@zoy.org>  Thu, 20 Dec 2001 23:24:21 +0100

vlc (0.2.92-1) unstable; urgency=low

  * Using the stable 0.2.92 CVS branch, has lots of stability fixes.
  * Disabled broken ALSA audio output (Closes: #110869, #119846).
  * Changed configure.in so that vlc is linked against libXv.a,
    not xvideo.so and sdl.so (Closes: #111790).
  * Added versioned build-dep to libasound2-dev (Closes: #121057).

 -- Samuel Hocevar <sam@zoy.org>  Wed, 19 Dec 2001 17:06:44 +0100

vlc (0.2.91-2) unstable; urgency=low

  * Added "Video" menu hints (Closes: #121036).

 -- Samuel Hocevar <sam@zoy.org>  Sun, 25 Nov 2001 02:25:34 +0100

vlc (0.2.91-1) unstable; urgency=low

  * New upstream release.
  * This release fixes IFO parsing issues (Closes: #119369).
  * vlc will dlopen() an installed libdvdcss if available, to play
    encrypted DVDs (Closes: #89856).
  * vlc is now in sync with the official libdvdcss (Closes: #118194).

 -- Samuel Hocevar <sam@zoy.org>  Mon, 12 Nov 2001 17:14:29 +0100

vlc (0.2.90-3) unstable; urgency=low

  * Added stricter Build-Depends on libsdl1.2-dev (Closes: #117180).

 -- Samuel Hocevar <sam@zoy.org>  Fri, 26 Oct 2001 16:06:01 +0200

vlc (0.2.90-2) unstable; urgency=low

  * Various upstream bugfixes.
  * Compiled against libsdl1.2-debian (Closes: #116709).

 -- Samuel Hocevar <sam@zoy.org>  Tue, 23 Oct 2001 02:09:39 +0200

vlc (0.2.90-1) unstable; urgency=low

  * Fixed syntax error in build dependencies (Closes: #109722).
  * XVideo module now compiled as built-in, to avoid PIC and non-PIC
    code collision (Closes: #111790).

 -- Samuel Hocevar <sam@zoy.org>  Wed, 10 Oct 2001 15:00:29 +0200

vlc (0.2.83-2) unstable; urgency=low

  * Fixed build dependencies for architectures not supporting libasound2
    (Closes: #109722).

 -- Samuel Hocevar <sam@zoy.org>  Fri, 24 Aug 2001 12:47:45 +0200

vlc (0.2.83-1) unstable; urgency=low

  * New upstream release.
  * Activated subtitles in overlay mode (Closes: #97471).

 -- Samuel Hocevar <sam@zoy.org>  Wed, 22 Aug 2001 15:18:01 +0200

vlc (0.2.82-1) unstable; urgency=low

  * New upstream release.
  * Fixed broken manpage symlinks (Closes: #99561).

 -- Samuel Hocevar <sam@zoy.org>  Tue,  7 Aug 2001 12:39:16 +0200

vlc (0.2.81-1) unstable; urgency=low

  * New upstream release.

 -- Samuel Hocevar <sam@zoy.org>  Sat, 28 Jul 2001 04:13:57 +0200

vlc (0.2.80-1) unstable; urgency=low

  * New upstream release.

 -- Samuel Hocevar <sam@zoy.org>  Tue,  5 Jun 2001 04:41:06 +0200

vlc (0.2.73-2) unstable; urgency=low

  * We now build without MMX in the main application (Closes: #96036).

 -- Samuel Hocevar <sam@zoy.org>  Fri,  4 May 2001 07:13:04 +0200

vlc (0.2.73-1) unstable; urgency=low

  * New upstream release.

 -- Samuel Hocevar <sam@zoy.org>  Sat, 28 Apr 2001 07:02:35 +0200

vlc (0.2.72-1) unstable; urgency=low

  * New upstream release.

 -- Samuel Hocevar <sam@zoy.org>  Mon, 16 Apr 2001 14:33:53 +0200

vlc (0.2.71-1) unstable; urgency=low

  * New upstream release.

 -- Samuel Hocevar <sam@zoy.org>  Fri, 13 Apr 2001 08:13:26 +0200

vlc (0.2.70-1) unstable; urgency=low

  * New upstream release.
  * Non-i386 package builds really fixed (Closes: #89285).

 -- Samuel Hocevar <sam@zoy.org>  Sat,  7 Apr 2001 05:52:00 +0200

vlc (0.2.63-3) unstable; urgency=low

  * Added versioned conflicts/replaces to vlc-gtk (Closes: #88796).

 -- Samuel Hocevar <sam@zoy.org>  Wed,  7 Mar 2001 20:47:48 +0100

vlc (0.2.63-2) unstable; urgency=low

  * Glide shouldn't cause any non-x86 problems anymore (Closes: #88583).

 -- Samuel Hocevar <sam@zoy.org>  Mon,  5 Mar 2001 12:50:28 +0100

vlc (0.2.63-1) unstable; urgency=low

  * New upstream release.

 -- Samuel Hocevar <sam@zoy.org>  Mon,  5 Mar 2001 00:41:16 +0100

vlc (0.2.62-2) unstable; urgency=low

  * Removed a few lintian warnings.

 -- Samuel Hocevar <sam@zoy.org>  Sat,  3 Mar 2001 10:29:31 +0100

vlc (0.2.62-1) unstable; urgency=low

  * New release. Glide and GGI packages build again.
  * Updated vlc.1 manpage (Closes: #87478).
  * Fixed debian/control (Closes: #83707).
  * The framebuffer plugin doesn't hijack ^C anymore (Closes: #87500).

 -- Samuel Hocevar <sam@zoy.org>  Fri,  2 Mar 2001 17:32:24 +0100

vlc (0.2.61-1) unstable; urgency=low

  * New release. The package build works again.

 -- Samuel Hocevar <sam@zoy.org>  Fri, 16 Feb 2001 08:09:59 +0100

vlc (0.2.60-1) unstable; urgency=low

  * New release. The package build is most presumably FUBAR.

 -- Samuel Hocevar <sam@zoy.org>  Wed, 14 Feb 2001 08:33:46 +0100

vlc (0.2.50nocss-1) unstable; urgency=low

  * Only build vlc-glide under x86 (Closes: #84046).
  * Switched PentiumPro optimization off (Closes: #83707).

 -- Samuel Hocevar <sam@zoy.org>  Mon,  5 Feb 2001 20:49:15 +0100

vlc (0.2.50-1) unstable; urgency=low

  * Unstable release.

 -- Samuel Hocevar <sam@zoy.org>  Wed, 31 Jan 2001 04:30:37 +0100

vlc (0.1.99i) unstable; urgency=low

  * Fixed the framerate display

 -- Samuel Hocevar <sam@zoy.org>  Tue, 24 Oct 2000 11:08:01 +0200

vlc (0.1.99i) unstable; urgency=low

  * fixed the support for field pictures, which involved a few dozens
    bugs in the video parser and video decoder.
  * renamed an inconsistent variable in src/input/input_file.c.
  * added support for I+ synchro (all Is and the first P).
  * fixed a motion compensation bug which generated some distortion
    on B images.
  * fixed a motion compensation bug for skipped macroblocks.
  * fixed a synchro bug for field images.
  * fixed the --server option which didn't work if a ~/.vlcrc existed.

 -- Samuel Hocevar <sam@via.ecp.fr>  Mon, 28 Aug 2000 02:34:18 +0200

vlc (0.1.99h) unstable; urgency=low

  * added support for the SDL vout : the --display fullscreen allows
    fullscreen when possible. Disabled by default.
  * updated debian directory to build vlc-sdl.
  * removed CCFLAGS flags which were improperly used.
  * added hints for powerpc build.
  * fixed the input_file exit bug.
  * removed the frame statistics output.
  * removed a verbose message in intf_sdl.c.
  * added a few sanity checks in the audio mpeg and ac3 decoders.
  * temporarily got rid of vlc.channels.

 -- Samuel Hocevar <sam@via.ecp.fr>  Tue, 22 Aug 2000 01:31:58 +0200

vlc (0.1.99g) unstable; urgency=low

  * removed all "*vlc" aliases except "gvlc" and "fbvlc". The other sucked.
  * new --synchro flag which lets you force which images are decoded.
  * fixed 32bpp MMX YUV, made the comments clearer, removed an emms.
  * now scaling is on by default, so that people won't tell that the vlc
    cannot do scaling :-)
  * fixed 8bpp YUV.
  * fixed the fscked up Bresenham algorithm in all YUV functions.
  * fixed a dumb bug in the Makefile that prevented inclusion of the
    -march=pentium directive. thanks Meuuh, blame sam.
  * separate Debian packages

 -- Samuel Hocevar <sam@via.ecp.fr>  Wed, 16 Aug 2000 01:07:14 +0200

vlc (0.1.99f) unstable; urgency=low

  * plugin detection now works
  * "gvlc", "fbvlc", "ggivlc" aliases now work
  * fixed functions that weren't properly inlined
  * removed bloat from the MMX YUV plugin
  * vlc.init becomes ~/.vlcrc
  * removed float operations in the video decoder, and all emms asm functions
  * borrowed linuxvideo's MMX motion compensation
  * fixed an undefined symbol in the MMX YUV plugin

 -- Samuel Hocevar <sam@via.ecp.fr>  Tue,  8 Aug 2000 11:24:01 +0200

vlc (0.1.99e) unstable; urgency=low

  * new bitstream syntax and slight performance increase

 -- Samuel Hocevar <sam@via.ecp.fr>  Thu, 20 Jul 2000 15:14:06 +0200

vlc (0.1.99d) unstable; urgency=low

  * .deb is now more lintian-friendly
  * removed a few useless warning messages
  * new plugin API
  * plugin auto-detection
  * removed the default --enable-ppro option because it didn't work on K6-2
  * the framebuffer client now leaves the console in a working state
  * the dithered 8 bpp YUV transformation works again (blame bbp !)
  * the YUV transformations are now plugins as well
  * alternative symlinks like gvlc, fbvlc are now created at compile time
  * borrowed libmpeg2's GPLed MMX YUV transformations (16 and 32 bits)
  * fixed an endianness problem which occurred on iMacs

 -- Samuel Hocevar <sam@via.ecp.fr>  Wed, 12 Jul 2000 01:24:40 +0200

vlc (0.1.99c) unstable; urgency=low

  * Caught Delete Window event in Gnome and X11 modes
  * Fixed manpage
  * GGI output now works
  * Fixed a segfault on exit for the Gnome plugin
  * Sound support almost works under BeOS

 -- Samuel Hocevar <sam@via.ecp.fr>  Tue, 20 Jun 2000 03:01:12 +0200

vlc (0.1.99b) unstable; urgency=low

  * Added a ChangeLog file
  * Updated the VLAN code
  * Fixed a bug preventing to quit

 -- Samuel Hocevar <sam@via.ecp.fr>  Sat, 17 Jun 2000 03:46:16 +0200

vlc (0.1.99a) unstable; urgency=low

  * Fixed some compile flag errors

 -- Samuel Hocevar <sam@via.ecp.fr>  Thu, 15 Jun 2000 20:48:54 +0200

vlc (0.1.99-1) unstable; urgency=low

  * Initial Release.

 -- Samuel Hocevar <sam@via.ecp.fr>  Mon, 13 Mar 2000 02:21:45 +0100<|MERGE_RESOLUTION|>--- conflicted
+++ resolved
@@ -1,47 +1,11 @@
-<<<<<<< HEAD
-vlc (3.0.8-0+deb10u1+rpt7) buster; urgency=medium
+vlc (3.0.10-0+deb10u1+rpt1) buster; urgency=medium
 
   * Apply MMAL patch 16
-
- -- Serge Schneider <serge@raspberrypi.org>  Fri, 29 Nov 2019 14:32:53 +0000
-
-vlc (3.0.8-0+deb10u1+rpt6) buster; urgency=medium
-
-  * Apply MMAL patch 15
-
- -- Serge Schneider <serge@raspberrypi.org>  Fri, 29 Nov 2019 10:13:57 +0000
-
-vlc (3.0.8-0+deb10u1+rpt5) buster; urgency=medium
-
   * Disable vdpau, libva, aom
   * Enable dav1d
 
- -- Serge Schneider <serge@raspberrypi.org>  Tue, 26 Nov 2019 13:19:24 +0000
-
-vlc (3.0.8-0+deb10u1+rpt4) buster; urgency=medium
-
-  * Apply MMAL patch 14
-
- -- Serge Schneider <serge@raspberrypi.org>  Wed, 20 Nov 2019 18:49:16 +0000
-
-vlc (3.0.8-0+deb10u1+rpt3) buster; urgency=medium
-
-  * Apply MMAL patch 13
-
- -- Serge Schneider <serge@raspberrypi.org>  Thu, 14 Nov 2019 15:20:50 +0000
-
-vlc (3.0.8-0+deb10u1+rpt2) buster; urgency=medium
-
-  * Apply MMAL patch 12
-
- -- Serge Schneider <serge@raspberrypi.org>  Mon, 21 Oct 2019 13:28:13 +0100
-
-vlc (3.0.8-0+deb10u1+rpt1) buster; urgency=medium
-
-  * Apply MMAL patch 10
-
- -- Serge Schneider <serge@raspberrypi.org>  Wed, 21 Aug 2019 15:42:50 +0100
-=======
+ -- Serge Schneider <serge@raspberrypi.org>  Fri, 29 Nov 2019 14:32:53 +0000
+
 vlc (3.0.10-0+deb10u1) buster-security; urgency=medium
 
   * New upstream release
@@ -50,7 +14,6 @@
     CVE-2020-6078, CVE-2020-6079, CVE-2020-6080)
 
  -- Sebastian Ramacher <sramacher@debian.org>  Tue, 28 Apr 2020 18:53:47 +0200
->>>>>>> 49d5ccbe
 
 vlc (3.0.8-0+deb10u1) buster-security; urgency=high
 
