--- conflicted
+++ resolved
@@ -1,15 +1,11 @@
-<<<<<<< HEAD
-vlc (1.1.3-1+exp1ubuntu1) maverick; urgency=low
+vlc (1.1.3-2ubuntu1) maverick; urgency=low
 
   * Merge from Debian experimental, remaining changes:
     - build and install the libx264 plugin
 
  -- Benjamin Drung <bdrung@ubuntu.com>  Thu, 19 Aug 2010 23:16:03 +0200
 
-vlc (1.1.3-1+exp1) experimental; urgency=low
-=======
 vlc (1.1.3-2) experimental; urgency=low
->>>>>>> 7d63192a
 
   [ Christophe Mutricy ]
   * Depends on xulrunner-dev >= 1.9.2
