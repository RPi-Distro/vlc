--- conflicted
+++ resolved
@@ -1,15 +1,9 @@
-<<<<<<< HEAD
-vlc (2.0.3-1~bpo60+1) squeeze-backports; urgency=low
-
-  [ Edward Wang ]
-  * New upstream release.
-  * Disable omxil and crystalhd as they are not found in Squeeze.
-
-  [ Reinhard Tartler ]
-  * Add debian/patches/unbreak-with-gcc-4.4.patch to fix mkv playback with gcc-4.4
-
- -- Reinhard Tartler <siretart@tauware.de>  Fri, 10 Aug 2012 13:18:02 +0200
-=======
+vlc (2.0.3-5~bpo60+1) squeeze-backports; urgency=low
+
+  * Rebuild for squeeze-backports.
+
+ -- Reinhard Tartler <siretart@tauware.de>  Fri, 12 Apr 2013 17:45:33 +0200
+
 vlc (2.0.3-5) testing; urgency=low
 
   * vlc-plugin-*: Break vlc-nox (<< 2.0.0) to workaround running an outdated
@@ -44,7 +38,17 @@
     plug-ins).
 
  -- Benjamin Drung <bdrung@debian.org>  Sat, 18 Aug 2012 17:45:01 +0200
->>>>>>> 437d08f5
+
+vlc (2.0.3-1~bpo60+1) squeeze-backports; urgency=low
+
+  [ Edward Wang ]
+  * New upstream release.
+  * Disable omxil and crystalhd as they are not found in Squeeze.
+
+  [ Reinhard Tartler ]
+  * Add debian/patches/unbreak-with-gcc-4.4.patch to fix mkv playback with gcc-4.4
+
+ -- Reinhard Tartler <siretart@tauware.de>  Fri, 10 Aug 2012 13:18:02 +0200
 
 vlc (2.0.3-1) unstable; urgency=low
 
