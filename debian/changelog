<<<<<<< HEAD
vlc (2.2.4-6) UNRELEASED; urgency=medium

  * 

 -- Sebastian Ramacher <sramacher@debian.org>  Wed, 12 Oct 2016 01:31:14 +0200
=======
vlc (2.2.4-6) unstable; urgency=medium

  * debian/*.maintscript: Bump all versions to fix symlink-to-directory
    conversions. (Closes: #814646)

 -- Sebastian Ramacher <sramacher@debian.org>  Fri, 23 Sep 2016 21:08:42 +0200
>>>>>>> 4ab2b5cb

vlc (2.2.4-5) unstable; urgency=medium

  * Update ffmpeg to 2.8.8.

 -- Sebastian Ramacher <sramacher@debian.org>  Wed, 21 Sep 2016 20:29:03 +0200

vlc (2.2.4-4) unstable; urgency=medium

  [ Pino Toscano ]
  * Install solid actions in Frameworks location. (Closes: #834884)

  [ Sebastian Ramacher ]
  * Bump debhelper compat to 10.

 -- Sebastian Ramacher <sramacher@debian.org>  Tue, 13 Sep 2016 21:29:23 +0200

vlc (2.2.4-3) unstable; urgency=medium

  [ Mateusz Łukasik ]
  * debian/control:
    - Remove Clément Stenac from Uploaders. Thanks for your job!

  [ Sebastian Ramacher ]
  * debian/patches/{vlc_atomic*,Fix-build-using-old-GCC-intrinsics}.patch: Fix
    FTBFS with GCC 6 (Closes: #831199)

 -- Sebastian Ramacher <sramacher@debian.org>  Fri, 29 Jul 2016 00:52:06 +0200

vlc (2.2.4-2) unstable; urgency=medium

  * Build ffmpeg without libopenjpeg (Closes: #826827)
    - debian/control: Remove libopenjpeg-dev from B-D.
    - debian/rules: Build ffmpeg with --disable-libopenjpeg.
  * debian/rules: Revert workaround for zsh completion build failures on
    powerpc. The underlying issue seems to be fixed.

 -- Sebastian Ramacher <sramacher@debian.org>  Sat, 11 Jun 2016 11:44:37 +0200

vlc (2.2.4-1) unstable; urgency=medium

  * New upstream release.
  * debian/patches:
    - g711-fix-dangling-pointer-fixes-16909.patch,
      adpcm-reject-invalid-QuickTime-IMA-files.patch, zsh-completion.patch,
      frenchtv-links.patch, fix-Hurd-build.patch,
      the-Hurd-also-uses-the-.so-extension-for-libraries.patch: Removed, all
      included upstream.
    - generated-mimetypes.patch: Upstream patch for auto-generated list of
      mime types. (Closes: #822245)
  * debian/{rules,vlc-nox.install}: No longer install old BluRay access
    plugin. (LP: #864933)
  * debian/rules: No longer disable i686 optimization on i386 architectures.

 -- Sebastian Ramacher <sramacher@debian.org>  Sun, 05 Jun 2016 16:08:54 +0200

vlc (2.2.3-2) unstable; urgency=medium

  * debian/patches:
    - g711-fix-dangling-pointer-fixes-16909.patch: Upstream patch to fix issue
      with some WAV files.
    - adpcm-reject-invalid-QuickTime-IMA-files.patch: Apply upstream patch for
      CVE-2016-5108. (Closes: #825728)
  * debian/rules: Reduce libX11 and libxcb linkage to a warning. Moving the
    ffmpeg and libtheora plugins to vlc does not make much sense.

 -- Sebastian Ramacher <sramacher@debian.org>  Sun, 29 May 2016 13:09:00 +0200

vlc (2.2.3-1) unstable; urgency=medium

  [ Mateusz Łukasik ]
  * New upstream release.
  * debian/patches:
    - Refresh fix-translation.patch: remove parts included upstream.
    - Remove qt4-Fix-resume-where-you-left-off.patch,
      qt4-input_manager-Always-reset-lastURI-when-stopping.patch,
      avcodec-pass-consistent-dimensions-to-hardware-decod.patch: included
      upstream.
    - Add drop-check-qt-check.patch: to ignore check qt version.

  [ Sebastian Ramacher ]
  * debian/patches: Fix build on hurd-i386. Thanks to Samuel Thibault. (Closes:
    #765578)
  * Update ffmpeg to 2.8.7.
  * debian/vlc{,-nox}.lintian-overrides: Override embedded-libary.
  * debian/source/lintian-overrides: Update overrides.

 -- Sebastian Ramacher <sramacher@debian.org>  Mon, 02 May 2016 22:55:00 +0200

vlc (2.2.2-6) unstable; urgency=medium

  * Use embedded copy of ffmpeg 2.8.6. (Closes: #803868)
  * debian/rules:
    * Explicitly disable gst-decode.
    * Enable sndio plugin.
    * Drop unnecessary override.
    * Fix noopt handling.
  * debian/vlc{-nox}.install: Filter plugins with a helper script.
  * debian/control: Bump Standards-Version.
  * debian/watch: Update to version 4.

 -- Sebastian Ramacher <sramacher@debian.org>  Mon, 18 Apr 2016 01:00:56 +0200

vlc (2.2.2-5) unstable; urgency=medium

  * debian/patches:
    - qt4-Fix-resume-where-you-left-off.patch,
      qt4-input_manager-Always-reset-lastURI-when-stopping.patch: Apply
      upstream patches to fix issues with "resume playback" feature.
    - avcodec-pass-consistent-dimensions-to-hardware-decod.patch: Apply
      upstream patch to fix hardware decoding with libvdpau-va-gl.
      (Closes: #813370)

 -- Sebastian Ramacher <sramacher@debian.org>  Sun, 13 Mar 2016 21:43:11 +0100

vlc (2.2.2-4) unstable; urgency=medium

  * debian/patches/fix-translation.patch: Fix translation of Shortcuts.
    (Closes: #814258)
  * debian/*.maintscript: Switch from absolute to relative paths to better
    handle symlink chains. (Closes: #814646)

 -- Sebastian Ramacher <sramacher@debian.org>  Wed, 17 Feb 2016 20:21:32 +0100

vlc (2.2.2-3) unstable; urgency=medium

  * debian/*.maintscript: Handle all cases.
  * debian/patches/zsh-completion.patch: Upstream patch to fix zsh completion
    generation.

 -- Sebastian Ramacher <sramacher@debian.org>  Thu, 04 Feb 2016 20:53:28 +0100

vlc (2.2.2-2) unstable; urgency=medium

  * debian/*.maintscript: Handle more symlink to directory conversions.
  * debian/rules: Do not fail to build if zsh completion fails to generate.
    This is a temporary workaround for a FTBFS on praetorius.

 -- Sebastian Ramacher <sramacher@debian.org>  Wed, 03 Feb 2016 18:37:02 +0100

vlc (2.2.2-1) unstable; urgency=medium

  * New upstream release.
    - pulse: compute latency correctly if negative. (Closes: #784640)
    - Fix build failure with newer libdvdread-dev. (Closes: #797207)
  * Migrate to automatic debug packages.
  * Tell reportbug to report bugs against src:vlc and install reportbug
    control files in every package.
  * Remove some of the /usr/share/doc/<pkg> symlinks to clean up dependencies.
  * debian/vlc.menu: Removed since vlc contains a desktop file.
  * debian/rules:
    - Remove some parts that are handled by dpkg-dev and debhelper.
    - Install NEWS as upstream changelog.
    - Remove options passed twice to configure.
  * debian/README.{Debian,source}: Removed, outdated.
  * debian/libvlc-dev.examples: Install programming examples.
  * debian/{vlc.,source/}lintian-overrides: Override false positives.
  * debian/NEWS: Fix spelling error.
  * debian/control: Update Vcs-Git.
  * debian/patches:
    - Removed all patches applied upstream.
    - freenchtv-links.patch: Fix links to French TV icons. Thanks to Mathieu
      Malaterre (Closes: #782229).
  * debian/libvlc5.symbols: Bump version of libvlc_event_type_name for new
    event names.

 -- Sebastian Ramacher <sramacher@debian.org>  Mon, 01 Feb 2016 20:43:05 +0100

vlc (2.2.1-5) unstable; urgency=medium

  * debian/control:
    - Update Breaks + Replaces. (Closes: #799594)
    - Remove vlc-plugin-pulse from Description.
    - Add libxi-dev to B-D for debian/patches/unsubscribe-disable-motion.patch.
  * Add DEP-8 tests
  * debian/libvlccore8.bug-control: Update libavutil package name.
  * debian/libvlccore8.bug-presubj: Mention global plugins cache and
    VLC_PLUGIN_PATH. (Closes: #801439)
  * debian/patches:
    - unsubscribe-disable-motion.patch: Unsubscribe disable motion and
      XI2 mouse events. Fixes mouse event issues with Qt 5.5.
    - alsa-fix-changing-audio-device.patch: Fix changing of audio devices.
      (Closes: #801448)
  * debian/vlc-data.{postinst,maintscript}, debian/vlc.postinst: Remove
    obsolete maintainer scripts.

 -- Sebastian Ramacher <sramacher@debian.org>  Tue, 27 Oct 2015 23:45:06 +0100

vlc (2.2.1-4) unstable; urgency=medium

  * debian/control:
    - No longer suggest videolan-doc. It is very outdated.
    - Remove transitional vlc-plugin-pulse package.
    - Remove obsolete Breaks and Replaces.
  * debian/libvlccore8.symbols: Bump version requirements for meta data change
    (Closes: #798763, #798899)

 -- Sebastian Ramacher <sramacher@debian.org>  Mon, 14 Sep 2015 01:07:44 +0200

vlc (2.2.1-3) unstable; urgency=high

  * debian/patches/demux-mp4-correctly-match-release-function.patch: Apply
    upstream patch to fix CVE-2015-5949. (Closes: #796255)

 -- Sebastian Ramacher <sramacher@debian.org>  Fri, 21 Aug 2015 08:22:53 +0200

vlc (2.2.1-2) unstable; urgency=medium

  * debian/rules:
    - Enable svgdec plugin
    - Remove obsolete dh_builddeb override.
    - Explicitly pass --enable-sdl-image.
  * debian/control:
    - Switch Build-Depends from Qt4 to Qt5.
    - Remove obsolete Breaks+Replaces.
    - Drop libdvbpsi5-dev from Build-Depends.
    - Add libcairo2-dev to Build-Depends for svgdec plugin.
  * debian/vlc.install.in: Install svgdec plugin.

 -- Sebastian Ramacher <sramacher@debian.org>  Tue, 02 Jun 2015 22:15:28 +0200

vlc (2.2.1-1) unstable; urgency=medium

  [ Sebastian Ramacher ]
  * Regenerate plugin cache using triggers. (Closes: #755154) (LP: #1328466)
    - debian/vlc-nox.postinst: Run vlc-cache-gen.
    - debian/vlc-nox.postrm: Remove generated cache.
    - debian/rules: remove plugins.dat generated during the build.
    - debian/vlc-nox.install.in: Do not install pre-generated plugins.dat.
  * debian/control: Add libx265-dev and zsh to Build-Depends.
  * debian/rules:
    - Build with -Wl,--as-needed.
    - Enable x265 plugin.
    - Build zsh completion. (Closes: #316357)
  * debian/vlc-nox.install.in:
    - Install x265 plugin.

  [ Mateusz Łukasik ]
  * New upstream release.
  * debian/patches:
    - Remove codec-schroedinger-fix-potential-buffer-overflow.patch
    -- included upstream.

 -- Sebastian Ramacher <sramacher@debian.org>  Sat, 25 Apr 2015 11:57:32 +0200

vlc (2.2.0-1) unstable; urgency=medium

  [ Helmut Grohne ]
  * Add versioned depends on libvlccore8 to libvlc5 which shares
    /usr/share/doc to comply with Debian policy 12.3. (Closes: #779251)

  [ Mateusz Łukasik ]
  * New upstream release. (Closes: #757462, #780476)
    - Fix various (potentially exploitable) heap overflows and heap buffer
      overflows in different demuxers (LP: #1390491)
  * Drop patches included upstream:
    - demux-mp4-fix-buffer-overflow-in-parsing-of-string-b.patch
    - stream_out-rtp-don-t-use-VLA-for-user-controlled-dat.patch
  * Disable build samba plugin on hurd for fix FTBFS. (Closes: #765578)

  [ Benjamin Drung ]
  * Point Vcs-Browser to cgit instead of gitweb.
  * Drop removed --enable-glx configure flag.

 -- Benjamin Drung <bdrung@debian.org>  Mon, 06 Apr 2015 21:27:42 +0200

vlc (2.2.0~rc2-2) unstable; urgency=medium

  * debian/patches: Apply upstream patches for security vulnerabilities.
    (Closes: #775866)
    - codec-schroedinger-fix-potential-buffer-overflow.patch: fix potential
      buffer overflow. (CVE-2014-9629)
    - demux-mp4-fix-buffer-overflow-in-parsing-of-string-b.patch: fix buffer
      overflow in parsing of string boxes. (CVE-2014-9626, CVE-2014-9627,
      CVE-2014-9628)
    - stream_out-rtp-don-t-use-VLA-for-user-controlled-dat.patch: don't use
      VLA for user controlled data. (CVE-2014-9630)

 -- Sebastian Ramacher <sramacher@debian.org>  Wed, 21 Jan 2015 22:41:57 +0100

vlc (2.2.0~rc2-1) unstable; urgency=medium

  * New upstream release.
    - Fix segfault in ASCII art plugin. (Closes: #768873)
    - Fix selection of left/right channel in stereo mode. (Closes: #765830)

 -- Sebastian Ramacher <sramacher@debian.org>  Sun, 23 Nov 2014 13:14:07 +0100

vlc (2.2.0~rc1-1) unstable; urgency=low

  * New upstream release.
  * debian/vlc-nox.install.in: Correctly install sftp plugin.

 -- Sebastian Ramacher <sramacher@debian.org>  Fri, 07 Nov 2014 17:26:34 +0100

vlc (2.2.0~pre4-2) unstable; urgency=medium

  * Revert "Disable FreeRDP plugin". (Closes: #764294)

 -- Sebastian Ramacher <sramacher@debian.org>  Sun, 26 Oct 2014 00:02:11 +0200

vlc (2.2.0~pre4-1) unstable; urgency=medium

  * New upstream release.
    - Add video/ogg and audio/ogg to desktop file. (Closes: #762564)
    - Fix output issues with VDPAU. (Closes: #759818)

 -- Sebastian Ramacher <sramacher@debian.org>  Tue, 07 Oct 2014 00:26:32 +0200

vlc (2.2.0~pre3-1) unstable; urgency=medium

  [ Mateusz Łukasik ]
  * Fix typo in changelog

  [ Benjamin Drung ]
  * New upstream release.
  * Disable vpx plugin (not needed when having libavcodec)
  * Remove hurd.patch, because this is a bug in Hurd and not in VLC.
  * Disable OSS on Linux (Use ALSA on Linux instead of OSS.)

  [ Sebastian Ramacher ]
  * Disable FreeRDP plugin as requested by the Release Team because FreeRDP is
    currently broken. This allows us to finish the libav and libvlccore
    transition. As soon as FreeRDP is fixed, this change can be reverted:
    - debian/control: Remove libfreerdp-dev from Build-Depends.
    - debian/rules: Build with --disable-freerdp.
    - debian/vlc.install: Do not install the FreeRDP plugin.
  * debian/control:
    - Remove libdirac-dev from Build-Depends. It is no longer needed.
    - Bump Standars-Version. No changes required.

 -- Sebastian Ramacher <sramacher@debian.org>  Sat, 27 Sep 2014 18:13:50 +0200

vlc (2.2.0~pre2-4) unstable; urgency=medium

  * debian/vlc-nox.install.in: libi420_yuy2_altivec_plugin.so moved to
    video_chroma. Fixes package build failure on powerpc.
  * Enable shine and vpx plugins:
    - debian/control: Add libshine-dev and libvpx-dev to B-D.
    - debian/rules: Pass --enable-shine and --enable-vpx.
    - debian/vlc-nox.install.in: Install new plugins.
  * debian/rules: Explicitly disable libtar support.
  * debian/control: Lower Recommends: libdvdcss2 to Suggests to comply with
    Policy §2.2.1. Thanks to Thorsten Alteholz.

 -- Sebastian Ramacher <sramacher@debian.org>  Mon, 25 Aug 2014 22:58:42 +0200

vlc (2.2.0~pre2-3) unstable; urgency=medium

  [ Sebastian Ramacher ]
  * debian/control:
    - Bump libavcodec-dev to >= 6:9 to make sure VDPAU decoding is available.
      (Closes: #728039)
    - Make Breaks and Replaces backport friendly.
    - Fix description of the transitional vlc-plugin-pulse package.
    - Added to Build-Depends: libegl1-mesa-dev, libvncserver-dev (>= 0.9.9),
      libgles1-mesa-dev, libgles2-mesa-dev.
    - Bump required versions in Build-Depends: libdbus-1-dev, libpulse-dev,
      libtag1-dev.
  * debian/rules:
    - Fix post{inst,rm}-has-useless-call-to-ldconfig lintian warning.
    - Enable OpenGL ES v1 and v2 plugins.
    - Enable VNC plugin support.
    - Disable svgdev plugin until libcairo2-dev >= 1.13 is available.
    - Rename configure options that are no longer available (--enable-dirac)
      and update nameing changes (--enable-libfreerdp -> --enable-freerdp,
      --disable-quicksync -> --disable-mfx).
  * debian/vlc-nox.links: Fix broken /usr/share/bug/vlc-nox symlink.

  [ Benjamin Drung ]
  * Bump required versions of libbluray-dev and libopus-dev (according to
    configure).

 -- Sebastian Ramacher <sramacher@debian.org>  Wed, 20 Aug 2014 01:54:32 +0200

vlc (2.2.0~pre2-2) unstable; urgency=medium

  * Add vlc-plugin-samba package shipping the Samba plugin. (Closes: #729238)
    - debian/control: Add new vlc-plugin-samba package and add it to vlc's
      Recommends.
    - debian/vlc-{nox,plugin-samba}.install: Move Samba plugin to
      vlc-plugin-samba.
  * Remove vlc-plugin-pulse and put PulseAudio plugins to vlc.
    - debian/control: Turn vlc-plugin-pulse into a transitional package and
      remove it from vlc's Recommends.
    - debian/vlc-{plugin-pulse,}.install: Move PulseAudio plugins to vlc.
  * debian/rules: Improve check if plugins from vlc-nox are linked against
    libX11 or libxcb.
  * debian/vlc{-nox,}.install.in: Move RDP plugin to vlc to get rid of all
    libX11 and libxcb dependencies in vlc-nox.
  * debian/control:
    - Remove obsolete Replaces.
    - Remove obsolete Pre-Depends. dpkg (>= 1.15.6+) is even available in
      squeeze.
    - Mention all plugin packages in the Description.
    - Explicitly list libdbus-1-dev in Build-Depends.
    - Add myself to Uploaders.

 -- Sebastian Ramacher <sramacher@debian.org>  Tue, 19 Aug 2014 21:12:27 +0200

vlc (2.2.0~pre2-1) unstable; urgency=medium

  [ Sebastian Ramacher ]
  * debian/patches/freerdp-1.1.0-beta2-API.patch: Apply upstream patch to
    support FreeRDP 1.1.0-beta2 API. (Closes: #757951)

  [ Reinhard Tartler ]
  * New upstream release.
    - Fixes incorrect usage of AVFrame (Closes: #756329)
    - Fixes compilation against newer freerdp: (Closes: #758382, 757951)
  * Bump requirements on libdvdnav and libdvdread
  * Fixes compilation against libav11 (Closes: #758203)
  * Drop patches merged upstream
  * Refresh Hurd patch
  * Update installation paths for several modules
  * Disable libtar support (Closes: #737534)
  * Follow upstream SONAME bump libvlccore7 -> libvlccore8

 -- Reinhard Tartler <siretart@tauware.de>  Sat, 16 Aug 2014 18:39:45 -0400

vlc (2.1.5-1) unstable; urgency=medium

  [ Benjamin Drung ]
  * New upstream release.
  * Add FFmpeg libraries as alternative build dependencies to libav.
  * Enable VDPAU hardware decoder support.

  [ Mateusz Łukasik ]
  * Fix FTBFS on hurd. (Closes: #742183)

 -- Benjamin Drung <bdrung@debian.org>  Mon, 19 May 2014 13:56:41 +0200

vlc (2.1.4-1) unstable; urgency=medium

  * New upstream release (Closes: #742625, LP: #1276650)
  * SECURITY UPDATE: crafted ASF file handling integer divide-by-zero DoS
    - CVE-2014-1684
    (Closes: #743033)

 -- Benjamin Drung <bdrung@debian.org>  Sun, 11 May 2014 00:57:13 +0200

vlc (2.1.2-2) unstable; urgency=medium

  * Team upload.
  * debian/vlc-data.postinst: Check if a directory exists before trying to
    remove it. (Closes: #732806)

 -- Sebastian Ramacher <sramacher@debian.org>  Tue, 31 Dec 2013 15:19:27 +0100

vlc (2.1.2-1) unstable; urgency=medium

  [ Benjamin Drung ]
  * New upstream release.
    - Fix build failure with freetype 2.5.1 (Closes: #731513)
  * Add gpg signature check to watch file.

  [ Mateusz Łukasik ]
  * Bump Standards-Version to 3.9.5 (no changes needed).

 -- Benjamin Drung <bdrung@debian.org>  Sat, 21 Dec 2013 21:18:56 +0100

vlc (2.1.1-1) unstable; urgency=low

  * New upstream release.
  * Drop altivec patch (fixed upstream).
  * Remove obsolete conffiles (Closes: #703750).

 -- Benjamin Drung <bdrung@debian.org>  Mon, 18 Nov 2013 21:46:53 +0100

vlc (2.1.0-2) unstable; urgency=high

  * Remove mmx and sse2 plugins on non-x86 hardware. (Closes: #727831)
  * Disable Video4Linux2 on kFreeBSD due to a build failure. (Closes: #728130)
  * Switch to debhelper 9.
  * Update minimum version of build dependencies.
  * Explicitly disable plugins that we do not build.
  * Fix build failure on powerpc by correcting the detection of compiler flags
    for altivec.
  * Drop link-binaries-with-c++.patch.
  * Remove the libvaapi plugin from vlc if libva is disabled.
  * Enable libva on kFreeBSD.

 -- Benjamin Drung <bdrung@debian.org>  Tue, 29 Oct 2013 01:55:40 +0100

vlc (2.1.0-1) unstable; urgency=high

  * New major upstream release. (Closes: #436339, #632965, #642187,
    #698023, #593735, #724734, #665732, #700752, #704941, #708953,
    #712935, #398167, #646200, #679654, #654955, LP: #982953, #301193,
    #986785, #1038303, #1109026, #530797, #667584, #938621, #671031,
    #1080847, #1157384, #1173943)
  * Security: Fix buffer overflow in the mp4a packetizer CVE-2013-4388
    (Closes: #726528)
  * Drop configure-m4-undefine.patch. (code in question doesn't exist)
  * Drop dvbpsi.patch. (no longer needed)
  * Drop v4l-kfreebsd.patch. (no longer needed)
  * pnap-grammar.patch: Fix spelling/grammar in 2.1's PNAP dialog.
  * Remove static dependency on libproxy and add runtime dependency for
    libproxy as per upstream changes.
  * Use -mtune instead of --with-tuning, as it was removed.
  * SONAME bump for libvlccore5 to libvlccore7.
  * Update symbols for libvlc5 and libvlccore7.
  * Update file lists to account for new/renamed/removed modules.
  * Add missing Breaks and Replaces for libavcodec_plugin.so move.
  * Disable the static library.
  * Bump to lua5.2.
  * Update debian/copyright to include LGPL where relevant, in response
    to the VLC 2.1 relicensing.

 -- Edward Wang <edward.c.wang@compdigitec.com>  Sun, 06 Oct 2013 11:12:25 -0400

vlc (2.0.8-1) unstable; urgency=low

  * New upstream release.
  * Drop fix-ftbfs-flac-1.3.patch (applied upstream).

 -- Benjamin Drung <bdrung@debian.org>  Thu, 01 Aug 2013 14:19:42 +0200

vlc (2.0.7-4) unstable; urgency=low

  * Team upload.

  [ Reinhard Tartler ]
  * Remove Sam Hocevar from uploaders on his request

  [ Sebastian Ramacher ]
  * debian/patches/dvbpsi.patch: Backport patches from upstream to allow
    building with libdvbpsi 1.0.0. (Closes: #715520)
  * debian/patches/configure-m4-undefine.patch: Prevent m4 errors during
    dh_autoreconf.

 -- Sebastian Ramacher <sramacher@debian.org>  Wed, 24 Jul 2013 16:24:06 +0200

vlc (2.0.7-3) unstable; urgency=low

  * Drop unused build-dependencies on libglib2.0-0, libsvga1-dev,
    libx11-xcb-dev, and libxt-dev. (Closes: #713989)

 -- Benjamin Drung <bdrung@debian.org>  Mon, 24 Jun 2013 23:07:03 +0200

vlc (2.0.7-2) unstable; urgency=medium

  * Fix FTBFS with FLAC 1.3, Closes: #712687

 -- Reinhard Tartler <siretart@tauware.de>  Wed, 19 Jun 2013 07:38:18 +0200

vlc (2.0.7-1) unstable; urgency=low

  * New upstream release.
  * Update watch file.

 -- Benjamin Drung <bdrung@debian.org>  Tue, 04 Jun 2013 00:19:49 +0200

vlc (2.0.6-1) unstable; urgency=low

  * New upstream release (LP: #1166189).
  * Drop backported man page patch.

 -- Benjamin Drung <bdrung@debian.org>  Mon, 08 Apr 2013 15:47:10 +0200

vlc (2.0.5-2) unstable; urgency=low

  * Bump Standards-Version to 3.9.4 (no changes needed).
  * Override false positive hardening-no-fortify-functions lintian warnings.
  * Fix build failure on powerpcspe. Thanks to Roland Stigge. (Closes: #701830)
  * Backport man page update to correct title DVD syntax. (Closes: #691957)
  * Fix apport hook. Thanks to Dmitry Shachnev. (Closes: #702942)

 -- Benjamin Drung <bdrung@debian.org>  Fri, 22 Mar 2013 13:37:54 +0100

vlc (2.0.5-1) unstable; urgency=low

  * New upstream release.
  * Don't let libvlc-dev depend on libvlccore-dev.

 -- Benjamin Drung <bdrung@debian.org>  Thu, 13 Dec 2012 11:07:35 +0100

vlc (2.0.4-1) unstable; urgency=low

  * New upstream release.
    - Fix crashes (LP: #947156, #958462, #960020, #979490, #1033682)
    - Correct default encoding for Hebrew subtitles (LP: #1051552)
  * Drop backported bp-fix-hang-caused-by-notify.patch.
  * Build the sftp access and Opus codec plugin and add them to vlc-nox.

 -- Benjamin Drung <bdrung@debian.org>  Thu, 18 Oct 2012 18:59:03 +0200

vlc (2.0.3-3) unstable; urgency=low

  * debian/vlc.postinst: Fix directory to symlink upgrade in postinst.
    Thanks to David Prévot <taffit@debian.org> (Closes: #687657)
  * debian/vlc.preinst: Remove insufficient fix to #613121 (similar issue).
    Thanks to David Prévot for the patch.
  * Cherry-pick fix for VLC hang caused by the notify plugin. (Closes: #662628,
    LP: #970447)
  * Drop alternative dependency on transitional ttf-freefont.

 -- Benjamin Drung <bdrung@debian.org>  Thu, 04 Oct 2012 20:59:21 +0200

vlc (2.0.3-2) unstable; urgency=low

  * debian/rules: Use xz compression for binary packages.
    Thanks to Ansgar Burchardt <ansgar@debian.org> (Closes: #683836)
  * Add version to vlc-nox dependency of vlc-plugin-sdl (consistent with other
    plug-ins).

 -- Benjamin Drung <bdrung@debian.org>  Sat, 18 Aug 2012 17:45:01 +0200

vlc (2.0.3-1) unstable; urgency=low

  * New upstream release.

 -- Benjamin Drung <bdrung@debian.org>  Sat, 21 Jul 2012 17:52:21 +0200

vlc (2.0.2-2) unstable; urgency=low

  * Add missing epoch to libqt4-dev build dependency.
  * Drop libggi2-dev from build dependencies (not needed any more).
    (Closes: #680237)
  * The dependency ttf-freefont was renamed to fonts-freefont-ttf.

 -- Benjamin Drung <bdrung@debian.org>  Sat, 07 Jul 2012 19:13:07 +0200

vlc (2.0.2-1) unstable; urgency=medium

  [ Edward Wang ]
  * New upstream release (Closes: #679625, #664279, LP: #689122, #936488,
    #942126, #971106, #972615, #973051, #987231, #995003, #998538).
    - Fix Ogg Heap buffer overflow. Thanks to Hugo Beauzée-Luyssen
  * Add the crystalhd plugin to the vlc distribution.
  * libcaca_plugin.so now depends on X11 in this release, so it must
    be installed under vlc (versus vlc-nox).

  [ Reinhard Tartler ]
  * Urgency set to medium because a security issue is fixed in this release

  [ Benjamin Drung ]
  * Add new plugins to vlc-nox:
    - crystalhd (Linux amd64 and i386 only)
    - directfb
    - fbosd (Linux only)
    - omxil (Linux only)
  * Add build dependencies for new plugins.
  * Add new symbols to libvlccore5.
  * Switch to debhelper 8.

 -- Benjamin Drung <bdrung@debian.org>  Sat, 30 Jun 2012 18:39:41 +0200

vlc (2.0.1-4) unstable; urgency=high

  * Add missing Breaks and Replaces for moving the documentation from vlc-data
    away from /usr/share/doc/vlc before converting the directory into a symlink.
    (Closes: #665743)

 -- Benjamin Drung <bdrung@debian.org>  Fri, 30 Mar 2012 01:56:37 +0200

vlc (2.0.1-3) unstable; urgency=high

  * Replace symlink by directory in /usr/share/doc/vlc-nox.
    (Closes: #665743, LP: #964449)

 -- Benjamin Drung <bdrung@debian.org>  Wed, 28 Mar 2012 13:29:37 +0200

vlc (2.0.1-2) unstable; urgency=high

  * Really add the preinst from Didier Raboud to vlc to drop it's doc directory
    before unpacking a symlink to vlc-nox's over it. (Closes: #613121, #662217)

 -- Benjamin Drung <bdrung@debian.org>  Sat, 24 Mar 2012 01:33:03 +0100

vlc (2.0.1-1) unstable; urgency=high

  * New upstream release (LP: #931318, #943014, #947814).
  * Change build dependency from libpng12-dev to libpng-dev. (Closes: #662539)
  * Add --enable-dbus to configure flags.
  * Drop patches that were backported and accepted by upstream.
  * Add missing libxinerama-dev build dependency for the Skins2 interface.
  * Add libgtk2.0-dev back to build dependencies for the notify plugin.
  * Set urgency to high for security fixes.

 -- Benjamin Drung <bdrung@debian.org>  Fri, 23 Mar 2012 19:03:52 +0100

vlc (2.0.0-6) unstable; urgency=high

  * Fix FTBFS on kFreeBSD (Closes: #661819):
    - Drop --as-needed as it breaks the build fix for kFreeBSD.
    - Enable linsys only on Linux and exclude the plugins from non-Linux.
      Thanks to Cyril Brulebois for the patch.
    - Adapt the vlc-cache-gen linking patch from Sam Hocevar to also link
      vlc with the C++ standard library.
  * Set urgency to high for the RC bug fix.

 -- Benjamin Drung <bdrung@debian.org>  Thu, 01 Mar 2012 22:28:30 +0100

vlc (2.0.0-5) unstable; urgency=low

  * Rewrite v4l kfreebsd patch.
  * Link vlc-cache-gen with the C++ standard library. (Closes: #660934, #660935)
  * Enable hardened build flags through dpkg-buildflags. (Closes: #658030)

 -- Benjamin Drung <bdrung@debian.org>  Thu, 01 Mar 2012 13:37:41 +0100

vlc (2.0.0-4) unstable; urgency=low

  * Enable and install Open Sound System (OSS) plugin.
  * Fix configure flag from --enable-libv4l2 to --enable-v4l2.

 -- Benjamin Drung <bdrung@debian.org>  Tue, 28 Feb 2012 23:31:14 +0100

vlc (2.0.0-3) unstable; urgency=low

  * Fix v4l2 build failure on kfreebsd. (Closes: #660935)

 -- Benjamin Drung <bdrung@debian.org>  Sun, 26 Feb 2012 18:03:39 +0100

vlc (2.0.0-2) unstable; urgency=low

  * Remove nasm and yasm form build dependencies (they are not used).
  * Bump Standards-Version to 3.9.3, no changes needed.
  * Backport patch from upstream to the fix build failures on kfreebsd.
    (Closes: #660935)
  * altivec-cflags.patch: Add missing CFLAGS_* variables to pass the "-maltivec"
    flag. This should fix the build failure on powerpc. (Closes: #660936)

 -- Benjamin Drung <bdrung@debian.org>  Sun, 26 Feb 2012 01:26:21 +0100

vlc (2.0.0-1) unstable; urgency=low

  * New upstream release (Closes: #499381, #573064, #624027, LP: #455825,
    #573775, #695882, #705151, #708448, #738381, #743581, #747757, #817924,
    #931083).
  * Remove dropped mozilla-plugin-vlc, vlc-plugin-ggi, and vlc-plugin-svgalib.
    The Mozilla browser plug-in is now provided by a separate source tarball.
  * Add new plugins to and remove dropped plugins from vlc-nox.
  * Add new and remove dropped build dependencies:
    + libbluray-dev (for Blu-ray support)
    + libresid-builder-dev
    + libsamplerate0-dev
    + libsidplay2-dev
    + lbspeexdsp-dev
    + libxcb-composite0-dev
    - libgtk2.0-dev
    - xulrunner-dev
  * vlc-plugin-fluidsynth depends on fluid-soundfont-gm or
    musescore-soundfont-gm for having a sound font for playing MIDI files.
  * Drop all patches (they were either backported or accepted by upstream).
  * Update symbols for libvlc5.
  * Install plugins.dat instead of running vlc-cache-gen in postinst.
  * Update minimum version of build dependencies.
  * Change Build-Dependency from libupnp3-dev to unversioned libupnp-dev.
    (Closes: #656831)

 -- Benjamin Drung <bdrung@debian.org>  Sat, 18 Feb 2012 01:29:48 +0100

vlc (1.1.13-1) unstable; urgency=low

  * New upstream release (Closes: #604687).
  * Drop backported patches and patches that were accepted by upstream.
  * Refresh remaining patches.
  * Add mailcap entry for Ogg Video (Closes: #651662).

 -- Benjamin Drung <bdrung@debian.org>  Sat, 31 Dec 2011 13:42:26 +0100

vlc (1.1.12-3) unstable; urgency=low

  [ Didier Raboud ]
  * Install v4l2 modules on kfreebsd-*. (Closes: #648090)

  [ Benjamin Drung ]
  * Explicitly enable v4l2 on kfreebsd and build depend on libv4l-dev.
  * Fix build failure with Iceweasel/Firefox 8.0. Thanks to Mathieu
    Trudel-Lapierre for backporting the upstream patch.

 -- Benjamin Drung <bdrung@debian.org>  Thu, 17 Nov 2011 00:10:53 +0100

vlc (1.1.12-2.1) unstable; urgency=low

  * Non-maintainer upload.
  * Add a preinst to vlc to drop it's doc directory before unpacking a
    symlink to vlc-nox's over it. (Closes: #613121)

 -- Didier Raboud <odyx@debian.org>  Mon, 07 Nov 2011 16:40:10 +0100

vlc (1.1.12-2) unstable; urgency=low

  * Apply patches from upstream's 1.1 maintenance branch.
    - Turn on XVideo color key automatic painting (fix upstream #4643)
    - Set channel map when using PulseAudio 1.0
    - Translation updates

 -- Benjamin Drung <bdrung@debian.org>  Thu, 13 Oct 2011 20:17:03 +0200

vlc (1.1.12-1) unstable; urgency=low

  * New upstream release.
    - Multiple fixes and improved synchronization for PulseAudio support
      (Closes: #601826, LP: #805807).
    - Fix segmentation fault (LP: #803006).
    - Addd GenericName entries to desktop file (Closes: #640911).
    - Do not ignore the --quiet flag (Closes: #531975).
    - Fix vlc runs xdg-screensaver with signal child blocked (Closes: #640245).
    - Fix crashes when trying to play youtube URLs (Closes: #641507).
  * Drop xulrunner-1.9.1.patch (accepted upstream).
  * Refresh 200_osdmenu_paths.patch.
  * Fix typo in vlc.desktop: Name[nn] -> GenericName[nn].

 -- Benjamin Drung <bdrung@debian.org>  Fri, 07 Oct 2011 01:21:06 +0200

vlc (1.1.11-2) unstable; urgency=low

  * Use linux-any instead of hardcoded list of non-Linux architectures.
    (Closes: #634726)
  * Build and install the libx264 plugin.
  * Add firefox-dev as alternative build dependency to xulrunner-dev for Ubuntu.
  * Build with "--with-mozilla-pkg=mozilla-plugin" rather than
    "--with-mozilla-pkg=libxul". The plugin doesn't appear to be using XPCOM,
    and shouldn't be linking against Mozilla libs. Thanks to Chris Coulson.

 -- Benjamin Drung <bdrung@debian.org>  Tue, 26 Jul 2011 20:11:10 +0200

vlc (1.1.11-1) unstable; urgency=high

  * New upstream release.
    - Fix heap overflow in RealMedia plugin (Closes: #633674, LP: #807486)
    - Fix heap overflow in AVI plugin (Closes: #633675, LP: #807488)
  * Call dh_autoreconf with --as-needed and drop 052_as-needed.patch.
  * Drop backported patches.
  * Drop libschroedinger weaken patch (upstream weakened it to 1.0.6).
  * Refresh remaining patches.

 -- Benjamin Drung <bdrung@debian.org>  Mon, 18 Jul 2011 10:26:56 +0200

vlc (1.1.10-1) unstable; urgency=high

  [ Benjamin Drung ]
  * New upstream release.
    - Security: Fix XSPF integer overflow (CVE-2011-2194) (LP: #795410)
    - Improve .desktop file:
      - Add smb as supported protocol (Closes: #622879, LP: #737192)
      - add video/webm to supported MIME formats (LP: #769463)
    - Fix libdvdread errors while playing ogg files (Closes: #622935)
    - Support three channels in pulseaudio output plugin (LP: 743478)
    - PulseAudio output re-written due to unstability of the current one
      (LP: #743323)
    - Fix crashes (LP: #754497, #785979)
    - Qt: allow drag and drop of any URL, not just a local file (LP: #664030)
    - Fix libvlcplugin.so: undefined symbol: NPP_Initialize (LP: #722690)
  * Refresh patches.
  * Drop as-needed patch due to autoreconf run.
  * Backport PulseAudio build fix.
  * Add GNOME MIME types for Ogg Vorbis and Ogg Theora (Closes: #629619).
  * Mention potcast support in package description (Closes: #488771).

  [ Reinhard Tartler ]
  * run autoreconf on the buildds
  * Weaken dependencies on libschroedinger

 -- Benjamin Drung <bdrung@debian.org>  Sat, 11 Jun 2011 19:32:24 +0200

vlc (1.1.9-1) unstable; urgency=medium

  * New upstream release.
    - Fix heap corruption in MP4 demuxer (LP: #756368).
    - Fix fullscreen controller has no background in KDE4 (LP: #661020).
  * Refresh patches and drop backported VideoLAN-SA-1103.patch.
  * Adjust the vlc lintian-overrides for the latest lintian version.

 -- Benjamin Drung <bdrung@debian.org>  Thu, 14 Apr 2011 11:18:57 +0200

vlc (1.1.8-3) unstable; urgency=medium

  * Fix heap corruption in MP4 demuxer
    - VideoLAN-SA-1103
    - Thanks to Rémi Denis-Courmont
  * Set urgency to medium
  * Set policy to 3.9.2 (no change needed) 

 -- Christophe Mutricy <xtophe@videolan.org>  Mon, 11 Apr 2011 22:12:15 +0100

vlc (1.1.8-2) unstable; urgency=low

  * Require libschroedinger >= 1.0.10 (Closes: #619858)
  * Relax libmatroska-dev versionned b-depedency 

 -- Christophe Mutricy <xtophe@videolan.org>  Mon, 28 Mar 2011 23:18:04 +0100

vlc (1.1.8-1) unstable; urgency=low

  * New upstream release.
    - Fix a busy loop and socket leak in lua (Closes: #607869).
  * Refresh xulrunner patch.
  * Drop backported libmatroska 1.1 patch.

 -- Benjamin Drung <bdrung@debian.org>  Thu, 24 Mar 2011 14:14:36 +0100

vlc (1.1.7-4) unstable; urgency=low

  * v4l is gone from the linux 2.6.38 kernel. Build only v4l2.

 -- Benjamin Drung <bdrung@debian.org>  Sat, 19 Mar 2011 22:29:04 +0100

vlc (1.1.7-3) unstable; urgency=low

  * adjust debian/source/local-options to team guidelines
  * Fix building against libmatroska 1.1, Closes: #614088
  * Add myself to Uploaders.
  * build against libmatroska 1.1.0

 -- Reinhard Tartler <siretart@tauware.de>  Sun, 06 Mar 2011 11:16:48 +0100

vlc (1.1.7-2) unstable; urgency=low

  * Upload to unstable.
  * Make vlc compatible with xulrunner 1.9.1.

 -- Benjamin Drung <bdrung@debian.org>  Mon, 07 Feb 2011 23:16:02 +0100

vlc (1.1.7-1) experimental; urgency=low

  * New upstream release.
  * Update debian/watch.
  * Drop backported patch and refresh remaining patches.

 -- Benjamin Drung <bdrung@debian.org>  Mon, 31 Jan 2011 23:25:12 +0100

vlc (1.1.6-1) experimental; urgency=low

  [ Reinhard Tartler ]
  * Tighten some build dependencies (Closes: #605638)

  [ Benjamin Drung ]
  * New upstream release.
    - Fix heap buffer overflow in Real demuxer (CVE-2010-3907) (LP: #690173)
    - Fix blue face issue with X11 ouput (LP: #665298)
    - Fix crash with SIGSEGV in QMetaObject::activate() (LP: #448082)
    - Fix heap overflow in CDG decoder and XML heap corruption (LP: #707154)
  * Drop backported patches.
  * Tighten more build dependencies after reviewing configure.ac.
  * Update my email address.
  * Add lirc build failure fix patch.
  * Build depends on libgtk2.0-dev for notify module.

 -- Benjamin Drung <bdrung@debian.org>  Mon, 24 Jan 2011 23:16:54 +0100

vlc (1.1.5-3) experimental; urgency=low

  * Apply upstream fix for KDE device actions. (LP: #542293)

 -- Benjamin Drung <bdrung@ubuntu.com>  Fri, 26 Nov 2010 00:26:15 +0100

vlc (1.1.5-2) experimental; urgency=low

  [ Reinhard Tartler ]
  * fix Breaks/Replaces for moving avcodec module around (Closes: #603912)

  [ Benjamin Drung ]
  * Fix KDE device action file locations. (LP: #542293) - thanks to Lari Natri
  * Fixed wrong aspect ratio in transcoded image from webcam.
    (Closes: #603888, LP: #672304)

 -- Benjamin Drung <bdrung@ubuntu.com>  Wed, 24 Nov 2010 00:19:39 +0100

vlc (1.1.5-1) experimental; urgency=low

  * New upstream release.
  * Fix path typo in NEWS file. (Closes: #599314)
  * Install all docs into /usr/share/doc/vlc-nox and link the vlc doc dir to it.
  * Recommend xdg-utils, because xdg-screensaver is required for disabling
    the screensaver. (Closes: #436339)
  * Add libxscreensaver plugin to vlc.
  * Add new symbol to libvlc5.

 -- Benjamin Drung <bdrung@ubuntu.com>  Sun, 14 Nov 2010 21:27:56 +0100

vlc (1.1.4-1) experimental; urgency=low

  [ Christophe Mutricy ]
  * New upstream bugfix release
    + Remove unneeded patch

  [ Benjamin Drung ]
  * Symlink corresponding FreeSans system font instead of linking to DejaVu.

 -- Benjamin Drung <bdrung@ubuntu.com>  Sun, 05 Sep 2010 01:47:07 +0200

vlc (1.1.3-2) experimental; urgency=low

  [ Christophe Mutricy ]
  * Depends on xulrunner-dev >= 1.9.2
  * Activate VA-API (Closes: #587792, LP: #539406)

  [ Benjamin Drung ]
  * Switch to dh7.
  * Move libavcodec plugin from vlc-nox to vlc.
  * Add Xb-Npp header to mozilla-plugin-vlc package. (Not doing anything
    on Debian at the moment, see #484010)
  * Add apport hook to include more VLC dependencies in bug reports and
    install it on Ubuntu.

 -- Benjamin Drung <bdrung@ubuntu.com>  Thu, 19 Aug 2010 22:27:45 +0200

vlc (1.1.3-1) unstable; urgency=medium

  [ Benjamin Drung ]
  * New upstream release.
    + Fix insufficient input validation in TagLib plugin.
      (VideoLAN-SA-1004, CVE-2010-2937) (Closes: #592669, LP: #616510)
    + Set urgency to medium
  * 502_xulrunner_191.diff: Shorten, split into two parts, and refresh it.
  * Drop 102_dejavu_font.diff and depend on ttf-freefont instead of ttf-
    dejavu-core. ttf-freefont is very likely to be present on a Debian
    box, because cups depends on it.
  * Drop 501_decrease_alsa_buffer.diff. The pulseaudio output module has
    a higher priority than the ALSA output plugin and should be used on
    pulseaudio systems.

  [ Reinhard Tartler ]
  * add DM-Upload-Allowed field to debian/control

 -- Reinhard Tartler <siretart@tauware.de>  Fri, 20 Aug 2010 06:59:17 +0200

vlc (1.1.2-1) unstable; urgency=low

  [ Christophe Mutricy ]
  * New upstream release
  * Also check for libxcb
  * Move xcb_apps SD to vlc
  * Re-enable the modplug module and require the fixed version
    (Closes: #589890, #590787)
  * Fix location of icons in vlc.menu (Closes: #590294)
    thanks to Juhapekka Tolvanen
  * Split the notify plugin to not depend on GTK+ (Closes: #590504)
    thanks to Viktar Vauchkevich

  [ Benjamin Drung ]
  * Add proper Breaks and Replaces to vlc and vlc-plugin-notify.
  * Bump Standards-Version to 3.9.1 (no changes required).

 -- Benjamin Drung <bdrung@ubuntu.com>  Tue, 03 Aug 2010 01:38:17 +0200

vlc (1.1.1-1) unstable; urgency=low

  * New upstream release
    + Remove patches merged upstream
    + Add new symbols in libvlc5
  * Explicit the split of vlc-plugin-zvbi in debian/changelog (Closes:
    #588468)
  * Disable modplug as libmodplug in sid is buggy (see #588465)
  * Add comment about merging in README.source

 -- Christophe Mutricy <xtophe@videolan.org>  Thu, 22 Jul 2010 00:36:00 +0200

vlc (1.1.0-4) unstable; urgency=low

  * also move udev to the list of linux specific features
  * alphabetize configure switches
  * fix kfreebsd ftbfs in access file module (Closes: #588655)
  * forcefully disable alsa on kFreeBSD

 -- Reinhard Tartler <siretart@tauware.de>  Sat, 10 Jul 2010 19:39:57 -0400

vlc (1.1.0-3) unstable; urgency=low

  * really enable dc1394 only for Linux, Closes: #588410

 -- Reinhard Tartler <siretart@tauware.de>  Fri, 09 Jul 2010 15:18:08 -0400

vlc (1.1.0-2) unstable; urgency=low

  * libdc1394 is linux specific.
  * Fix FTBFS on arm with patch cherry-picked from upstream
  * Set policy to 3.9.0 (no change needed)

 -- Christophe Mutricy <xtophe@videolan.org>  Wed, 07 Jul 2010 22:52:17 +0100

vlc (1.1.0-1) unstable; urgency=low

  [ Christophe Mutricy ]
  * New upstream version 1.1.0 (Closes: #586760, LP: #597108)
    * Fixes many bugs (Closes: #572151, #578917, #526088, #572914, #503377;
      LP: #206152, #261001, #281478, #282215, #282966, #283379, #283855,
      #285681, #287263, #328064, #328861, #346631, #356006, #356908, #357595,
      #358461, #362793, #368599, #375854, #380077, #383443, #403135, #403657,
      #403802, #414069, #415396, #416294, #419915, #422797, #425975, #427247,
      #435225, #439271, #442038, #444795, #453928, #459515, #461443, #465687,
      #466418, #476478, #482440, #491151, #491601, #514915, #517329, #517496,
      #537627, #539406, #542293, #549029, #549902, #550468, #550485, #550599,
      #551482, #553503, #554277, #556440, #560167, #564964, #566347, #568750,
      #570666, #582785, #584009, #586692, #587528)
    * SONAME changes
    * Update symbols files
    * Refresh patches and remove the ones merged upstream
  * rules:
    * Disable projectm and sqlite
    * Upstream Makefile install icons at the good place, simplify debian/rules
    * Specify where to install solids files
    * Install the optim only if present
    * Make sure we have useful build log
  * *.install: reflect new modules path and add new files
  * Add a trigger to generate the modules' cache as root.
  * Update the doc which get installed
  * control:
    * Prefer a recent libdvbpsi
    * add lua5.1 to have luac
    * Add more build-dep: xcb*, dirac, dc1394 
  * Patch to allow compilation with xul 1.9.1
  * Remove unneeded -V for dh_makeshlibs
  * Use configure option instead of patching
  * Use dh_bugfiles and update the bug control file
  * Don't advertise deprecated package in vlc's manpage
  * Add some news about lua and zvbi
  * Move the luahttp's .hosts to /etc/vlc

  [ Benjamin Drung ]
  * Switch to dpkg-source 3.0 (quilt) format.
  * Disable portaudio module.
  * Update symbols files.
  * Cleanup clean rule and other parts of debian/rules.
  * Remove default values from git-buildpackage config.
  * Change installation of man pages.
  * Remove unused ${shlibs:Depends}.
  * Sort Build-Depends and Depends.
  * Remove unused libhal-dev from Build-Depends (Closes: #580407).
  * Remove unused --enable-release configure flag.
  * Remove unused Build-Depends libid3tag0-dev, libsysfs-dev, and libxv-dev.
  * Provide VBI teletext plugin (Closes: #563873) - thanks to László
    Benedek <benedekl@gmail.com> for the patch.
  * Split the VBI teletext module to its own package vlc-plugin-zvbi.
  * Enable atmo, fluidsynth (separate package), libproxy (Closes: #532110),
    kate (Closes: #563464), and mtp plugin.
  * Comment disabled features.
  * Explicitly enable or disable features.
  * Vcs-Browser link to summary page.
  * Convert patch header to DEP-3 and add DEP-3 to 502_xulrunner_191.diff.
  * Add myself to Uploaders.
  * Drop --sourcedir=debian/tmp from dh_install.

 -- Christophe Mutricy <xtophe@videolan.org>  Thu, 24 Jun 2010 22:01:26 +0100

vlc (1.0.6-1) unstable; urgency=low

  * New upstream version 1.0.6
    + VideoLAN-SA-1003
    + Closes: #578799
    + LP: #408719, #464715, #465560, #502637, #525278, #542943, #568859
  * RTMP access module has been removed (vlc-nox.install, NEWS.Debian)
  * Remove patches merged upstream

 -- Christophe Mutricy <xtophe@videolan.org>  Fri, 23 Apr 2010 11:49:18 +0200

vlc (1.0.5-2) unstable; urgency=medium

  [ Christophe Mutricy ]
  * Install reportbug files also in vlc-data (LP: #472893)
  * Fix symlinks
  * vlc-data Replaces very old vlc as well as vlc-nox (Closes: #570749)
  * Set urgency to medium as we fix RC bug
  * Fix crash on malformed rtmp stream. (Closes: #569151)
  * Fix crash in FTP url handling (LP: #465560)

  [ Benjamin Drung ]
  * Install icons in all available sizes (LP: #521744).

 -- Christophe Mutricy <xtophe@videolan.org>  Tue, 02 Mar 2010 00:30:56 +0100

vlc (1.0.5-1) unstable; urgency=low

  * New upstream version 1.0.5
    + Closes: #556666, #565044

  [ Reinhard Tartler ]
  * Remove excessive replaces relationship
  * Update for menu subpolicy, Closes: #564218

  [ Christophe Mutricy ]
  * NEWS.Debian: Use version present in Changelog
  * Add comments to overrides file
  * Add misc:Depends to vlc-data's Depends
  * Refresh patches

  [ Benjamin Drung ]
  * Formatting improvements; thanks to Gerfried Fuchs for the patch
    (Closes: #566384).
  * Bump Standards-Version to 3.8.4, no changes required.

 -- Christophe Mutricy <xtophe@videolan.org>  Sat, 13 Feb 2010 15:52:30 +0000

vlc (1.0.4-2) unstable; urgency=low

  * Report libavutil50 presence the correct way
  * Move back hotkeys to vlc-nox (Closes: #563477)
  * Fix Replaces/Conflicts version so that upgrade work (Closes:
    #563476, #563483)
  * Add patch taken from upstream to fix jack input with jack2 (Closes:
    #532339) - thanks to Adrian Knoth
  * Disable access_dv on non-Linux archs

 -- Christophe Mutricy <xtophe@videolan.org>  Tue, 05 Jan 2010 23:31:56 +0100

vlc (1.0.4-1) unstable; urgency=low

  * New upstream release
    + According to upstream, no longer overlaps kde and xfce panels in
      fullscreen mode, Closes: #562601, LP: #453173

  [ Christophe Mutricy ]
  * libavutil50 seems to be troublesome. Add it to bugs/control
  * Add a vlc-plugin-svg package (Closes: #560009)
  * Switch to xulrunner-dev (Closes: #555915)
  * Activate the global hotkey module (Closes: #548916)
  * Mention other maintainers and that the binaries are GPL v3 as we
    link with LGPL v3 libraries (LP: #489093)
  * Build-depend on a recent enough live555 to avoid comma vs. decimal
    point problem (Closes: #539946)

  [ Benjamin Drung ]
  * Recommend vlc-plugin-pulse for vlc, so that pulse can be used as
    default output.

  [ Whoopie ]
  * Enable CDDB in the CDDA module (LP: #439131)
  * Enable DV support (LP: #392115)

  [ Benjamin Drung ]
  * Fix typos, that are reported by lintian.
  * Sort confflags in debian/rules
  * Split normal configure flags from feature configure flags

 -- Christophe Mutricy <xtophe@videolan.org>  Wed, 30 Dec 2009 12:56:49 +0100

vlc (1.0.3-1) unstable; urgency=low

  * New upstream release

  [ Reinhard Tartler ]
  * Decrease alsa buffer size. That improves the behaviour of the alsa output
    module on pulseaudio system. But note that vlc-plugin-pulse provides a
    native pulseaudio output module (Closes: #472811, LP: #243152)

  [ Christophe Mutricy ]
  * No longer need to build an extra libvlccore without altivec
  * Add the upnp access module (LP: #172938)
  * Activate the new udev SD module on linux archs

 -- Christophe Mutricy <xtophe@videolan.org>  Thu, 05 Nov 2009 12:39:35 +0100

vlc (1.0.2-1) unstable; urgency=high

  * New upstream release
    + Fix some stack overflows in MP4, ASF and AVI demuxers
      (VideoLAN-SA-0902, CVE pending)(urgency=high)
    + Closes: #540145, #542108
  * Fix kfreebsd FTBFS and simplify (Closes: #545863) 
    Thanks to Petr Salinger
  * Fix Hurd install
  * Update libvlccore symbol file
  * Remove libass API patch
  * Remove uneeded build-deps

 -- Christophe Mutricy <xtophe@videolan.org>  Sun, 20 Sep 2009 01:08:41 +0200

vlc (1.0.1-2) unstable; urgency=low

  * Fix typo in debian/changelog
  * Allow building against libass 0.9.7
  * Don't try to install v4l2 modules on kfreebsd
  * Set policy to 3.8.3 (no change needed)
  * No need of qt4-dev-tools
  * Add a README.source about quilt
  * Disable some modules (kate, mtp, fluidsynth)
  * Don't distribute the *.install-kfreebsd* files as they are generated 

 -- Christophe Mutricy <xtophe@videolan.org>  Sun, 06 Sep 2009 19:07:24 +0200

vlc (1.0.1-1) unstable; urgency=low

  * New upstream bugfix version
    + Fix integer underflow in Real RTSP (DZC-2009-001, CVE pending)
    + Fix crashes in xspf files handler (LP: #365638)

  [ Reinhard Tartler ]
  * Add versioned build dependency on libschroedinger-dev

  [ Christophe Mutricy ]
  * Really build altivec-free libvlccore (Closes: #523035)
  * Depends on libdvbpsi5-dev and protect against future renaming of 
    libdvbpsi development package
  * Remove patches applied upstream

 -- Christophe Mutricy <xtophe@videolan.org>  Wed, 29 Jul 2009 00:21:39 +0200

vlc (1.0.0-1) unstable; urgency=low

  * New Upstream Release
    + Closes: #536081, LP: #396548
    + Refresh patches
  * no longer closes when pausing from the notification area, LP: #371515
  * fix encoding bug when opening subtitles with non-latin characters,
    LP: #394449
  * Don't install the alsa and OSS access module on kfreeBSD (Closes:
    #535101) - thanks to Javier Mendez Gomez
  * Force at least libvlc 1.0.0 becasue of tha soname change of
    libvlccore
  * Delete a symbols who was present by mistake.
  * No need for dh_desktop. It's a no-op
  * New standard version. No change needed
  * Fix make distclean. New patch taken from upstream
  * Upstream make distcheck has been fixed. No need to save Changelog

 -- Christophe Mutricy <xtophe@videolan.org>  Thu, 09 Jul 2009 13:04:20 +0000

vlc (1.0.0~rc2-1) experimental; urgency=low

  * New Upstream Release Candidate
    + Closes: #527010, #491441, #508618, #522824
  * Delete patches which were picked from upstream
  * Refresh patches
  * Remove vlc-plugin-esd and vlc-plugin-arts as they have been removed
    by upstream
  * SONAME change for libvlccore
  * Add new symbols for libvlc2
  * Fix static libs compile
  * Use vlc-wrapper manpage from upstream
  * vlc.install: add drawable and screen was renamed x11_screen
  * vlc-nox.install: Add and remove modules added/removed upstream
  * Point out in NEWS the modules renamed or splited
  * Add links to upstream NEWS and co in vlc-nox
  * Version the depedency of libvlcore2 on vlc-data
  * Remove unnecessary "Section:" in debian/control

 -- Christophe Mutricy <xtophe@videolan.org>  Wed, 03 Jun 2009 17:55:10 +0200

vlc (0.9.9a-3) unstable; urgency=medium

  * Correct typo in 0.9.9a-2 changelog entry
  * Disable more optimization with DEB_BUILD_OPTIONS=noopt
  * Cache the configure test results as we're running configure several
    times
  * Fix building as root
  * Fix the clean target
  * Remove unexistant config options
  * Better check commad line
  * Use all the procs on i386 and amd64
  * Build a version of libvlccore without altivec (Closes: #523035)
  * Fix typo (thanks to Salvatore Bonaccorso)(Closes: #528044)
  * Reword the command line to get full logs in bug/presubj (Closes: #527012)
  * Remove duplicate "extended Settings" entry in context menu
   (Closes: #526603) - thanks to Matt Kraai
  * Disable the logging facility in the javascript of moz plugin
    This was a privacy hole. (urgency=medium)(Closes: #529633)
  * Patch to support libmpc new API (Closes: #476375) - thanks to Yavor
    Doganov
  * Disable-maintener mode
  * Make sure unpatch is last in the clean target

 -- Christophe Mutricy <xtophe@videolan.org>  Sat, 06 Jun 2009 16:56:16 +0200

vlc (0.9.9a-2) unstable; urgency=medium

  * Security fix
  * The default /usr/share/http/{old}/.hosts was wrong in VLC 0.9.8 and 0.9.9.
    World access of the http interface was possible when activated in
    contradiction of what is said in Changelog.Debian and NEWS.Debian.

 -- Christophe Mutricy <xtophe@videolan.org>  Tue, 07 Apr 2009 23:06:48 +0200

vlc (0.9.9a-1) unstable; urgency=low

  * New upstream version 0.9.9a
   + Closes: #520149, #522170, #522185, #522554
   + Update symbol files
  * Fix some typo in bug/presubj
  * Remove some Replaces/Conflicts against version not in etch
  * Move the caca module to vlc-nox
    + Re-add some Replaces/Conflicts
    + Closes: #522040

 -- Christophe Mutricy <xtophe@videolan.org>  Fri, 03 Apr 2009 00:12:49 +0200

vlc (0.9.8a-3) unstable; urgency=low

  [ Reinhard Tartler ]
  * fix typo in '--enable-maintainer-mode' (Closes: #517155)

  [ Christophe Mutricy ]
  * Fix build on non-Linux arch
  * Fix cross-compilation
  * VLC is GPV v2 or later. So point to v2 of the GPL
  * We can use debhelper v7 without trouble
  * Add lintian overrides.
  * Set policy to 3.8.1
  * debian/patches/*
    + Prune doc/fortunes.txt from personnal attack (Closes: #401560,
      #518300)
    + Delete unused patches
    + Add comments to the patches
  * Move to the video and debug sections  

 -- Christophe Mutricy <xtophe@videolan.org>  Sun, 15 Mar 2009 16:50:18 +0000

vlc (0.9.8a-2) unstable; urgency=low

  * Upload to unstable
  * Rebuild against new libraries (Closes: #516316, #516731)
  * Move packaging to Git
    + Add a conf file for git-buildpackage
    + Reflect change to git in Vcs fields
    + Ignore file generated by dpkg-buildpackage
  * Disable the DV access module until it's ported to the new API
  * Move http/.hosts to /etc (Closes: #501791)
  * Improve some short descriptions
  * Depends on debhelper >7
  * Fix for 2 builds in a row
  * Add a note in NEWS about running as root and vlc-wrapper (Closes: #507872)

 -- Christophe Mutricy <xtophe@videolan.org>  Tue, 24 Feb 2009 16:00:31 +0100

vlc (0.9.8a-1) experimental; urgency=low

  * New upstream release
    + Fix integer overflow in Real demux (VideoLAN SA-2008-11, CVE-2008-5276)
  * Enable RealRTSP access module
  * Depends on libv4l-dev to add support of some webcam 
  * Don't rebootstrap. The packages causing troubles previously have been fixed

 -- Christophe Mutricy <xtophe@videolan.org>  Wed, 03 Dec 2008 20:20:52 +0100

vlc (0.9.6-1) experimental; urgency=low

  [ Reinhard Tartler ]
  * Build against libass. Closes: #499063, LP: #210354, #199870
  * Explicitly build against libdca in debian/rules
  * Tighten build depends on a libass-dev version that ships without .la file

  [ Christophe Mutricy ]
  * New bugfix upstream releases
    + Remove 402_tivo_overflow.diff
    + Fix buffer overflow in CUE demuxer (Closes: #504639)
    + Fix buffer overflow in Realtext decoder
  * Honor DEB_BUILD_OPTIONS 
  * Rebootstrap in order to avoid problem with .la

 -- Christophe Mutricy <xtophe@videolan.org>  Sat, 08 Nov 2008 03:14:29 +0100

vlc (0.9.4-2) experimental; urgency=low

  * Fix buffer overflow in Tivo demuxer
    + Closes: #502726, VideoLAN SA-0809
    + 402_tivo_overflow.diff taken from upstream
  * Better xinerama fullscreen behaviour
    + 401_detect_xinerama_fullscreen.diff taken from upstream
  * Builddepends on libcursesw5-dev rather than libcurses5-dev 
    for proper wide char handling 

 -- Christophe Mutricy <xtophe@videolan.org>  Mon, 20 Oct 2008 23:23:46 +0200

vlc (0.9.4-1) experimental; urgency=low

  * New upstream bugfix version
  * rules: Pass the debian version in configure.ac so that the cache 
    is invalidated between binary version
  * control: Don't forget commas in builddep list

 -- Christophe Mutricy <xtophe@videolan.org>  Tue, 07 Oct 2008 00:17:30 +0200

vlc (0.9.3-1) experimental; urgency=low

  [ Christophe Mutricy ]
  * New upstream release
  * Build-depends on libdca-dev
  * vlc-nox.install
    + Be more general for the memcopy modules.
      Fix a FTBFS on non-intel arch (Closes: #499860). 
  * Sort builddep list 

  [ Reinhard Tartler ]
  * remove spurious conflicts on libvlc2. LP: #274614

 -- Christophe Mutricy <xtophe@videolan.org>  Fri, 26 Sep 2008 23:49:48 +0200

vlc (0.9.2-1) experimental; urgency=low

  [ Christophe Mutricy ]
  * New upstream release
    + Soname changed
    + Bugs fixed upstream: Closes: #487646,  #298150, #325069, #392292, 
      #458004, #470903, #458004, #423121
    + new upstream fixes various crasher bugs reported in ubuntu:
      LP: #189575, #113927, #103741, #111615, #107899, #112076, #198916, 221428,
          #91679, #96978, #123589, #133528, #231621, #259025
    + plays files with '+' in its name, LP: #239431, #217305
    + New packages: libvlccore0, libvlccore-dev, vlc-plugin-pulse
     (Closes: #471069)
    + Build-depends on libswsale-dev, libshout3-dev, libxpm-dev,
      zlib1g-dev, liblua5.1-0-dev, libschroedinger-dev, libtag1-dev,
      libqt4-dev, libqt4-dev-tools and pkg-config. (Closes: #461324)
    + time display no longer incomplete, LP: #193445
    + fixed volume bar behavior, LP: #250041
    + shout support closes LP: #127594, #84098, 
    + Install new modules:
      - vlc-nox: alphamask, blendbench, bluescreen, canvas, cc, cdg, chain,
        colorthres, croppadd, dynamicoverlay, erase, faad, gaussianblur, grain,
        inhibit, lua, memcpy*, mmap, osd_parser, puzzle, remoteosd, rtmp, 
        schroedinger, sharpen, stats, subusf, t140, telepathy, v4l2, vmem
      - vlc: qt4
      - vlc-plugin-jack: access_jack
    + Distribute the .pc for libvlc and vlc-plugin (Closes: #289507)
    + Remove wx interface and glide plugin as they've been dropped by upstream
      LP: #205325, #88487, #90603, #150380
    + The Python and java bindings are no longer part of the upstream tarballs 
      (Closes: #469011)
    + Temporarly disable libdca module until a pkg with the new 
      API get in unstable
    + Delete or refresh patches
    + New patches:
        - 052_as-needed taken from bug #347650 to teach libtool about 
          -Wl,--as-needed
  * Install the skins DTD and the default skins it's only 113kB
  * Improve watch file
  * Add a vlc-data package for /usr/share  (13 MB)
  * Add a vlc-dbg package (Closes: #491564)
  * Sort vlc.install and vlc-nox.install

  [ Mohammed Adnène Trojette ]
  * Add myself to Uploaders.
  * debian/control:
    + Add proper conflicts/replaces to vlc-data with mozilla-plugin-vlc.
    + Add proper conflicts/replaces to vlc with vlc-nox.


 -- Christophe Mutricy <xtophe@videolan.org>  Wed, 17 Sep 2008 00:49:48 +0200

vlc (0.8.6.i-2) experimental; urgency=high

  [ Loic Minier ]
  * Fix changelog entries for 0.8.6.h-2 and 0.8.6.h-3.
  * Bump up Standards-Version to 3.8.0.

  [ Christophe Mutricy ]
  * Security: Fix integer overflow in mms module (CVE-2008-3794)
    (Closes: #496265)(407-mms-overflow.diff taken from upstream)

  [ Sam Hocevar ]
  * debian/patches/300_manpage_syntax.diff: fix vlc-config.1 syntax.

 -- Sam Hocevar (Debian packages) <sam+deb@zoy.org>  Tue, 26 Aug 2008 23:25:13 +0000

vlc (0.8.6.i-1) experimental; urgency=low

  * New upstream release.
    - Refresh patch 010_iceape and change it to only patch the name of the .pc
      files, keep using FIREFOX_CFLAGS and _LIBS etc. as to allow us to only
      run autoconf, not automake.
    - Drop patch 401-CVE-2008-2430, merged upstream.
    - Update and rename patch 050_bootstrap to 900_autoconf.

 -- Loic Minier <lool@dooz.org>  Fri, 22 Aug 2008 19:13:30 +0200
vlc (0.8.6.h-5) unstable; urgency=high

  * Acknowledge NMU by Nico Golde. Thanks.
  * Fix buffer overflow in CUE demuxer (Closes: #504639) 

 -- Christophe Mutricy <xtophe@videolan.org>  Wed, 05 Nov 2008 22:02:06 +0100

vlc (0.8.6.h-4.1) unstable; urgency=high

  * Non-maintainer upload by the Security Team.
  * Fix integer overflows that could possibly lead to arbitrary
    code execution (CVE-2008-4686.diff; Closes: #503118).

 -- Nico Golde <nion@debian.org>  Mon, 03 Nov 2008 14:41:58 +0100

vlc (0.8.6.h-4) unstable; urgency=high

  * Security: Fix integer overflow in mms module
    (Closes: #496265)(407-mms-overflow.diff taken from upstream)

 -- Christophe Mutricy <xtophe@videolan.org>  Mon, 25 Aug 2008 01:07:27 +0100

vlc (0.8.6.h-3) unstable; urgency=low

  * Minor cleanups.
  * Use DEB_HOST_ARCH instead of DEB_BUILD_ARCH in rules.
  * Use objdump -x instead of ldd to check for links on libX11 as ldd might
    resolve libvlc to the system's version if the system has libvlc installed;
    closes: #495730.

 -- Loic Minier <lool@dooz.org>  Fri, 22 Aug 2008 19:46:35 +0200

vlc (0.8.6.h-2) unstable; urgency=high

  * Fix integer overflow in TTA (CVE-2008-3732) (405-CVE-2008-3732.diff)
  * Fix crashes in Live555 (406-live555-crash.diff)
  * Switch to libdc1394-22-dev (Closes: #484695)

 -- Christophe Mutricy <xtophe@videolan.org>  Thu, 21 Aug 2008 20:19:39 +0100

vlc (0.8.6.h-1) unstable; urgency=high

  [ Christophe Mutricy ]
  * Acknowledge NMU by Nico Golde. Thanks.
  * Acknowledge NMU by Mike Hommey. Thanks.
  * New security upstrem release
    - Fix buffer overflow (CVE-2008-1881)
    - Fix out of bound array access (CVE-2008-1769)
    - Fix various integer overflow in MP4 demuxer, Cinepak, RTSP
      (CVE-2008-1489, CVE-2008-1768)
    - Remove 105_min_mkv.patch, 400-CVE-2008-1489.diff and
      401-CVE-2008-0073.diff, 402-CVE-2008-1881, 403-CVE-2008-1768.diff
      and 404-CVE-2008-1881 integrated upstream
  * Remove old transitional packages: vlc-plugin-alsa and wxvlc
    (Closes: #477543, #477545)
  * Add some magic for reportbug to ask people to remove their plugin cache
    and get the info for vlc-nox and libvlc0 also.

  [ Reinhard Tartler ]
  * added a watch file
  * new upstream release, refreshing patches

  [ Christophe Mutricy ]
  * Fix buffer overflow in Wav demux.(CVE-2008-2430)(Closes: #489004)
    (Patch taken from upstream: 401-CVE-2008-2430.diff)

 -- Christophe Mutricy <xtophe@videolan.org>  Sat, 05 Jul 2008 23:45:15 +0100

vlc (0.8.6.e-2.3) unstable; urgency=low

  * Non-maintainer upload.
  * debian/control: Build depend on iceape-dev >= 1.1.9-4 instead of
    libxul-dev (Closes: #480812).
  * debian/patches/010_iceape.diff: configure.ac changes to allow to build
    against iceape.
  * debian/patches/050_bootstrap.diff: Corresponding configure changes.
  * debian/patches/series: Added 010_iceape.diff.

 -- Mike Hommey <glandium@debian.org>  Fri, 23 May 2008 21:11:07 +0200

vlc (0.8.6.e-2.1) unstable; urgency=high

  * Non-maintainer upload by the Security Team.
  * This update addresses the following security issues:
    - CVE-2008-1769: out-of-bounds array access and memory corruption
      via a crafted cinepak file (Closes: #478140).
    - CVE-2008-1768: multiple integer overflow triggering buffer overflows
      in the mp4 and real demuxer and the cinepak codec (Closes: #478140).
    - CVE-2008-1881: stack-based buffer overflow in subtitle parsing leading
      to arbitrary code execution via crafted subtitle file (Closes: #477805).

 -- Nico Golde <nion@debian.org>  Sun, 27 Apr 2008 16:17:49 +0200

vlc (0.8.6.e-2) unstable; urgency=high

  [ Christophe Mutricy ]
  * Acknowledge NMU by Nico Golde. Thanks
  * New patch taken from upstream to fix an arbitrary code execution.
    CVE-2008-0073 (Closes: #473057)
  * New patch to fix FTBS in MKV module

  [ Loic Minier ]
  * Mention CVE id in 0.8.6.e-1.1.

 -- Christophe Mutricy <xtophe@videolan.org>  Sat, 29 Mar 2008 15:04:28 +0000

vlc (0.8.6.e-1.1) unstable; urgency=high

  * Non-maintainer upload by the Security Team.
  * Fix Integer overflow in MP4_ReadBox_rdrf function
    that triggers a heap-based buffer overflow via a
    large atom length value (Closes: #472635); CVE-2008-1489.

 -- Nico Golde <nion@debian.org>  Wed, 26 Mar 2008 13:21:44 +0100

vlc (0.8.6.e-1) unstable; urgency=high

  [ Christophe Mutricy ]
  * New security upstream release
    - CORE-2008-0130, VideoLAN-SA-0802, CVE-2008-0986: Arbitrary memory
      overwrite in the MP4 demuxer (Closes: #467652)
    - Others security fixes already included in the Debian package
    - Xshm detection fix (Closes: #404361)
    - Alsa 5.1 fixes
    - DTS to S/PDIF fixes
  * patches/
    - delete the uneeded sec-* patches
    - delete 100_no_wx_update.diff as the update "feature" has been removed
      upstream

  [ Loic Minier ]
  * Urgency high for security bugfix.

 -- Christophe Mutricy <xtophe@videolan.org>  Mon, 25 Feb 2008 23:35:24 +0000

vlc (0.8.6.c-6) unstable; urgency=high

  [ Nico Golde ]
  * This update addresses the following security issues (Closes: #461544).
    - CVE-2008-0295: Heap-based buffer overflow in real_sdpplin.c
      which could lead to user-assisted arbitrary code execution
      via crafted SDP data.
    - CVE-2008-0296: Heap-based buffer overflow in libaccess_realrtsp plugin
      which might lead to arbitrary code execution via a crafted RTSP server.

  [ Loic Minier ]
  * Merge above changes by Nico Golde.

 -- Loic Minier <lool@dooz.org>  Mon, 21 Jan 2008 16:16:51 +0100

vlc (0.8.6.c-5) unstable; urgency=low

  [ Christophe Mutricy ]
  * New vlc-plugin-jack pkg with jack audio_output module
      (closes: #402252, #444992)
  * Make all the symlink for /usr/share/${pkg} point to /usr/share/doc/vlc-nox
    as the plugins depends on vlc-nox and not vlc
  * debian/control: dpkg-shlibdeps gives the correct depends for
    vlc-plugin-glide. So drop the hardcoded depends on libglide2
  * debian/rules: dpkg-shlibdeps now behaves better with libraries without
    versionned symbol file.

  [ Sam Hocevar ]
  * debian/control:
    + Dropped the libcdio-dev versioned build-dep to ease backports.

  [ Loic Minier ]
  * Ack NMU by Nico Golde; thanks!
  * Wrap more deps.
  * Also build vlc-plugin-svgalib package on amd64 as well; build-dep on
    libsvga1-dev on amd64 too; --enable-svgalib on amd64.
  * Drop debian/*.dirs.
  * Only pass --host to configure if DEB_BUILD_GNU_TYPE and DEB_HOST_GNU_TYPE
    differ.
  * Pass --quiltrc /dev/null to quilt and use $(QUILT) to invoke quilt.
  * Bump up Debhelper compatibility level to 6; drop dpkg-dev build-dep.
  * Add /svn to Vcs-Svn.
  * Don't run ./vlc as a test if nocheck is given.
  * Cleanup rules.
  * Drop vlc-plugin-alsa and wxvlc /u/s/d symlinks as these are dummy packages
    anyway.
  * Update menu file.

 -- Loic Minier <lool@dooz.org>  Fri, 11 Jan 2008 17:32:36 +0100

vlc (0.8.6.c-4.1) unstable; urgency=high

  * Non-maintainer upload by security team.
  * This update addresses the following security issues
    (CVE ids pending; Closes: #458318):
    - Fix format string issue in internal webserver that could lead to
      to arbitrary code execution (sec-httpd_formatstring.diff).
    - Disable m3u EXTVLCOPT parsing if no command line option is specified
      (--m3u-extvlcopt) to prevent browser plugins to control stream output
      and thus overwriting arbitrary files of the user running vlc
      (sec-vlcopt_support.diff).
    - Fix stack-based buffer overflow in subtitle parsing
      (sec-subtitle_buffer_overflow.diff).
    - Fix NULL pointer dereference in the rtsp/rtp module by checking return
      of the httpd_MsgGet function (sec-rtsp_remote_dos.diff).

 -- Nico Golde <nion@debian.org>  Fri, 11 Jan 2008 15:05:10 +0100

vlc (0.8.6.c-4) unstable; urgency=high

  [ Loic Minier ]
  * Wrap build-deps and deps.
  * Only suggest videolan-doc; closes: #451914.

  [ Christophe Mutricy ]
  * Use Vcs- instead of Xs-Vcs-
  * Add Homepage field to control
  * Use --ignore-missing-info with dpkg-shlibdeps as glide doesn't provide a
    versionned .shlibs

  [ Sam Hocevar ]
  * debian/control:
    + Build-depend on a newer libcdio-dev to transition to the newer binary
      packages (Closes: #456390, #456403, #453823).
    + Depend on ttf-dejavu-core instead of ttf-dejavu (Closes: #445580).
    + Set policy to 3.7.3.
  * debian/rules:
    + Don’t ignore make distclean errors.
    + Call dh_desktop to register desktop files.

 -- Sam Hocevar (Debian packages) <sam+deb@zoy.org>  Sat, 15 Dec 2007 12:33:48 +0000

vlc (0.8.6.c-3) unstable; urgency=high

  * debian/control:
    + Removed now useless linux-libc-dev build-dependency (Closes: #430710),
      thanks to Steve Langasek.

 -- Sam Hocevar (Debian packages) <sam+deb@zoy.org>  Thu, 05 Jul 2007 10:13:42 +0200

vlc (0.8.6.c-2) unstable; urgency=high

  [ Loic Minier ]
  * Merge the never uploaded 0.8.6.a.debian-7 changelog entry into 0.8.6.c-1.

  [ Christophe Mutricy ]
  * Build-depends on linux-libc-dev  rather than linux-kernel-headers
    (Closes: #430710 )

  [ Sam Hocevar ]
  * debian/control:
    + Build-depend on newer libavcodec libraries.
    + Build-depend on newer libflac-dev.

 -- Sam Hocevar (Debian packages) <sam+deb@zoy.org>  Wed, 04 Jul 2007 22:31:32 +0200

vlc (0.8.6.c-1) unstable; urgency=high

  [ Loic Minier ]
  * New patch, 107_gcc-4.3, fixes missing include causing a build failure with
    GCC 4.3; thanks Martin Michlmayr; closes: #417750.

  [ Christophe Mutricy ]
  * No longer build the x264 module as libx264 has been removed from Sid
    (Closes: #424649, #427283).
  * New patch, 108_flac-1.1.3 taken from upstream to fix building with
    libflac8 (Closes: #426673).
  * Rebuild against new libavcodec and libavformat (Closes: #427573).

  [ Fathi Boudra, Christophe Mutricy ]
  * New upstream release (Closes: #424915):
    + multiple format string vulnerabilities (VideoLAN-SA-0207).
      (Closes: #429726)
    + media player unspecified Denial Of Service vulnerability (CVE-2007-0256).
      (Closes: #407290)
    + missing includes to fix FTBFS with GCC 4.3.0. (Closes: #417750)
    + fullscreen opens a normal window instead of going fullscreen on amd64.
      (Closes: #405035)
    + fix building with libflac8. (Closes: #426673)
    + The following patches are no longer necessary:
      105_audio_format_crash.diff
      106_xshm_check.diff
      107_gcc-4.3.diff
      108_flac-1.1.3.diff

  [ Sam Hocevar ]
  * Install libtelx_plugin.so in vlc-nox package.

 -- Sam Hocevar (Debian packages) <sam+deb@zoy.org>  Tue, 26 Jun 2007 01:41:02 +0200

vlc (0.8.6.a.debian-6) unstable; urgency=low

  * Rebuilt package against packages that are in unstable (Closes: #415446).

  * debian/control:
    + Use ${binary:Version} instead of ${Source-Version}.
    + Build-depend on dpkg-dev (>= 1.13.19).

 -- Sam Hocevar (Debian packages) <sam+deb@zoy.org>  Tue, 20 Mar 2007 14:50:43 +0100

vlc (0.8.6.a.debian-5) unstable; urgency=low

  * Refreshed and renamed all patches.

  * debian/control:
    + Set pkg-multimedia-maintainers as main maintainer.
    + Fixed Vcs fields.
  * debian/compat:
    + Set compat to 5.
  * debian/rules:
    + Big cleanup.
    + Distribute libvlc.a again.
    + Switch to AM_MAINTAINER_MODE instead of touching all files.

  * debian/patches/106_xshm_check.diff:
    + New patch. Don't crash if XShmAttach fails, instead fall back to
      normal X images (Closes: #404361).

  * debian/patches/300_manpage_syntax.diff:
    + New patch. Fix dvd:// syntax in manpage (Closes: #412372) and add
      mention of the videolan-doc package.

 -- Sam Hocevar (Debian packages) <sam+deb@zoy.org>  Sat, 17 Mar 2007 19:46:52 +0100

vlc (0.8.6.a.debian-4) unstable; urgency=low

  * *sigh*, libfaad-dev build-depend was in fact missing.

 -- Sam Hocevar (Debian packages) <sam+deb@zoy.org>  Tue, 13 Mar 2007 10:39:04 +0100

vlc (0.8.6.a.debian-3) unstable; urgency=low

  * debian/control:
    + Add XS-Vcs-Browser field.
    + Build-depend on libx264-dev.
    + Build-depend on libfaad-dev.
  * debian/rules:
    + Now that they're in unstable, no longer build our custom x264 and faad2.

  * debian/patches/030_audio_format_crash.diff:
    + Patch from upstream to fix multiple crashes with audio conversions.

 -- Sam Hocevar (Debian packages) <sam+deb@zoy.org>  Mon, 12 Mar 2007 16:41:06 +0100

vlc (0.8.6.a.debian-2) unstable; urgency=high

  * debian/patches/021_x264_powerpc.diff:
    + Patch from upstream to fix FTBFS on PowerPC (Closes: #411438).
  * debian/rules:
    + Fix a kFreeBSD FTBFS, courtesy of Petr Salinger (Closes: #399713).

 -- Sam Hocevar (Debian packages) <sam+deb@zoy.org>  Wed, 21 Feb 2007 12:12:02 +0100

vlc (0.8.6.a.debian-1) unstable; urgency=high

  * New upstream bugfix release.
  * Most of our patches are now in sync with upstream. Removed:
    + 000_bootstrap.diff
    + 000_ltmain.diff
    + patch-badly-initialised-data-0.8.6debian-0.8.6a.diff
    + patch-configure.ac-syntax-0.8.6debian-0.8.6a.diff
    + patch-documentation-0.8.6debian-0.8.6a.diff
    + patch-i422-yuy2-crash-0.8.6debian-0.8.6a.diff
    + patch-integer-signedness-0.8.6debian-0.8.6a.diff
    + patch-logo-filter-crash-0.8.6debian-0.8.6a.diff
    + patch-memory-leaks-0.8.6debian-0.8.6a.diff
    + patch-missing-locks-0.8.6debian-0.8.6a.diff
    + patch-mjpeg-separator-0.8.6debian-0.8.6a.diff
    + patch-mozilla-plugin-0.8.6debian-0.8.6a.diff
    + patch-network-protocols-fixes-0.8.6debian-0.8.6a.diff
    + patch-playlist-crash-0.8.6debian-0.8.6a.diff
    + patch-po-0.8.6debian-0.8.6a.diff
    + patch-private-libcaca-0.8.6debian-0.8.6a.diff
    + patch-remove-debug-messages-0.8.6debian-0.8.6a.diff
    + patch-sanitise-javascript-0.8.6debian-0.8.6a.diff
    + patch-sanity-checks-0.8.6debian-0.8.6a.diff
    + patch-sdl-image-priority-0.8.6debian-0.8.6a.diff
    + patch-utf8-0.8.6debian-0.8.6a.diff
    + patch-version-information-0.8.6debian-0.8.6a.diff
    + MOAB-02-01-2007-CVE-2007-0017.patch

 -- Sam Hocevar (Debian packages) <sam+deb@zoy.org>  Thu, 11 Jan 2007 18:17:41 +0100

vlc (0.8.6-svn20061012.debian-2) unstable; urgency=high

  * Maintainer upload.
  * Acknowledge previous NMUs by Andreas Barth. Thanks.
    (Closes: #405425, #400720, #403022).

  * debian/control:
    + Put back mozilla-plugin-vlc package.

  * debian/rules:
    + Build with mediacontrol bindings, needed for the Mozilla plugin.

  * 020_kfreebsd.diff:
    + New patch courtesy of Petr Salinger. Fix a GNU/kFreeBSD FTBFS
      (Closes: #399713).

  * patch-configure.ac-syntax-0.8.6debian-0.8.6a.diff:
    + Fix "CFAGS" to "CFLAGS" in configure.ac.

  * patch-documentation-0.8.6debian-0.8.6a.diff:
    + Documentation, translation and error messages updates.

  * patch-network-protocols-fixes-0.8.6debian-0.8.6a.diff:
    + Various fixes for the IPv4, IPv6, SAP and HTTP protocols.

  * patch-po-0.8.6debian-0.8.6a.diff:
    + Translation updates.

  * patch-version-information-0.8.6debian-0.8.6a.diff:
    + Set version information to 0.8.6a, even if it's not really our real
      version, to make it clear that the security issues were fixed.

  * patch-mozilla-plugin-0.8.6debian-0.8.6a.diff:
    + Proper fix for the Mozilla plugin (Closes: #400720, #403022).

  * 000_bootstrap.diff:
    + Rebootstrap tarball because of changes to configure.ac.

  * patch-badly-initialised-data-0.8.6debian-0.8.6a.diff:
    + Fix various badly initialised variables in the code.

  * patch-i422-yuy2-crash-0.8.6debian-0.8.6a.diff:
    + Fix a crash in the I422-YUY2 chroma conversion.

  * patch-integer-signedness-0.8.6debian-0.8.6a.diff:
    + Fix integer signedness issues in the variable code.

  * patch-logo-filter-crash-0.8.6debian-0.8.6a.diff:
    + Fix a crash in the logo filter.

  * patch-memory-leaks-0.8.6debian-0.8.6a.diff:
    + Fix various memory leaks.

  * patch-missing-locks-0.8.6debian-0.8.6a.diff:
    + Add missing mutex locks.

  * patch-mjpeg-separator-0.8.6debian-0.8.6a.diff:
    + Fix MJPEG format support.

  * patch-playlist-crash-0.8.6debian-0.8.6a.diff:
    + Fix a crash in the playlist code.

  * patch-private-libcaca-0.8.6debian-0.8.6a.diff:
    + Do not use private libcaca symbols.

  * patch-remove-debug-messages-0.8.6debian-0.8.6a.diff:
    + Disable debug messages and spurious messages to stderr.

  * patch-sanitise-javascript-0.8.6debian-0.8.6a.diff:
    + Fix the javascript string sanitising.

  * patch-sanity-checks-0.8.6debian-0.8.6a.diff:
    + Various sanity checks for untrusted data.

  * patch-sdl-image-priority-0.8.6debian-0.8.6a.diff:
    + Downgraded the sdl-image plugin priority.

  * patch-utf8-0.8.6debian-0.8.6a.diff:
    + Fix Unicode support in GUIs and file access.

 -- Sam Hocevar (Debian packages) <sam+deb@zoy.org>  Mon,  8 Jan 2007 09:43:07 +0100

vlc (0.8.6-svn20061012.debian-1.2) unstable; urgency=high

  * Non-maintainer upload.
  * Fix format string vulnerability with patch
    MOAB-02-01-2007-CVE-2007-0017.patch, CVE-2007-0017. Closes: #405425

 -- Andreas Barth <aba@not.so.argh.org>  Sat,  6 Jan 2007 23:07:51 +0000

vlc (0.8.6-svn20061012.debian-1.1) unstable; urgency=high

  * Non-maintainer upload.
  * remove broken package mozilla-plugin-vlc. Closes: #400720, #403022

 -- Andreas Barth <aba@not.so.argh.org>  Sat, 23 Dec 2006 19:17:40 +0000

vlc (0.8.6-svn20061101.debian-1) UNRELEASED; urgency=high

  * New upstream SVN snapshot.

 -- Sam Hocevar (Debian packages) <sam+deb@zoy.org>  Wed,  1 Nov 2006 10:50:17 +0100

vlc (0.8.6-svn20061012.debian-1) unstable; urgency=low

  * New upstream SVN snapshot.
  * Upstream fixed the BadWindow request issue (Closes: #392207).

 -- Sam Hocevar (Debian packages) <sam+deb@zoy.org>  Thu, 12 Oct 2006 20:43:45 +0200

vlc (0.8.6-svn20061008.debian-1) unstable; urgency=high

  * New upstream SVN snapshot. Fixes a heap smashing bug.
  * debian/control:
    + Build-depend on libgtk2.0-dev to work around #388521 (Closes: #391739).
    + Replace XS-X-Vcs-Svn with -XS-Vcs-Svn.

  * debian/patches/020_notify.diff:
    + Fix notify support. Thanks to Christophe Mutricy.

 -- Sam Hocevar (Debian packages) <sam+deb@zoy.org>  Sun,  8 Oct 2006 18:54:30 +0200

vlc (0.8.6-svn20061001.debian-4) unstable; urgency=low

  * Build-depend on libnotify and explicitly activate the libnotify plugin
    (Closes: #391308).
  * Re-enable DV support. libraw1394 is not waiting for us anyway.

 -- Sam Hocevar (Debian packages) <sam+deb@zoy.org>  Fri,  6 Oct 2006 10:24:26 +0200

vlc (0.8.6-svn20061001.debian-2) unstable; urgency=high

  * Temporarily disable DV support because the libraw1394 transition does
    not look like it will happen soon.

 -- Sam Hocevar (Debian packages) <sam+deb@zoy.org>  Wed,  4 Oct 2006 14:00:16 +0200

vlc (0.8.6-svn20061001.debian-1) unstable; urgency=low

  * New upstream SVN snapshot.

 -- Sam Hocevar (Debian packages) <sam+deb@zoy.org>  Sun,  1 Oct 2006 17:57:57 +0200

vlc (0.8.6-svn20060925.debian-1) unstable; urgency=low

  [ Sam Hocevar ]
  * New upstrean SVN snapshot.
  * This release fixes issues with the French Freebox device (Closes: #388332).

  * debian/control:
    + Added Clément Stenac to the uploaders.

  * 020_certificates_paths.diff:
    + New patch from upstream that looks for SSL certificates in
      /etc/ssl/certs/ca-certificates.crt (Closes: #365239).

  [ Clément Stenac ]
  * Add VCS information to control

 -- Sam Hocevar (Debian packages) <sam+deb@zoy.org>  Mon, 25 Sep 2006 14:00:46 +0200

vlc (0.8.6-svn20060918.debian-1) unstable; urgency=low

  * New upstream SVN snapshot, with a slightly saner version number.
  * debian/rules:
    + Call dh_install with -si so that it does not try to install files that
      are not for us (Closes: #387873).

 -- Sam Hocevar (Debian packages) <sam+deb@zoy.org>  Mon, 18 Sep 2006 12:38:26 +0200

vlc (0.8.6-svn20060911.0.8.5-1-svn.debian-5) unstable; urgency=low

  * debian/control:
    + Added proper conflicts/replaces to the libvlc0 package because it
      overwrites files from old vlc packages (Closes: #387844).

 -- Sam Hocevar (Debian packages) <sam+deb@zoy.org>  Sun, 17 Sep 2006 01:38:24 +0200

vlc (0.8.6-svn20060911.0.8.5-1-svn.debian-4) unstable; urgency=low

  * debian/control:
    + Add libsdl-image1.2-dev to the build-dependencies.
    + Shorten short descriptions and add “without X support” to the vlc-nox
      short description.

 -- Sam Hocevar (Debian packages) <sam+deb@zoy.org>  Sat, 16 Sep 2006 20:08:53 +0200

vlc (0.8.6-svn20060911.0.8.5-1-svn.debian-3) unstable; urgency=low

  * debian/control:
    + Distribute libvlc0 in a separate package.
    + Created vlc-nox package that contains VLC and all its non-X related
      plugins.
  * debian/rules:
    + Use dh_install.
    + Bail out with an error if a plugin from vlc-nox got linked to libX11.

 -- Sam Hocevar (Debian packages) <sam+deb@zoy.org>  Thu, 14 Sep 2006 18:39:59 +0200

vlc (0.8.6-svn20060911.0.8.5-1-svn.debian-2) unstable; urgency=low

  * debian/patches/000_dup_builtins.diff:
    + Fix a powerpc FTBFS due to duplicate libraries in link lines.

 -- Sam Hocevar (Debian packages) <sam+deb@zoy.org>  Mon, 11 Sep 2006 18:32:04 +0200

vlc (0.8.6-svn20060911.0.8.5-1-svn.debian-1) unstable; urgency=low

  * New upstream SVN snapshot, fixes an amd64 FTBFS.

 -- Sam Hocevar (Debian packages) <sam+deb@zoy.org>  Mon, 11 Sep 2006 13:56:19 +0200

vlc (0.8.6-svn20060910.0.8.5-1-svn.debian-1) unstable; urgency=low

  * New upstream SVN snapshot, from the forthcoming 0.8.5-1 branch.
  * This branch's playlist window does not crash like the 0.8.6 does
    (Closes: #375213, #385036, #384869).

  * Upstream fixed implicit pointer functions (Closes: #385192).
  * Upstream's x264 build system now uses config.guess instead of uname to
    detect system and CPU types (Closes: #385535).
  * Upstream removed debug messages from the ts plugin (Closes: #385008,
    Closes: #385323).
  * Aspect ration in mkv files was fixed (Closes: #385876).

  * debian/control:
    + Build-depend on libcaca-dev (>= 0.99.beta4-1) so that we no longer pull
      useless build dependencies (Closes: #385536).
    + Have VLC depend on ttf-dejavu again. It's used for subtitles and the
      default skin.
  * debian/copyright:
    + Full copyright holders and license audit (Closes: #324978).
  * debian/rules:
    + No longer install old copyright files (Closes: #385200).
    + Re-activated the speex module (Closes: #386204).
    + Don't install TTF fonts, use the ones from ttf-dejavu instead.

  * debian/patches/020_freetype_font.diff:
    + Renamed this patch into 020_dejavu_font.diff and made it use dejavu
      fonts.

 -- Sam Hocevar (Debian packages) <sam+deb@zoy.org>  Sun, 10 Sep 2006 19:02:17 +0200

vlc (0.8.6-svn20060823.debian-3) unstable; urgency=low

  * debian/control:
    + Added missing build-dep on libdc1394-13-dev (Closes: #384568, #384582).
    + Build-depend on a newer libcaca for better colour ASCII rendering.

 -- Sam Hocevar (Debian packages) <sam+deb@zoy.org>  Fri, 25 Aug 2006 11:19:00 +0200

vlc (0.8.6-svn20060823.debian-2) unstable; urgency=low

  * debian/control:
    + Added missing build-dep on libraw1394-dev.
  * debian/rules:
    + Replaced --enable-livedotcom with --enable-live555.

 -- Sam Hocevar (Debian packages) <sam+deb@zoy.org>  Fri, 25 Aug 2006 09:37:47 +0200

vlc (0.8.6-svn20060823.debian-1) unstable; urgency=low

  * New upstream SVN snapshot.
  * debian/rules:
    + Distribute a shared version of libvlc.
    + Activated the twolame encoder.
  * debian/control:
    + Build-depend on a newer libavcodec so as to get WMV3 decoding support.
    + Cleaned up package dependencies a bit.

  * debian/patches/000_ltmain.diff:
    + Work around libtool not wanting to install our plugins.

 -- Sam Hocevar (Debian packages) <sam+deb@zoy.org>  Thu, 24 Aug 2006 18:06:12 +0200

vlc (0.8.5.debian-2) unstable; urgency=low

  * debian/rules:
    + Fix generation of Arch: all transition packages.

 -- Sam Hocevar (Debian packages) <sam+deb@zoy.org>  Wed,  7 Jun 2006 14:46:22 +0200

vlc (0.8.5.debian-1) unstable; urgency=low

  * New upstream release (Closes: #364934).
  * This release no longer disables audio input if the v4l video device does
    not advertise an audio device (Closes: #316377).
  * This release fixes PPC asm compilation issues in x264 (Closes: #366965).

  * debian/control:
    + Merged wxvlc and vlc-plugin-alsa into vlc to get rid of circular
      dependencies (Closes: #365816).
    + Set policy to 3.7.2.
    + libxosd-dev is installable again; build-depend on it (Closes: #364937).

  * debian/patches/030_x264_altivec.diff:
  * debian/patches/030_x264_armvl.diff:
    + Patches applied upstream. Removed.

 -- Sam Hocevar (Debian packages) <sam+deb@zoy.org>  Tue, 23 May 2006 16:15:56 +0200

vlc (0.8.5-test3.debian-3) unstable; urgency=low

  * debian/control:
    + Build-depend on libdvdread-dev (>= 0.9.5) because libdvdread3-dev just
      disappeared (Closes: #364681).

 -- Sam Hocevar (Debian packages) <sam+deb@zoy.org>  Tue, 25 Apr 2006 09:05:45 +0200

vlc (0.8.5-test3.debian-2) unstable; urgency=low

  * debian/control:
    + Added missing libavc1394-dev build-dependency.

  * debian/patches/030_x264_altivec.diff:
    + Fixed illegal implicit casts of vector types.

  * debian/patches/030_x264_armvl.diff:
    + Added support for the armv4l CPU.

 -- Sam Hocevar (Debian packages) <sam+deb@zoy.org>  Mon, 24 Apr 2006 20:45:16 +0200

vlc (0.8.5-test3.debian-1) unstable; urgency=low

  * New upstream release.

  * Upstream fixed many bugs:
    + Fixed the CPU features used by the deinterlace plugin and no
      longer crashes on non-SSE machines (Closes: #363153).
    + Properly build on amd64 wrt PIC (Closes: #339372, #330146, #330154).
    + Fixed the double pane in settings dialog issue (Closes: #343031).
    + Help flags now adapt to the locale and help formatting was fixed
      (Closes: #347278).
    + HTTP streaming no longer fails (Closes: #352599).
    + Memory leak fixed (Closes: #359655).
    + x264 build system supports ppc64 and mips64 (Closes: #361452, #358233).
    + OGG muxing was fixed (Closes: #364321).

  * debian/control:
    + Removed legacy dummy packages.
    + Switched from dpatch to quilt.
    + Removed now useless build-dependency on gcc-snapshot (Closes: #361729).
    + Ditto for xlibs-static-pic (Closes: #364265).
    + Build-depend on newer ffmpeg libraries so that we dynamically link
      against them.
    + Build-depend on newer Matroska libraries to fix .mkv support
      (Closes: #348404).
    + Build-depend on libxul-dev and xulrunner instead of mozilla-dev.
    + Build-depend on newer live555 libraries.
    + Depend on vlc-plugin-alsa.
    + Removed the ttf-freefont dependency (Closes: #353459, #362071).

  * debian/vlc.mime:
    + Fixed broken templates (Closes: #354101).

  * debian/patches/010_no-wx-updates.diff:
    + Created from old dpatch. Disables broken "check for updates" button.

  * debian/patches/010_osdmenu-paths.diff
    + Created from old dpatch. Fixes file paths for OSD plugin.

  * debian/patches/020_xulrunner.diff:
    + Build using XULrunner (Closes: #364381).

  * debian/patches/020_freetype_font:
    + Do not hardcode the default font, let VLC find one itself.

 -- Sam Hocevar (Debian packages) <sam+deb@zoy.org>  Mon, 24 Apr 2006 18:10:10 +0200

vlc (0.8.4.debian-2) unstable; urgency=low

  * debian/rules:
    + Enable zeroconf/bonjour support (Closes: #348085).
    + Enable musepack decoding support.
    + Enable VCD navigation support.
  * debian/control:
    + Build-depend on more recent versions of libavcodec to fix CVE-2005-4048.
    + Build-depend on libhal-dev (>= 0.5.5.1-3) for the dbus transition.
    + Build-depend on libavahi-client-dev.
    + Build-depend on libmpcdec-dev.
    + Build-depend on libsysfs-dev so that the MP4 module can get an iPod’s
      version number.
    + Build-depend on libvcdinfo-dev.
  * debian/vlc.mime:
    + Put flags after the command, as per mailcap(5) (Closes: #340434).

  * src/libvlc.c configure.ac modules/services_discovery/hal.c:
    + Backported HAL 0.5 patch from upstream, thanks to Clément Stenac and
      Loïc Minier. As a result, we now build and install again on unstable
      (Closes: #332927, #347598, #347847).
  * extras/x264/configure:
    + Support the armv5tel platform.

 -- Sam Hocevar (Debian packages) <sam+deb@zoy.org>  Sun, 22 Jan 2006 12:08:42 +0100

vlc (0.8.4.debian-1) unstable; urgency=low

  * New upstream release.

 -- Sam Hocevar (Debian packages) <sam+deb@zoy.org>  Sat, 26 Nov 2005 19:55:09 +0100

vlc (0.8.4-test2-2) unstable; urgency=low

  * extras/x264/configure:
    + Teach the configure script about the Alpha platform.

 -- Sam Hocevar (Debian packages) <sam+deb@zoy.org>  Fri, 11 Nov 2005 18:49:31 +0100

vlc (0.8.4-test2-1) unstable; urgency=low

  * New upstream release.
  * debian/control:
    + Build-depend on a newer version of gnutls (Closes: #335774).
    + Replaced occurrences of "wxwindows" with "wxwidgets" (Closes: #330141).
  * debian/rules:
    + Use dh_buildinfo because of all the static libraries we use.
  * Upstream fixed the wx code so that it builds with newer versions of the
    library (Closes: #332282, #332773).

 -- Sam Hocevar (Debian packages) <sam+deb@zoy.org>  Fri, 11 Nov 2005 10:41:35 +0100

vlc (0.8.4-svn20050920-3) unstable; urgency=low

  * configure.ac:
    + Fixed a bug in the gnomevfs plugin configuration.
  * debian/rules:
    + Explicitly disable the GnomeVFS plugin (Closes: #329317).
  * debian/control:
    + Buuild-depend on yasm on amd64.

 -- Sam Hocevar (Debian packages) <sam+deb@zoy.org>  Wed, 21 Sep 2005 11:36:24 +0200

vlc (0.8.4-svn20050920-2) unstable; urgency=low

  * configure:
    + Fixed the powerpc build with gcc-4.x.
  * extras/x264/configure:
    + Added missing Debian architectures to the configure script.

 -- Sam Hocevar (Debian packages) <sam+deb@zoy.org>  Tue, 20 Sep 2005 17:46:35 +0200

vlc (0.8.4-svn20050920-1) unstable; urgency=low

  * New SVN snapshot.
  * configure.ac:
    + Upstream fixed the AltiVec build on PPC.
  * debian/control:
    + Build-depend on a newer version of libavcodec. mp2v and mp1v encoders
      work again (Closes: #324840).
    + Build-depend on gcc-snapshot on i386 and amd64, because currently only
      that version of gcc properly builds some of the MMX modules.

 -- Sam Hocevar (Debian packages) <sam+deb@zoy.org>  Tue, 20 Sep 2005 13:43:41 +0200

vlc (0.8.4-svn20050823-2) unstable; urgency=low

  * debian/control:
    + Build-depend on libflac-dev (>= 1.1.2-3) because of the soname
      change (Closes: #325948).
  * debian/copyright:
    + Fixed the FSF address.

 -- Sam Hocevar (Debian packages) <sam+deb@zoy.org>  Thu,  1 Sep 2005 12:36:10 +0200

vlc (0.8.4-svn20050823-1) unstable; urgency=low

  * New SVN snapshot.
  * debian/control:
    + Build-depend on libsmbclient-dev.
    + Build-depend on libwxgtk2.6-dev (Closes: #285373), which means the
      interface now works with non-UTF8 locales (Closes: #308770, #322665).
    + Build-depend on a newer version of libavcodec.
  * debian/rules:
    + Activated SMB client support.
    + Install desktop files in usr/share/applications instead of
      usr/share/gnome/apps/Multimedia.
  * debian/patches/00list:
    + 20_no-wx-updates.dpatch: disabled the update check.
    + 20_interfaces.dpatch: disabled deprecated patch.
  * configure.ac:
    + Fixes powerpc build.
  * include/network.h src/misc/net.c:
    + Fixes HTTP input (Closes: #322757).
    + Fixes URL encoding in the RTSP module (Closes: #323813).
  * modules/gui/skins2 modules/gui/wxwidgets:
    + Fixes a compilation issue on 64-bit architectures (Closes: #324031).
  * modules/visualization/xosd.c:
    + Fixes libxosd initialisation (Closes: #324039).

 -- Sam Hocevar (Debian packages) <sam+deb@zoy.org>  Mon, 22 Aug 2005 14:43:48 +0200

vlc (0.8.4-svn20050810-2) unstable; urgency=low

  * debian/control:
    + Build-depend on libarts1-dev (>= 1.4.2-1).
    + Build-depend on a newer version of libavcodec.

 -- Sam Hocevar (Debian packages) <sam+deb@zoy.org>  Tue, 16 Aug 2005 17:36:21 +0200

vlc (0.8.4-svn20050810-1) unstable; urgency=low

  * New SVN snapshot.
  * Rebuilt against libaa1 and new wxWin and SDL packages to complete the
    aalib transition (Closes: #320874) and make the packages installable again
    (Closes: #319292, #319598, #321461, #322166, #317380).
  * debian/rules:
    + Use DEB_BUILD_ARCH_CPU instead of DEB_BUILD_GNU_CPU.
  * debian/vlc.desktop:
    + Added desktop file, thanks to Mantas Kriauciunas (Closes: #290612).
  * debian/control:
    + Removed unused dummy packages (Closes: #321988, #322003, #322013).
    + Build-depend on libmatroska-dev (>= 0.7.7).
    + Build-depend on libwxgtk2.4-dev (>= 2.4.4).
    + Build-depend on libdvbpsi4-dev instead of libdvbpsi3-dev.
    * Build-depend on libsdl1.2-dev (>= 1.2.7+1.2.8cvs20041007-5.3).
    + Build-depend on a newer version of libmatroska-dev and mozilla-dev
      because of the C++ transition.
    + Build-depend on libsvga1-dev instead of svgalib1-dev.
  * This snapshot no longer uses tune=opteron on amd64 (Closes: #316161).
  * The SVN version adds support for Freebox users (Closes: #317035).
  * Various gcc-4.x FTBFS were fixed upstream (Closes: #317055).
  * mozilla/support/npunix.c: fixed undeclared NPP_GetJavaClass
    (Closes: #317067).

 -- Sam Hocevar (Debian packages) <sam+deb@zoy.org>  Wed, 10 Aug 2005 16:18:37 +0200

vlc (0.8.2-1) unstable; urgency=low

  * New upstream release.
  * This version fixes the random playlist parsing (Closes: #308375), encodes
    non-ASCII characters in RTSP requests (Closes: #279735) and fixes an issue
    with large files (Closes: #306110).
  * debian/control:
    + Set policy to 3.6.2.1.
    + Build-depend on libpng12-dev, xlibmesa-gl-dev.
    + Build-depend on a more recent ffmpeg library set, to fix nasty visual
      artifacts with post-processing (Closes: #300220).
    + mozilla-plugin-vlc recommends mozilla-firefox in addition to
      mozilla-browser (Closes: #308723).
    + Now that sarge is out, removed legacy packages that disappeared in woody.
  * debian/rules:
    + Activated PNG output support.
    + Activated GLX output support.
  * The NEWS file documents the changed behaviour for SAP (Closes: #303262).
  * Minor typo fixed in the manpage (Closes: #300339).
  * po/de.po: merged corrections from Jens Seidel (Closes: #313890).

 -- Sam Hocevar (Debian packages) <sam+deb@zoy.org>  Sun, 26 Jun 2005 16:28:19 +0200

vlc (0.8.1.svn20050314-1) unstable; urgency=low

  * More recent SVN snapshot.
  * This snapshot fixes issues in modules/gui/wxwindows/streamout.cpp that
    caused FTBFS on 64-bit architectures (Closes: #289923).
  * debian/control:
    + Build-depend on new libmatroska and libavcodec versions.
    + Unfortunate return to wxwidgets 2.4 until 2.5 enters testing.
    + Upgraded libflac-dev build dependency to (>= 1.1.1-5) to resolve
      dependency issues (Closes: #298067).
  * debian/vlc.mime: merged Guido Guenther’s contribution (Closes: #297261).

 -- Sam Hocevar (Debian packages) <sam+deb@zoy.org>  Mon, 14 Mar 2005 10:53:59 +0100

vlc (0.8.1-3) unstable; urgency=low

  * debian/control:
    + Build-depend on fixed ffmpeg packages (Closes: #289444).
    + Build-depend on a newer libflac-dev so that resulting packages use
      libflac6 (Closes: #289490).
  * modules/gui/wxwindows/open.cpp:
    + Compilation fix for 64 bits systems.

 -- Sam Hocevar (Debian packages) <sam+deb@zoy.org>  Mon, 10 Jan 2005 11:10:02 +0100

vlc (0.8.1-2) unstable; urgency=low

  * debian/control:
    + Use ffmpeg from Debian instead of the contrib one.
    + Use wxgtk2.5 instead of 2.4.
    + Activated the ncurses UI (Closes: #286962).
  * debian/gnome-vlc.desktop debian/gvlc.desktop:
    + Fixed the icon location.

 -- Sam Hocevar (Debian packages) <sam+deb@zoy.org>  Thu,  6 Jan 2005 18:00:00 +0100

vlc (0.8.1-1) unstable; urgency=low

  * New upstream release.
  * debian/gnome-vlc.desktop:
    + Fixed program path (Closes: #280290).
  * debian/control:
    + Require an up-to-date liblivemedia.
    + Build-depend on libgnutls11-dev.

 -- Sam Hocevar (Debian packages) <sam+deb@zoy.org>  Sun, 14 Nov 2004 22:21:23 +0100

vlc (0.8.0.final-1) unstable; urgency=low

  * Final 0.8.0 upstream release.
  * src/misc/modules.c:
    + Fixed a startup issue with the svlc shortcut (Closes: #274376).
  * debian/control:
    + Suggest the Mozilla and ALSA plugins. Only mentioned the others in
      the package description because they are not of notable usefulness
      (Closes: #275160).
  * modules/access/http.c:
    + Fix HTTP proxy handling (Closes: #278381).

 -- Sam Hocevar (Debian packages) <sam+deb@zoy.org>  Wed,  3 Nov 2004 14:52:05 +0100

vlc (0.8.0-test1-1) unstable; urgency=high

  * New upstream tarball.
  * debian/rules:
    + Fixed previously broken DVD support.
    + Removed currently broken Speex support.
  * debian/control:
    + Build-depend on libdvdnav.

 -- Sam Hocevar (Debian packages) <sam+deb@zoy.org>  Sat,  4 Sep 2004 02:32:49 +0200

vlc (0.7.2.svn20040827-1) unstable; urgency=high

  * New SVN snapshot.
  * debian/rules:
    + Activated x264 support.
    + Re-enabled libmodplug support.
    + Build PIC plugins even on x86.
    + Disabled SLP because its code is broken.
    + Disabled the GNOME, Qt, GTK+ and KDE interfaces in favour of the
      WxWidgets one.
    + Activated HAL support.
  * debian/control:
    + Force the vlc-plugin-arts dependencies.
    + Build-depend on jam and nasm because of x264.

 -- Sam Hocevar (Debian packages) <sam+deb@zoy.org>  Fri, 27 Aug 2004 21:31:13 +0200

vlc (0.7.2.final-11) unstable; urgency=medium

  * configure.ac:
    + Fixed an LDFLAGS/CFLAGS confusion.
    + Don't use -finline-limit since it now tries to inline functions that
      have not been explicitely inlined (Closes: #265673).
  * debian/patches/20_configure.dpatch:
    + Don't manage this patch with dpatch since it causes ownership issues.

 -- Sam Hocevar (Debian packages) <sam+deb@zoy.org>  Sun, 15 Aug 2004 01:35:35 +0200

vlc (0.7.2.final-10) unstable; urgency=medium

  * The "I hope I got it right this time" upload.
  * configure.ac:
    + Use -maltivec -mabi=altivec for the memcpyaltivec and deinterlace
      plugins on PowerPC.

 -- Sam Hocevar (Debian packages) <sam+deb@zoy.org>  Tue, 10 Aug 2004 18:01:47 +0200

vlc (0.7.2.final-9) unstable; urgency=low

  * debian/control:
    + Added a missing dpatch build dependency (Closes: #263363).
    + Removed the modplug plugin until libmodplug-dev enters Debian.

 -- Sam Hocevar (Debian packages) <sam+deb@zoy.org>  Tue, 10 Aug 2004 11:01:15 +0200

vlc (0.7.2.final-8) unstable; urgency=low

  * debian/control:
    + Added a missing dpatch build dependency.
  * configure.ac:
    + Fixed the powerpc build by conditionally re-enabling -maltivec
      -mabi=altivec.

 -- Sam Hocevar (Debian packages) <sam+deb@zoy.org>  Fri, 30 Jul 2004 00:05:58 +0200

vlc (0.7.2.final-7) unstable; urgency=low

  * debian/rules:
    + Switch build system to dpatch.

 -- Sam Hocevar (Debian packages) <sam+deb@zoy.org>  Thu, 29 Jul 2004 17:03:51 +0200

vlc (0.7.2.final-6) unstable; urgency=low

  * configure.ac: don't use -maltivec -mabi=altivec, because we don't want
    to trigger AltiVec optimisations in our generic code (Closes: #256578,
    Closes: #260819).

 -- Sam Hocevar (Debian packages) <sam+deb@zoy.org>  Fri, 23 Jul 2004 17:21:21 +0200

vlc (0.7.2.final-5) unstable; urgency=low

  * debian/control:
    + Build-depend on libdvbpsi3-dev, so that we can get rid of the previous
      versions of this library.
    + Recommend the videolan-doc package.
    + Build-conflict on libavcodec-dev, just in case it enters Sid at an
      unappropriate moment.
  * debian/README.Debian:
    + Removed mention of the libmpeg2 tree, which we no longer provide.

 -- Sam Hocevar (Debian packages) <sam+deb@zoy.org>  Tue, 20 Jul 2004 11:25:17 +0200

vlc (0.7.2.final-4) unstable; urgency=low

  * debian/rules:
    + Activated Theora support (Closes: #259061).
    + Re-enabled the KDE plugin (Closes: #258295).
  * debian/control:
    + Set policy to 3.6.1.1.

 -- Sam Hocevar (Debian packages) <sam+deb@zoy.org>  Tue, 13 Jul 2004 00:21:20 +0200

vlc (0.7.2.final-3) unstable; urgency=low

  * extras/ffmpeg/configure: fixed HPPA architecture detection.

 -- Sam Hocevar (Debian packages) <sam+deb@zoy.org>  Fri, 25 Jun 2004 11:55:33 +0200

vlc (0.7.2.final-2) unstable; urgency=low

  * extras/ffmpeg/libavcodec/svq1.c: fixed vector/vect namespace issues on
    powerpc.

 -- Sam Hocevar (Debian packages) <sam+deb@zoy.org>  Tue, 22 Jun 2004 15:21:09 +0200

vlc (0.7.2.final-1) unstable; urgency=low

  * New upstream release.
  * Temporarily disabled the KDE GUI plugin.

 -- Sam Hocevar (Debian packages) <sam+deb@zoy.org>  Sat, 29 May 2004 00:06:48 -0300

vlc (0.7.2-test2-1) unstable; urgency=low

  * New upstream snapshot.

 -- Sam Hocevar (Debian packages) <sam+deb@zoy.org>  Thu,  6 May 2004 11:11:25 +0200

vlc (0.7.2-test1-4) unstable; urgency=low

  * extras/ffmpeg/libacvodec/Makefile:
    + Fixed a PARISC/HPPA mix-up.
  * src/interface/interface.c:
    + Removed the "switch interface" menu due to wxwin's utter bugosity.

 -- Sam Hocevar (Debian packages) <sam+deb@zoy.org>  Fri, 30 Apr 2004 13:15:59 +0200

vlc (0.7.2-test1-3) unstable; urgency=low

  * configure.ac:
    + Link DTS plugins with libdts_pic.a, not libdts.a.
  * debian/control:
    + Build-depend on libid3tag0-dev for ID3 tag support.
    + Made vlc depend on wxvlc for the moment.
  * extras/ffmpeg/libacvodec/Makefile:
    + Build motion_est.c with -O1.

 -- Sam Hocevar (Debian packages) <sam+deb@zoy.org>  Fri, 30 Apr 2004 10:49:59 +0200

vlc (0.7.2-test1-2) unstable; urgency=low

  * debian/control:
    + Build-depend on libxml2-dev.
  * extras/ffmpeg/libavcodec/ppc/dsputil_altivec.c:
    + Syntax fixes for powerpc.

 -- Sam Hocevar (Debian packages) <sam+deb@zoy.org>  Wed, 28 Apr 2004 12:49:18 +0200

vlc (0.7.2-test1-1) unstable; urgency=low

  * New SVN snapshot.
  * The skinned interface is now the default one (Closes: #245210).
  * debian/control:
    + Removed the libdv2-dev build-dependency.
    + Set the liblivemedia-dev build-dependency to (>= 2004.04.23-1).
    + Set the libmatroska-dev build-dependency to (>= 0.7.0).
    + Build-depend on libfribidi-dev.
    + Build-depend on libcdio-dev.
    + Build-depend on libmodplug-dev.
  * debian/rules:
    + Activated fribidi support.
    + Activated CDDA support via libcdio.
    + Activated MOD support.
  * configure.ac:
    + Re-enabled i420_yuy2_altivec.
  * src/interface/interface.c:
    + Disable unavailable interfaces from the switch menu (Closes: #245209).

 -- Sam Hocevar (Debian packages) <sam+deb@zoy.org>  Mon, 26 Apr 2004 16:30:25 +0200

vlc (0.7.1-7) unstable; urgency=high

  * debian/control:
    + Override kdelibs4's shlibs value to get VLC into testing.
    + No longer build-depend on dvb-dev.

 -- Sam Hocevar (Debian packages) <sam+deb@zoy.org>  Tue, 20 Apr 2004 18:00:40 +0200

vlc (0.7.1-6) unstable; urgency=low

  * debian/control:
    + Removed the build dependency on gcc-3.2 because gcc-3.3 no longer ICEs
      on ppc/mpegvideo_altivec.o (Closes: #236442).
    + Build depend on fixed libsdl1.2-dev (>= 1.2.7-5).

 -- Sam Hocevar (Debian packages) <sam+deb@zoy.org>  Tue,  6 Apr 2004 10:27:35 +0200

vlc (0.7.1-5) unstable; urgency=low

  * debian/control:
    + Added a build-dependency on libaudiofile-dev to fix the m68k build.
  * debian/rules:
    + Added symlinks for mozilla-firefox (Closes: #239352).

 -- Sam Hocevar (Debian packages) <sam+deb@zoy.org>  Tue, 30 Mar 2004 23:10:20 +0200

vlc (0.7.1-4) unstable; urgency=medium

  * extras/ffmpeg/libavcodec/ppc/mpegvideo_ppc.c:
    + Replaced fprintf() with av_log() to fix the powerpc build.

 -- Sam Hocevar (Debian packages) <sam+deb@zoy.org>  Sun, 21 Mar 2004 13:59:07 +0100

vlc (0.7.1-3) unstable; urgency=medium

  * debian/rules:
    + Activated DTS decoding support.
  * debian/control:
    + Build-depend on libx11-dev, libxext-dev, libxt-dev instead of xlibs-dev.
    + Build-depend on libxv-dev, xlibs-static-pic instead of xlibs-pic.

 -- Sam Hocevar (Debian packages) <sam+deb@zoy.org>  Sat, 20 Mar 2004 18:13:43 +0100

vlc (0.7.1-2) unstable; urgency=medium

  * debian/control:
    + Build-depend on zlib1g-dev because ffmpeg uses it by default.
  * configure.ac:
    + Add -lz to the link flags for plugins that use ffmpeg.
    + Disabled i420_yuy2_altivec for now, because it only has a C version of
      the AltiVec routines.

 -- Sam Hocevar (Debian packages) <sam+deb@zoy.org>  Thu,  4 Mar 2004 17:34:58 +0100

vlc (0.7.1-1) unstable; urgency=medium

  * New upstream release.
  * debian/copyright:
    + Added faad2 and ffmpeg authors to the copyright (Closes: #212766).
  * mozilla/vlcplugin.h:
    + Added the 'video/x-ms-asf' MIME type to the plugin (Closes: #232690).

 -- Sam Hocevar (Debian packages) <sam+deb@zoy.org>  Wed,  3 Mar 2004 10:47:21 +0100

vlc (0.7.0-3) unstable; urgency=medium

  * ppc/mpegvideo_altivec.c:
    + Build this file with GCC 3.2 to work around an ICE.

 -- Sam Hocevar (Debian packages) <sam+deb@zoy.org>  Wed, 21 Jan 2004 15:36:30 +0100

vlc (0.7.0-2) unstable; urgency=low

  * debian/rules:
    + Look for faad in extras/faad2, not extras/faad.
  * modules/demux/mkv.cpp:
    + Updated mkv module for the latest Matroska version (Closes: #227923).
  * modules/video_output/caca.c:
    + Updated caca module for the latest libcaca version.

 -- Sam Hocevar (Debian packages) <sam+deb@zoy.org>  Tue, 20 Jan 2004 18:30:58 +0100

vlc (0.7.0-1) unstable; urgency=low

  * New upstream release.
  * debian/control:
    + Build-depend on fixed dvb-dev packages.
    + Build-depend on fixed linux-kernel-headers packages.
  * debian/rules:
    + Look for faad in extras/faad2, not extras/faad.
    + Enable postprocessing in the ffmpeg configuration.
    + Activated libcaca video output.
  * doc/vlc.1:
    + Fixed a minor typo (Closes: #223605).

 -- Sam Hocevar (Debian packages) <sam+deb@zoy.org>  Sun,  4 Jan 2004 03:29:22 +0100

vlc (0.6.2+cvs20031030-2) unstable; urgency=low

  * debian/control:
    + Build-depend on a newer wxwindows version to avoid incompatibilities.
    + Build-depend on linux-kernel-headers and build-conflict on dvb-dev
      because these packages cannot be installed together.
  * debian/rules:
    + Temporarily disabled the framebuffer video output plugin because of
      current code errors in linux-kernel-headers.

 -- Sam Hocevar (Debian packages) <sam+deb@zoy.org>  Sat,  1 Nov 2003 11:01:40 +0100

vlc (0.6.2+cvs20031030-1) unstable; urgency=low

  * New CVS snapshot.
  * debian/rules:
    + Disabled the deprecated satellite plugin; the dvb plugin is now
      the recommended one (Closes: #216367).
    + Don't install fortunes in /usr/share/games, they are too private for
      common mortals (Closes: #212856). They are still available in the
      /usr/share/doc/vlc directory though.
    + Activated the speex codec.
    + Activated the PVR input module.
  * debian/control:
    + Depend on ttf-freefont for subtitles.
    + Upgraded debhelper build-dependency to (>= 4.0).

 -- Sam Hocevar (Debian packages) <sam+deb@zoy.org>  Fri, 31 Oct 2003 11:08:57 +0100

vlc (0.6.2-3) unstable; urgency=low

  * debian/control:
    + Set libxosd-dev build-dependency to (>= 2.2.4-1.3) because previous
      versions were broken on s390 (Closes: #208383).
    + Rewrote long descriptions (Closes: #209602, #209615, #209628, #209636,
      Closes: #209774, #209914, #210028, #210095).

 -- Sam Hocevar (Debian packages) <sam+deb@zoy.org>  Mon, 15 Sep 2003 21:28:43 +0200

vlc (0.6.2-2) unstable; urgency=low

  * debian/control:
    + Set libmatroska-dev build-dependency to (>= 0.5.0-3) because previous
      versions were broken on platforms where PIC/non-PIC cannot be mixed in
      objects (Closes: #208383).
    + Set policy to 3.6.1.0.

 -- Sam Hocevar (Debian packages) <sam+deb@zoy.org>  Fri,  5 Sep 2003 02:32:54 +0200

vlc (0.6.2-1) unstable; urgency=low

  * New upstream release.
  * debian/control:
    + Added a build-dependency on freetype6-dev.
    + Added a build-dependency on libdvbpsi2-dev.
    + We now recommend gnome-vlc | wxvlc.
    + We now suggest fortune-mod.
  * This release now uses libfreetype to render subtitles, and we recommend
    ttf-freefont | ttf-thryomanes, so that the old .rle font is no longer
    needed (Closes: #203013).
  * extras/faad:
    + aclocal-1.6 && autoconf && automake-1.6 -a -c -f && libtoolize -c -f
  * extras/faad/common/mp4v2:
    + aclocal-1.4 && autoconf && autoheader && automake-1.4 --foreign -a -c \
      && libtoolize -c -f
  * extras/mpeg2dec:
    + aclocal-1.7 && autoconf && automake-1.7 -a -c && libtoolize -c -f

 -- Sam Hocevar (Debian packages) <sam+deb@zoy.org>  Tue,  2 Sep 2003 10:45:24 +0200

vlc (0.6.0+cvs-20030716-2) unstable; urgency=low

  * debian/control:
    + Updated debhelper build-dependency to (>= 3.4.4) because we now
      use debian/compat.
    + Use ${misc:Depends} everywhere.

 -- Sam Hocevar (Debian packages) <sam+deb@zoy.org>  Wed, 16 Jul 2003 16:55:31 +0200

vlc (0.6.0+cvs-20030716-1) unstable; urgency=low

  * New CVS snapshot.
  * debian/control:
    + Set policy to 3.6.0. No changes required.
    + Extended the package description.
  * modules/video_output/x11/xcommon.c:
    + Fix for crashes in the Mozilla plugin (Closes: #200920).
  * mozilla/*:
    + Compilation fixes for Mozilla 1.4 headers (Closes: #201093).

 -- Sam Hocevar (Debian packages) <sam+deb@zoy.org>  Wed, 16 Jul 2003 16:55:31 +0200

vlc (0.6.0+cvs-20030705-1) unstable; urgency=low

  * New CVS snapshot.
    + Includes previous Debian fixes.
    + Errors in plugins now properly trigger build abort so that no build
      failures are missed. Thanks to LaMont Jones for pointing out the problem.
  * debian/rules:
    + Enabled Matroska support.
    + Only build builtins in the first compile pass so that we don't mix PIC
      and non-PIC code (Closes: #199968). Phew, I hope I got it right this
      time.
  * extras/ffmpeg:
    + Re-applied the Alpha build fix from 0.6.0+cvs-20030627-2 that had
      disappeared in 0.6.0+cvs-20030703-1.

 -- Sam Hocevar (Debian packages) <sam+deb@zoy.org>  Sat,  5 Jul 2003 01:09:11 +0200

vlc (0.6.0+cvs-20030703-1) unstable; urgency=low

  * New CVS snapshot.
    + Includes previous Debian fixes.
    + Build should be a bit faster now.
  * extras/faad:
    + aclocal-1.6 && autoconf && automake-1.6 -a -c -f && libtoolize -c -f
  * extras/faad/common/id3lib:
    + mkdir doc examples
    + aclocal-1.4 && autoconf && automake-1.4 -a -c && libtoolize -c -f
  * extras/mpeg2dec:
    + aclocal-1.7 && autoconf && automake-1.7 -a -c && libtoolize -c -f
    + Fixes build on parisc (Closes: #199693).

 -- Sam Hocevar (Debian packages) <sam+deb@zoy.org>  Thu,  3 Jul 2003 11:25:57 +0200

vlc (0.6.0+cvs-20030627-2) unstable; urgency=low

  * extras/ffmpeg:
    + Fixed compilation for Alpha.
  * debian/rules:
    + Enabled the video4linux input plugin (Closes: #199427).

 -- Sam Hocevar (Debian packages) <sam+deb@zoy.org>  Sun, 29 Jun 2003 21:12:10 +0200

vlc (0.6.0+cvs-20030627-1) unstable; urgency=low

  * New upstream release.
  * debian/rules:
    + Replaced $(DEB_BUILD_ARCH) with `dpkg-architecture -qDEB_BUILD_GNU_CPU`
      so that the rules can be called directly.
    + Use the -s flag instead of -a so that debhelper properly handles the
      i386-only plugin packages.
    + Split the build rule into configure and build.
  * debian/control:
    + Removed leading "a"s from package descriptions.
    + Set policy to 3.5.10.

 -- Sam Hocevar (Debian packages) <sam+deb@zoy.org>  Sat, 21 Jun 2003 17:55:07 +0200

vlc (0.5.3-3) unstable; urgency=low

  * Built-in modules were linked twice in the mozilla plugin; removed the
    non-PIC ones (Closes: #194384).

 -- Samuel Hocevar <sam@zoy.org>  Fri, 23 May 2003 11:15:19 +0200

vlc (0.5.3-2) unstable; urgency=low

  * Changed the libvlc0-dev section to libdevel.
  * We now build the static objects twice: once the normal way before we
    link them with VLC, and once with -fPIC so that they can be linked to
    the Mozilla plugin.
  * Updated extras/faad/config.{sub,guess}.

 -- Samuel Hocevar <sam@zoy.org>  Fri, 14 Apr 2003 15:14:07 +0200

vlc (0.5.3-1) unstable; urgency=low

  * New upstream release.
  * Fixed a clock skew issue in debian/rules.

 -- Samuel Hocevar <sam@zoy.org>  Tue,  8 Apr 2003 15:20:20 +0100

vlc (0.5.2-4) unstable; urgency=low

  * Changed the section of gnome-vlc and kvlc according to new Debian
    archive sections.
  * Updated woody-buildpackage so that packages say "stable".

 -- Samuel Hocevar <sam@zoy.org>  Tue,  1 Apr 2003 18:08:01 +0200

vlc (0.5.2-3) unstable; urgency=low

  * Added explicit dependencies on vlc to legacy packages to make linda and
    lintian happier.
  * Added correct versioned build-dependency on debhelper.
  * Updated the autotools helper files in extras/faad.

 -- Samuel Hocevar <sam@zoy.org>  Wed, 26 Mar 2003 02:50:34 +0100

vlc (0.5.2-2) unstable; urgency=low

  * Bumped up standards version to 0.5.9.0.
  * Added build-dependencies on libidl0 and libglib2.0-0 to work around
    mozilla-dev's currently broken dependencies.
  * We now link against libdvdread3 instead of libdvdread2.

 -- Samuel Hocevar <sam@zoy.org>  Tue, 25 Mar 2003 23:21:51 +0100

vlc (0.5.2-1) unstable; urgency=low

  * New upstream release.
  * Removed vlc-plugin-dvb, vlc-plugin-xosd, vlc-plugin-aa, vlc-plugin-lirc and
    vlc-plugin-dv packages because the dependencies are quite small, and merged
    them into the main vlc package.
  * Removed the vlc-mad, vlc-arts, vlc-lirc and vlc-aa legacy packages because
    they were not in woody.

 -- Samuel Hocevar <sam@zoy.org>  Tue, 11 Mar 2003 20:32:36 +0100

vlc (0.5.1-1) unstable; urgency=low

  * New upstream release.
  * The vlc-glide package is now Architecture: i386 only.
  * The vlc-plugin-mad package Provides: mp3-decoder.
  * The deprecated vlc-* packages have a proper link to /usr/share/doc/vlc/.

 -- Samuel Hocevar <sam@zoy.org>  Sat, 15 Feb 2003 03:43:33 +0100

vlc (0.5.0-1) unstable; urgency=low

  * New upstream release (Closes: #157166).
  * Audio MPEG and A52 decoders now use external libraries (libmad, liba52).
  * Build-Depends are now valid (Closes: #147103).
  * More robust AVI parser (Closes: #158037).
  * An issue with X taking more and more CPU was fixed (Closes: #153286).
  * Package now includes a NEWS file.
  * New package containing a Mozilla plugin.
  * New codec packages: Ogg/Vorbis, DV.
  * New GUI package: wxvlc (wxWindows).
  * New debian/woody-buildpackage file that can be used to build Woody
    packages.
  * Made the GNOME desktop entries more user-friendly (Closes: #149749).

 -- Samuel Hocevar <sam@zoy.org>  Thu,  4 Jul 2002 17:44:25 +0200

vlc (0.4.1-1) unstable; urgency=low

  * New upstream release.

 -- Samuel Hocevar <sam@zoy.org>  Mon,  3 Jun 2002 23:43:35 +0200

vlc (0.4.0-1) unstable; urgency=low

  * New upstream release.

 -- Samuel Hocevar <sam@zoy.org>  Thu, 23 May 2002 01:27:05 +0200

vlc (0.3.1-1) unstable; urgency=low

  * New upstream release.
  * Fixes a crash in the Gtk+ interface.

 -- Samuel Hocevar <sam@zoy.org>  Thu, 18 Apr 2002 06:43:42 +0200

vlc (0.3.0-1) unstable; urgency=low

  * New upstream release.
  * Reworked Gtk interface (Closes: #138732), with a working preferences
    dialog (Closes: #134142, #134147).
  * The ALSA plugin now supports S/PDIF (Closes: #118301).

 -- Samuel Hocevar <sam@zoy.org>  Sat,  6 Apr 2002 04:27:50 +0200

vlc (0.2.92-8) unstable; urgency=high

  * Only link with libXv.a if libXv_pic.a wasn't found, which fixes
    package builds on sid.
  * Added -ffunction-sections to the compilation of mpeg_vdec.a when
    the architecture is hppa.

 -- Samuel Hocevar <sam@zoy.org>  Sun,  6 Jan 2002 06:56:08 +0100

vlc (0.2.92-7) unstable; urgency=high

  * Fixed configure.in so that it doesn't fail on hppa.
  * Fixed a symbol resolution issue that made vlc crash when libdvdcss
    was installed.

 -- Samuel Hocevar <sam@zoy.org>  Sat,  5 Jan 2002 03:46:23 +0100

vlc (0.2.92-6) unstable; urgency=high

  * Attempt to fix IA64 and hppa builds.

 -- Samuel Hocevar <sam@zoy.org>  Fri,  4 Jan 2002 14:11:02 +0100

vlc (0.2.92-5) unstable; urgency=high

  * Many fixes imported from the 0.2.92 upstream release (VCD input,
    buffer management, decoder error management).
  * Removed a stupid dependency on libc6 which prevented the package
    from being built on alpha.

 -- Samuel Hocevar <sam@zoy.org>  Wed,  2 Jan 2002 04:16:44 +0100

vlc (0.2.92-4) unstable; urgency=high

  * Put debian/control and debian/rules in sync again (Closes: #126697).
  * Replaced the 48x48 XPM icons with 32x32 icons to comply with policy
    (Closes: #126939).
  * Don't spawn the Gtk+ or the Gnome interface if no $DISPLAY variable is
    present, which fixes the framebuffer output (Closes: #101753).

 -- Samuel Hocevar <sam@zoy.org>  Sun, 30 Dec 2001 02:59:01 +0100

vlc (0.2.92-3) unstable; urgency=high

  * Removed references to vlc-mad (Closes: #126194).

 -- Samuel Hocevar <sam@zoy.org>  Sat, 22 Dec 2001 21:04:27 +0100

vlc (0.2.92-2) unstable; urgency=high

  * Bumped urgency to high to get this stable version into testing; all
    reported critical bugs were fixed.
  * Bumped Standards-Version to 3.5.6.
  * Fixed a PowerPC compilation issue.
  * Fixed a crash in the VCD input.

 -- Samuel Hocevar <sam@zoy.org>  Thu, 20 Dec 2001 23:24:21 +0100

vlc (0.2.92-1) unstable; urgency=low

  * Using the stable 0.2.92 CVS branch, has lots of stability fixes.
  * Disabled broken ALSA audio output (Closes: #110869, #119846).
  * Changed configure.in so that vlc is linked against libXv.a,
    not xvideo.so and sdl.so (Closes: #111790).
  * Added versioned build-dep to libasound2-dev (Closes: #121057).

 -- Samuel Hocevar <sam@zoy.org>  Wed, 19 Dec 2001 17:06:44 +0100

vlc (0.2.91-2) unstable; urgency=low

  * Added "Video" menu hints (Closes: #121036).

 -- Samuel Hocevar <sam@zoy.org>  Sun, 25 Nov 2001 02:25:34 +0100

vlc (0.2.91-1) unstable; urgency=low

  * New upstream release.
  * This release fixes IFO parsing issues (Closes: #119369).
  * vlc will dlopen() an installed libdvdcss if available, to play
    encrypted DVDs (Closes: #89856).
  * vlc is now in sync with the official libdvdcss (Closes: #118194).

 -- Samuel Hocevar <sam@zoy.org>  Mon, 12 Nov 2001 17:14:29 +0100

vlc (0.2.90-3) unstable; urgency=low

  * Added stricter Build-Depends on libsdl1.2-dev (Closes: #117180).

 -- Samuel Hocevar <sam@zoy.org>  Fri, 26 Oct 2001 16:06:01 +0200

vlc (0.2.90-2) unstable; urgency=low

  * Various upstream bugfixes.
  * Compiled against libsdl1.2-debian (Closes: #116709).

 -- Samuel Hocevar <sam@zoy.org>  Tue, 23 Oct 2001 02:09:39 +0200

vlc (0.2.90-1) unstable; urgency=low

  * Fixed syntax error in build dependencies (Closes: #109722).
  * XVideo module now compiled as built-in, to avoid PIC and non-PIC
    code collision (Closes: #111790).

 -- Samuel Hocevar <sam@zoy.org>  Wed, 10 Oct 2001 15:00:29 +0200

vlc (0.2.83-2) unstable; urgency=low

  * Fixed build dependencies for architectures not supporting libasound2
    (Closes: #109722).

 -- Samuel Hocevar <sam@zoy.org>  Fri, 24 Aug 2001 12:47:45 +0200

vlc (0.2.83-1) unstable; urgency=low

  * New upstream release.
  * Activated subtitles in overlay mode (Closes: #97471).

 -- Samuel Hocevar <sam@zoy.org>  Wed, 22 Aug 2001 15:18:01 +0200

vlc (0.2.82-1) unstable; urgency=low

  * New upstream release.
  * Fixed broken manpage symlinks (Closes: #99561).

 -- Samuel Hocevar <sam@zoy.org>  Tue,  7 Aug 2001 12:39:16 +0200

vlc (0.2.81-1) unstable; urgency=low

  * New upstream release.

 -- Samuel Hocevar <sam@zoy.org>  Sat, 28 Jul 2001 04:13:57 +0200

vlc (0.2.80-1) unstable; urgency=low

  * New upstream release.

 -- Samuel Hocevar <sam@zoy.org>  Tue,  5 Jun 2001 04:41:06 +0200

vlc (0.2.73-2) unstable; urgency=low

  * We now build without MMX in the main application (Closes: #96036).

 -- Samuel Hocevar <sam@zoy.org>  Fri,  4 May 2001 07:13:04 +0200

vlc (0.2.73-1) unstable; urgency=low

  * New upstream release.

 -- Samuel Hocevar <sam@zoy.org>  Sat, 28 Apr 2001 07:02:35 +0200

vlc (0.2.72-1) unstable; urgency=low

  * New upstream release.

 -- Samuel Hocevar <sam@zoy.org>  Mon, 16 Apr 2001 14:33:53 +0200

vlc (0.2.71-1) unstable; urgency=low

  * New upstream release.

 -- Samuel Hocevar <sam@zoy.org>  Fri, 13 Apr 2001 08:13:26 +0200

vlc (0.2.70-1) unstable; urgency=low

  * New upstream release.
  * Non-i386 package builds really fixed (Closes: #89285).

 -- Samuel Hocevar <sam@zoy.org>  Sat,  7 Apr 2001 05:52:00 +0200

vlc (0.2.63-3) unstable; urgency=low

  * Added versioned conflicts/replaces to vlc-gtk (Closes: #88796).

 -- Samuel Hocevar <sam@zoy.org>  Wed,  7 Mar 2001 20:47:48 +0100

vlc (0.2.63-2) unstable; urgency=low

  * Glide shouldn't cause any non-x86 problems anymore (Closes: #88583).

 -- Samuel Hocevar <sam@zoy.org>  Mon,  5 Mar 2001 12:50:28 +0100

vlc (0.2.63-1) unstable; urgency=low

  * New upstream release.

 -- Samuel Hocevar <sam@zoy.org>  Mon,  5 Mar 2001 00:41:16 +0100

vlc (0.2.62-2) unstable; urgency=low

  * Removed a few lintian warnings.

 -- Samuel Hocevar <sam@zoy.org>  Sat,  3 Mar 2001 10:29:31 +0100

vlc (0.2.62-1) unstable; urgency=low

  * New release. Glide and GGI packages build again.
  * Updated vlc.1 manpage (Closes: #87478).
  * Fixed debian/control (Closes: #83707).
  * The framebuffer plugin doesn't hijack ^C anymore (Closes: #87500).

 -- Samuel Hocevar <sam@zoy.org>  Fri,  2 Mar 2001 17:32:24 +0100

vlc (0.2.61-1) unstable; urgency=low

  * New release. The package build works again.

 -- Samuel Hocevar <sam@zoy.org>  Fri, 16 Feb 2001 08:09:59 +0100

vlc (0.2.60-1) unstable; urgency=low

  * New release. The package build is most presumably FUBAR.

 -- Samuel Hocevar <sam@zoy.org>  Wed, 14 Feb 2001 08:33:46 +0100

vlc (0.2.50nocss-1) unstable; urgency=low

  * Only build vlc-glide under x86 (Closes: #84046).
  * Switched PentiumPro optimization off (Closes: #83707).

 -- Samuel Hocevar <sam@zoy.org>  Mon,  5 Feb 2001 20:49:15 +0100

vlc (0.2.50-1) unstable; urgency=low

  * Unstable release.

 -- Samuel Hocevar <sam@zoy.org>  Wed, 31 Jan 2001 04:30:37 +0100

vlc (0.1.99i) unstable; urgency=low

  * Fixed the framerate display

 -- Samuel Hocevar <sam@zoy.org>  Tue, 24 Oct 2000 11:08:01 +0200

vlc (0.1.99i) unstable; urgency=low

  * fixed the support for field pictures, which involved a few dozens
    bugs in the video parser and video decoder.
  * renamed an inconsistent variable in src/input/input_file.c.
  * added support for I+ synchro (all Is and the first P).
  * fixed a motion compensation bug which generated some distortion
    on B images.
  * fixed a motion compensation bug for skipped macroblocks.
  * fixed a synchro bug for field images.
  * fixed the --server option which didn't work if a ~/.vlcrc existed.

 -- Samuel Hocevar <sam@via.ecp.fr>  Mon, 28 Aug 2000 02:34:18 +0200

vlc (0.1.99h) unstable; urgency=low

  * added support for the SDL vout : the --display fullscreen allows
    fullscreen when possible. Disabled by default.
  * updated debian directory to build vlc-sdl.
  * removed CCFLAGS flags which were improperly used.
  * added hints for powerpc build.
  * fixed the input_file exit bug.
  * removed the frame statistics output.
  * removed a verbose message in intf_sdl.c.
  * added a few sanity checks in the audio mpeg and ac3 decoders.
  * temporarily got rid of vlc.channels.

 -- Samuel Hocevar <sam@via.ecp.fr>  Tue, 22 Aug 2000 01:31:58 +0200

vlc (0.1.99g) unstable; urgency=low

  * removed all "*vlc" aliases except "gvlc" and "fbvlc". The other sucked.
  * new --synchro flag which lets you force which images are decoded.
  * fixed 32bpp MMX YUV, made the comments clearer, removed an emms.
  * now scaling is on by default, so that people won't tell that the vlc
    cannot do scaling :-)
  * fixed 8bpp YUV.
  * fixed the fscked up Bresenham algorithm in all YUV functions.
  * fixed a dumb bug in the Makefile that prevented inclusion of the
    -march=pentium directive. thanks Meuuh, blame sam.
  * separate Debian packages

 -- Samuel Hocevar <sam@via.ecp.fr>  Wed, 16 Aug 2000 01:07:14 +0200

vlc (0.1.99f) unstable; urgency=low

  * plugin detection now works
  * "gvlc", "fbvlc", "ggivlc" aliases now work
  * fixed functions that weren't properly inlined
  * removed bloat from the MMX YUV plugin
  * vlc.init becomes ~/.vlcrc
  * removed float operations in the video decoder, and all emms asm functions
  * borrowed linuxvideo's MMX motion compensation
  * fixed an undefined symbol in the MMX YUV plugin

 -- Samuel Hocevar <sam@via.ecp.fr>  Tue,  8 Aug 2000 11:24:01 +0200

vlc (0.1.99e) unstable; urgency=low

  * new bitstream syntax and slight performance increase

 -- Samuel Hocevar <sam@via.ecp.fr>  Thu, 20 Jul 2000 15:14:06 +0200

vlc (0.1.99d) unstable; urgency=low

  * .deb is now more lintian-friendly
  * removed a few useless warning messages
  * new plugin API
  * plugin auto-detection
  * removed the default --enable-ppro option because it didn't work on K6-2
  * the framebuffer client now leaves the console in a working state
  * the dithered 8 bpp YUV transformation works again (blame bbp !)
  * the YUV transformations are now plugins as well
  * alternative symlinks like gvlc, fbvlc are now created at compile time
  * borrowed libmpeg2's GPLed MMX YUV transformations (16 and 32 bits)
  * fixed an endianness problem which occurred on iMacs

 -- Samuel Hocevar <sam@via.ecp.fr>  Wed, 12 Jul 2000 01:24:40 +0200

vlc (0.1.99c) unstable; urgency=low

  * Caught Delete Window event in Gnome and X11 modes
  * Fixed manpage
  * GGI output now works
  * Fixed a segfault on exit for the Gnome plugin
  * Sound support almost works under BeOS

 -- Samuel Hocevar <sam@via.ecp.fr>  Tue, 20 Jun 2000 03:01:12 +0200

vlc (0.1.99b) unstable; urgency=low

  * Added a ChangeLog file
  * Updated the VLAN code
  * Fixed a bug preventing to quit

 -- Samuel Hocevar <sam@via.ecp.fr>  Sat, 17 Jun 2000 03:46:16 +0200

vlc (0.1.99a) unstable; urgency=low

  * Fixed some compile flag errors

 -- Samuel Hocevar <sam@via.ecp.fr>  Thu, 15 Jun 2000 20:48:54 +0200

vlc (0.1.99-1) unstable; urgency=low

  * Initial Release.

 -- Samuel Hocevar <sam@via.ecp.fr>  Mon, 13 Mar 2000 02:21:45 +0100
<|MERGE_RESOLUTION|>--- conflicted
+++ resolved
@@ -1,17 +1,15 @@
-<<<<<<< HEAD
-vlc (2.2.4-6) UNRELEASED; urgency=medium
+vlc (2.2.4-7) UNRELEASED; urgency=medium
 
   * 
 
  -- Sebastian Ramacher <sramacher@debian.org>  Wed, 12 Oct 2016 01:31:14 +0200
-=======
+
 vlc (2.2.4-6) unstable; urgency=medium
 
   * debian/*.maintscript: Bump all versions to fix symlink-to-directory
     conversions. (Closes: #814646)
 
  -- Sebastian Ramacher <sramacher@debian.org>  Fri, 23 Sep 2016 21:08:42 +0200
->>>>>>> 4ab2b5cb
 
 vlc (2.2.4-5) unstable; urgency=medium
 
