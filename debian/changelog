--- conflicted
+++ resolved
@@ -1,4 +1,28 @@
-<<<<<<< HEAD
+vlc (1.1.0-4ubuntu1) maverick; urgency=low
+
+  * Merge from Debian unstable (LP: #606849), remaining changes:
+    - build and install the libx264 plugin
+    - add Xb-Npp header to vlc package
+    - Add apport hook to include more vlc dependencies in bug reports
+    - drop xulrunner 1.9.1 patch (502_xulrunner_191.diff)
+
+ -- Lorenzo De Liso <blackz@ubuntu.com>  Sun, 18 Jul 2010 09:45:01 +0200
+
+vlc (1.1.0-4) unstable; urgency=low
+
+  * also move udev to the list of linux specific features
+  * alphabetize configure switches
+  * fix kfreebsd ftbfs in access file module (Closes: #588655)
+  * forcefully disable alsa on kFreeBSD
+
+ -- Reinhard Tartler <siretart@tauware.de>  Sat, 10 Jul 2010 19:39:57 -0400
+
+vlc (1.1.0-3) unstable; urgency=low
+
+  * really enable dc1394 only for Linux, Closes: #588410
+
+ -- Reinhard Tartler <siretart@tauware.de>  Fri, 09 Jul 2010 15:18:08 -0400
+
 vlc (1.1.0-2ubuntu1) maverick; urgency=low
 
   * Merge from Debian unstable, remaining changes:
@@ -8,22 +32,6 @@
     - drop xulrunner 1.9.1 patch (502_xulrunner_191.diff)
 
  -- Benjamin Drung <bdrung@ubuntu.com>  Thu, 08 Jul 2010 11:18:06 +0200
-=======
-vlc (1.1.0-4) unstable; urgency=low
-
-  * also move udev to the list of linux specific features
-  * alphabetize configure switches
-  * fix kfreebsd ftbfs in access file module (Closes: #588655)
-  * forcefully disable alsa on kFreeBSD
-
- -- Reinhard Tartler <siretart@tauware.de>  Sat, 10 Jul 2010 19:39:57 -0400
-
-vlc (1.1.0-3) unstable; urgency=low
-
-  * really enable dc1394 only for Linux, Closes: #588410
-
- -- Reinhard Tartler <siretart@tauware.de>  Fri, 09 Jul 2010 15:18:08 -0400
->>>>>>> 6fb69201
 
 vlc (1.1.0-2) unstable; urgency=low
 
