--- conflicted
+++ resolved
@@ -1,16 +1,9 @@
-<<<<<<< HEAD
-vlc (3.0.7-1+rpt3) buster; urgency=medium
+vlc (3.0.8-0+deb10u1+rpt1) buster; urgency=medium
 
   * Apply MMAL patch 10
 
- -- Serge Schneider <serge@raspberrypi.org>  Tue, 16 Jul 2019 12:28:23 +0100
-
-vlc (3.0.7-1+rpt1) buster; urgency=medium
-
-  * Applied MMAL patch 7
-
- -- Serge Schneider <serge@raspberrypi.org>  Tue, 11 Jun 2019 15:26:50 +0100
-=======
+ -- Serge Schneider <serge@raspberrypi.org>  Wed, 21 Aug 2019 15:42:50 +0100
+
 vlc (3.0.8-0+deb10u1) buster-security; urgency=high
 
   * New upstream release.
@@ -33,7 +26,6 @@
     layer anyway.
 
  -- Sebastian Ramacher <sramacher@debian.org>  Tue, 20 Aug 2019 20:34:42 +0200
->>>>>>> e20f86a4
 
 vlc (3.0.7-1) unstable; urgency=high
 
