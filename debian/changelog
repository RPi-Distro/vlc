--- conflicted
+++ resolved
@@ -1,4 +1,21 @@
-<<<<<<< HEAD
+vlc (1.1.0-2ubuntu1) maverick; urgency=low
+
+  * Merge from Debian unstable, remaining changes:
+    - build and install the libx264 plugin
+    - add Xb-Npp header to vlc package
+    - Add apport hook to include more vlc dependencies in bug reports
+    - drop xulrunner 1.9.1 patch (502_xulrunner_191.diff)
+
+ -- Benjamin Drung <bdrung@ubuntu.com>  Thu, 08 Jul 2010 11:18:06 +0200
+
+vlc (1.1.0-2) unstable; urgency=low
+
+  * libdc1394 is linux specific.
+  * Fix FTBFS on arm with patch cherry-picked from upstream
+  * Set policy to 3.9.0 (no change needed)
+
+ -- Christophe Mutricy <xtophe@videolan.org>  Wed, 07 Jul 2010 22:52:17 +0100
+
 vlc (1.1.0-1ubuntu1) maverick; urgency=low
 
   * Merge from Debian unstable, remaining changes:
@@ -9,15 +26,6 @@
   * Drop 502_xulrunner_191.diff.
 
  -- Benjamin Drung <bdrung@ubuntu.com>  Fri, 25 Jun 2010 01:09:16 +0200
-=======
-vlc (1.1.0-2) unstable; urgency=low
-
-  * libdc1394 is linux specific.
-  * Fix FTBFS on arm with patch cherry-picked from upstream
-  * Set policy to 3.9.0 (no change needed)
-
- -- Christophe Mutricy <xtophe@videolan.org>  Wed, 07 Jul 2010 22:52:17 +0100
->>>>>>> 2a15d8c2
 
 vlc (1.1.0-1) unstable; urgency=low
 
