<<<<<<< HEAD
vlc (2.2.1-1~deb8u1) UNRELEASED; urgency=medium

  [ Sebastian Ramacher ]
  * New upstream release.
  * debian/patches: Remove patches, no longer needed.

  [ Benjamin Drung ]
  * drop/rules: Drop removed --enable-glx configure flag.

 -- Sebastian Ramacher <sramacher@debian.org>  Sat, 25 Apr 2015 23:00:04 +0200
=======
vlc (2.2.0~rc2-2+deb8u1) jessie-security; urgency=high

  * Non-maintainer upload by the Security Team.
  * Add CVE-2015-5949.patch patch.
    CVE-2015-5949: Insufficient restrictions on a writable buffer in the 3GP
    file format parser can be exploited to execute arbitrary code via a
    specially crafted 3GP file.

 -- Salvatore Bonaccorso <carnil@debian.org>  Wed, 19 Aug 2015 15:45:17 +0200
>>>>>>> 44dd7366

vlc (2.2.0~rc2-2) unstable; urgency=medium

  * debian/patches: Apply upstream patches for security vulnerabilities.
    (Closes: #775866)
    - codec-schroedinger-fix-potential-buffer-overflow.patch: fix potential
      buffer overflow. (CVE-2014-9629)
    - demux-mp4-fix-buffer-overflow-in-parsing-of-string-b.patch: fix buffer
      overflow in parsing of string boxes. (CVE-2014-9626, CVE-2014-9627,
      CVE-2014-9628)
    - stream_out-rtp-don-t-use-VLA-for-user-controlled-dat.patch: don't use
      VLA for user controlled data. (CVE-2014-9630)

 -- Sebastian Ramacher <sramacher@debian.org>  Wed, 21 Jan 2015 22:41:57 +0100

vlc (2.2.0~rc2-1) unstable; urgency=medium

  * New upstream release.
    - Fix segfault in ASCII art plugin. (Closes: #768873)
    - Fix selection of left/right channel in stereo mode. (Closes: #765830)

 -- Sebastian Ramacher <sramacher@debian.org>  Sun, 23 Nov 2014 13:14:07 +0100

vlc (2.2.0~rc1-1) unstable; urgency=low

  * New upstream release.
  * debian/vlc-nox.install.in: Correctly install sftp plugin.

 -- Sebastian Ramacher <sramacher@debian.org>  Fri, 07 Nov 2014 17:26:34 +0100

vlc (2.2.0~pre4-2) unstable; urgency=medium

  * Revert "Disable FreeRDP plugin". (Closes: #764294)

 -- Sebastian Ramacher <sramacher@debian.org>  Sun, 26 Oct 2014 00:02:11 +0200

vlc (2.2.0~pre4-1) unstable; urgency=medium

  * New upstream release.
    - Add video/ogg and audio/ogg to desktop file. (Closes: #762564)
    - Fix output issues with VDPAU. (Closes: #759818)

 -- Sebastian Ramacher <sramacher@debian.org>  Tue, 07 Oct 2014 00:26:32 +0200

vlc (2.2.0~pre3-1) unstable; urgency=medium

  [ Mateusz Łukasik ]
  * Fix typo in changelog

  [ Benjamin Drung ]
  * New upstream release.
  * Disable vpx plugin (not needed when having libavcodec)
  * Remove hurd.patch, because this is a bug in Hurd and not in VLC.
  * Disable OSS on Linux (Use ALSA on Linux instead of OSS.)

  [ Sebastian Ramacher ]
  * Disable FreeRDP plugin as requested by the Release Team because FreeRDP is
    currently broken. This allows us to finish the libav and libvlccore
    transition. As soon as FreeRDP is fixed, this change can be reverted:
    - debian/control: Remove libfreerdp-dev from Build-Depends.
    - debian/rules: Build with --disable-freerdp.
    - debian/vlc.install: Do not install the FreeRDP plugin.
  * debian/control:
    - Remove libdirac-dev from Build-Depends. It is no longer needed.
    - Bump Standars-Version. No changes required.

 -- Sebastian Ramacher <sramacher@debian.org>  Sat, 27 Sep 2014 18:13:50 +0200

vlc (2.2.0~pre2-4) unstable; urgency=medium

  * debian/vlc-nox.install.in: libi420_yuy2_altivec_plugin.so moved to
    video_chroma. Fixes package build failure on powerpc.
  * Enable shine and vpx plugins:
    - debian/control: Add libshine-dev and libvpx-dev to B-D.
    - debian/rules: Pass --enable-shine and --enable-vpx.
    - debian/vlc-nox.install.in: Install new plugins.
  * debian/rules: Explicitly disable libtar support.
  * debian/control: Lower Recommends: libdvdcss2 to Suggests to comply with
    Policy §2.2.1. Thanks to Thorsten Alteholz.

 -- Sebastian Ramacher <sramacher@debian.org>  Mon, 25 Aug 2014 22:58:42 +0200

vlc (2.2.0~pre2-3) unstable; urgency=medium

  [ Sebastian Ramacher ]
  * debian/control:
    - Bump libavcodec-dev to >= 6:9 to make sure VDPAU decoding is available.
      (Closes: #728039)
    - Make Breaks and Replaces backport friendly.
    - Fix description of the transitional vlc-plugin-pulse package.
    - Added to Build-Depends: libegl1-mesa-dev, libvncserver-dev (>= 0.9.9),
      libgles1-mesa-dev, libgles2-mesa-dev.
    - Bump required versions in Build-Depends: libdbus-1-dev, libpulse-dev,
      libtag1-dev.
  * debian/rules:
    - Fix post{inst,rm}-has-useless-call-to-ldconfig lintian warning.
    - Enable OpenGL ES v1 and v2 plugins.
    - Enable VNC plugin support.
    - Disable svgdev plugin until libcairo2-dev >= 1.13 is available.
    - Rename configure options that are no longer available (--enable-dirac)
      and update nameing changes (--enable-libfreerdp -> --enable-freerdp,
      --disable-quicksync -> --disable-mfx).
  * debian/vlc-nox.links: Fix broken /usr/share/bug/vlc-nox symlink.

  [ Benjamin Drung ]
  * Bump required versions of libbluray-dev and libopus-dev (according to
    configure).

 -- Sebastian Ramacher <sramacher@debian.org>  Wed, 20 Aug 2014 01:54:32 +0200

vlc (2.2.0~pre2-2) unstable; urgency=medium

  * Add vlc-plugin-samba package shipping the Samba plugin. (Closes: #729238)
    - debian/control: Add new vlc-plugin-samba package and add it to vlc's
      Recommends.
    - debian/vlc-{nox,plugin-samba}.install: Move Samba plugin to
      vlc-plugin-samba.
  * Remove vlc-plugin-pulse and put PulseAudio plugins to vlc.
    - debian/control: Turn vlc-plugin-pulse into a transitional package and
      remove it from vlc's Recommends.
    - debian/vlc-{plugin-pulse,}.install: Move PulseAudio plugins to vlc.
  * debian/rules: Improve check if plugins from vlc-nox are linked against
    libX11 or libxcb.
  * debian/vlc{-nox,}.install.in: Move RDP plugin to vlc to get rid of all
    libX11 and libxcb dependencies in vlc-nox.
  * debian/control:
    - Remove obsolete Replaces.
    - Remove obsolete Pre-Depends. dpkg (>= 1.15.6+) is even available in
      squeeze.
    - Mention all plugin packages in the Description.
    - Explicitly list libdbus-1-dev in Build-Depends.
    - Add myself to Uploaders.

 -- Sebastian Ramacher <sramacher@debian.org>  Tue, 19 Aug 2014 21:12:27 +0200

vlc (2.2.0~pre2-1) unstable; urgency=medium

  [ Sebastian Ramacher ]
  * debian/patches/freerdp-1.1.0-beta2-API.patch: Apply upstream patch to
    support FreeRDP 1.1.0-beta2 API. (Closes: #757951)

  [ Reinhard Tartler ]
  * New upstream release.
    - Fixes incorrect usage of AVFrame (Closes: #756329)
    - Fixes compilation against newer freerdp: (Closes: #758382, 757951)
  * Bump requirements on libdvdnav and libdvdread
  * Fixes compilation against libav11 (Closes: #758203)
  * Drop patches merged upstream
  * Refresh Hurd patch
  * Update installation paths for several modules
  * Disable libtar support (Closes: #737534)
  * Follow upstream SONAME bump libvlccore7 -> libvlccore8

 -- Reinhard Tartler <siretart@tauware.de>  Sat, 16 Aug 2014 18:39:45 -0400

vlc (2.1.5-1) unstable; urgency=medium

  [ Benjamin Drung ]
  * New upstream release.
  * Add FFmpeg libraries as alternative build dependencies to libav.
  * Enable VDPAU hardware decoder support.

  [ Mateusz Łukasik ]
  * Fix FTBFS on hurd. (Closes: #742183)

 -- Benjamin Drung <bdrung@debian.org>  Mon, 19 May 2014 13:56:41 +0200

vlc (2.1.4-1) unstable; urgency=medium

  * New upstream release (Closes: #742625, LP: #1276650)
  * SECURITY UPDATE: crafted ASF file handling integer divide-by-zero DoS
    - CVE-2014-1684
    (Closes: #743033)

 -- Benjamin Drung <bdrung@debian.org>  Sun, 11 May 2014 00:57:13 +0200

vlc (2.1.2-2) unstable; urgency=medium

  * Team upload.
  * debian/vlc-data.postinst: Check if a directory exists before trying to
    remove it. (Closes: #732806)

 -- Sebastian Ramacher <sramacher@debian.org>  Tue, 31 Dec 2013 15:19:27 +0100

vlc (2.1.2-1) unstable; urgency=medium

  [ Benjamin Drung ]
  * New upstream release.
    - Fix build failure with freetype 2.5.1 (Closes: #731513)
  * Add gpg signature check to watch file.

  [ Mateusz Łukasik ]
  * Bump Standards-Version to 3.9.5 (no changes needed).

 -- Benjamin Drung <bdrung@debian.org>  Sat, 21 Dec 2013 21:18:56 +0100

vlc (2.1.1-1) unstable; urgency=low

  * New upstream release.
  * Drop altivec patch (fixed upstream).
  * Remove obsolete conffiles (Closes: #703750).

 -- Benjamin Drung <bdrung@debian.org>  Mon, 18 Nov 2013 21:46:53 +0100

vlc (2.1.0-2) unstable; urgency=high

  * Remove mmx and sse2 plugins on non-x86 hardware. (Closes: #727831)
  * Disable Video4Linux2 on kFreeBSD due to a build failure. (Closes: #728130)
  * Switch to debhelper 9.
  * Update minimum version of build dependencies.
  * Explicitly disable plugins that we do not build.
  * Fix build failure on powerpc by correcting the detection of compiler flags
    for altivec.
  * Drop link-binaries-with-c++.patch.
  * Remove the libvaapi plugin from vlc if libva is disabled.
  * Enable libva on kFreeBSD.

 -- Benjamin Drung <bdrung@debian.org>  Tue, 29 Oct 2013 01:55:40 +0100

vlc (2.1.0-1) unstable; urgency=high

  * New major upstream release. (Closes: #436339, #632965, #642187,
    #698023, #593735, #724734, #665732, #700752, #704941, #708953,
    #712935, #398167, #646200, #679654, #654955, LP: #982953, #301193,
    #986785, #1038303, #1109026, #530797, #667584, #938621, #671031,
    #1080847, #1157384, #1173943)
  * Security: Fix buffer overflow in the mp4a packetizer CVE-2013-4388
    (Closes: #726528)
  * Drop configure-m4-undefine.patch. (code in question doesn't exist)
  * Drop dvbpsi.patch. (no longer needed)
  * Drop v4l-kfreebsd.patch. (no longer needed)
  * pnap-grammar.patch: Fix spelling/grammar in 2.1's PNAP dialog.
  * Remove static dependency on libproxy and add runtime dependency for
    libproxy as per upstream changes.
  * Use -mtune instead of --with-tuning, as it was removed.
  * SONAME bump for libvlccore5 to libvlccore7.
  * Update symbols for libvlc5 and libvlccore7.
  * Update file lists to account for new/renamed/removed modules.
  * Add missing Breaks and Replaces for libavcodec_plugin.so move.
  * Disable the static library.
  * Bump to lua5.2.
  * Update debian/copyright to include LGPL where relevant, in response
    to the VLC 2.1 relicensing.

 -- Edward Wang <edward.c.wang@compdigitec.com>  Sun, 06 Oct 2013 11:12:25 -0400

vlc (2.0.8-1) unstable; urgency=low

  * New upstream release.
  * Drop fix-ftbfs-flac-1.3.patch (applied upstream).

 -- Benjamin Drung <bdrung@debian.org>  Thu, 01 Aug 2013 14:19:42 +0200

vlc (2.0.7-4) unstable; urgency=low

  * Team upload.

  [ Reinhard Tartler ]
  * Remove Sam Hocevar from uploaders on his request

  [ Sebastian Ramacher ]
  * debian/patches/dvbpsi.patch: Backport patches from upstream to allow
    building with libdvbpsi 1.0.0. (Closes: #715520)
  * debian/patches/configure-m4-undefine.patch: Prevent m4 errors during
    dh_autoreconf.

 -- Sebastian Ramacher <sramacher@debian.org>  Wed, 24 Jul 2013 16:24:06 +0200

vlc (2.0.7-3) unstable; urgency=low

  * Drop unused build-dependencies on libglib2.0-0, libsvga1-dev,
    libx11-xcb-dev, and libxt-dev. (Closes: #713989)

 -- Benjamin Drung <bdrung@debian.org>  Mon, 24 Jun 2013 23:07:03 +0200

vlc (2.0.7-2) unstable; urgency=medium

  * Fix FTBFS with FLAC 1.3, Closes: #712687

 -- Reinhard Tartler <siretart@tauware.de>  Wed, 19 Jun 2013 07:38:18 +0200

vlc (2.0.7-1) unstable; urgency=low

  * New upstream release.
  * Update watch file.

 -- Benjamin Drung <bdrung@debian.org>  Tue, 04 Jun 2013 00:19:49 +0200

vlc (2.0.6-1) unstable; urgency=low

  * New upstream release (LP: #1166189).
  * Drop backported man page patch.

 -- Benjamin Drung <bdrung@debian.org>  Mon, 08 Apr 2013 15:47:10 +0200

vlc (2.0.5-2) unstable; urgency=low

  * Bump Standards-Version to 3.9.4 (no changes needed).
  * Override false positive hardening-no-fortify-functions lintian warnings.
  * Fix build failure on powerpcspe. Thanks to Roland Stigge. (Closes: #701830)
  * Backport man page update to correct title DVD syntax. (Closes: #691957)
  * Fix apport hook. Thanks to Dmitry Shachnev. (Closes: #702942)

 -- Benjamin Drung <bdrung@debian.org>  Fri, 22 Mar 2013 13:37:54 +0100

vlc (2.0.5-1) unstable; urgency=low

  * New upstream release.
  * Don't let libvlc-dev depend on libvlccore-dev.

 -- Benjamin Drung <bdrung@debian.org>  Thu, 13 Dec 2012 11:07:35 +0100

vlc (2.0.4-1) unstable; urgency=low

  * New upstream release.
    - Fix crashes (LP: #947156, #958462, #960020, #979490, #1033682)
    - Correct default encoding for Hebrew subtitles (LP: #1051552)
  * Drop backported bp-fix-hang-caused-by-notify.patch.
  * Build the sftp access and Opus codec plugin and add them to vlc-nox.

 -- Benjamin Drung <bdrung@debian.org>  Thu, 18 Oct 2012 18:59:03 +0200

vlc (2.0.3-3) unstable; urgency=low

  * debian/vlc.postinst: Fix directory to symlink upgrade in postinst.
    Thanks to David Prévot <taffit@debian.org> (Closes: #687657)
  * debian/vlc.preinst: Remove insufficient fix to #613121 (similar issue).
    Thanks to David Prévot for the patch.
  * Cherry-pick fix for VLC hang caused by the notify plugin. (Closes: #662628,
    LP: #970447)
  * Drop alternative dependency on transitional ttf-freefont.

 -- Benjamin Drung <bdrung@debian.org>  Thu, 04 Oct 2012 20:59:21 +0200

vlc (2.0.3-2) unstable; urgency=low

  * debian/rules: Use xz compression for binary packages.
    Thanks to Ansgar Burchardt <ansgar@debian.org> (Closes: #683836)
  * Add version to vlc-nox dependency of vlc-plugin-sdl (consistent with other
    plug-ins).

 -- Benjamin Drung <bdrung@debian.org>  Sat, 18 Aug 2012 17:45:01 +0200

vlc (2.0.3-1) unstable; urgency=low

  * New upstream release.

 -- Benjamin Drung <bdrung@debian.org>  Sat, 21 Jul 2012 17:52:21 +0200

vlc (2.0.2-2) unstable; urgency=low

  * Add missing epoch to libqt4-dev build dependency.
  * Drop libggi2-dev from build dependencies (not needed any more).
    (Closes: #680237)
  * The dependency ttf-freefont was renamed to fonts-freefont-ttf.

 -- Benjamin Drung <bdrung@debian.org>  Sat, 07 Jul 2012 19:13:07 +0200

vlc (2.0.2-1) unstable; urgency=medium

  [ Edward Wang ]
  * New upstream release (Closes: #679625, #664279, LP: #689122, #936488,
    #942126, #971106, #972615, #973051, #987231, #995003, #998538).
    - Fix Ogg Heap buffer overflow. Thanks to Hugo Beauzée-Luyssen
  * Add the crystalhd plugin to the vlc distribution.
  * libcaca_plugin.so now depends on X11 in this release, so it must
    be installed under vlc (versus vlc-nox).

  [ Reinhard Tartler ]
  * Urgency set to medium because a security issue is fixed in this release

  [ Benjamin Drung ]
  * Add new plugins to vlc-nox:
    - crystalhd (Linux amd64 and i386 only)
    - directfb
    - fbosd (Linux only)
    - omxil (Linux only)
  * Add build dependencies for new plugins.
  * Add new symbols to libvlccore5.
  * Switch to debhelper 8.

 -- Benjamin Drung <bdrung@debian.org>  Sat, 30 Jun 2012 18:39:41 +0200

vlc (2.0.1-4) unstable; urgency=high

  * Add missing Breaks and Replaces for moving the documentation from vlc-data
    away from /usr/share/doc/vlc before converting the directory into a symlink.
    (Closes: #665743)

 -- Benjamin Drung <bdrung@debian.org>  Fri, 30 Mar 2012 01:56:37 +0200

vlc (2.0.1-3) unstable; urgency=high

  * Replace symlink by directory in /usr/share/doc/vlc-nox.
    (Closes: #665743, LP: #964449)

 -- Benjamin Drung <bdrung@debian.org>  Wed, 28 Mar 2012 13:29:37 +0200

vlc (2.0.1-2) unstable; urgency=high

  * Really add the preinst from Didier Raboud to vlc to drop it's doc directory
    before unpacking a symlink to vlc-nox's over it. (Closes: #613121, #662217)

 -- Benjamin Drung <bdrung@debian.org>  Sat, 24 Mar 2012 01:33:03 +0100

vlc (2.0.1-1) unstable; urgency=high

  * New upstream release (LP: #931318, #943014, #947814).
  * Change build dependency from libpng12-dev to libpng-dev. (Closes: #662539)
  * Add --enable-dbus to configure flags.
  * Drop patches that were backported and accepted by upstream.
  * Add missing libxinerama-dev build dependency for the Skins2 interface.
  * Add libgtk2.0-dev back to build dependencies for the notify plugin.
  * Set urgency to high for security fixes.

 -- Benjamin Drung <bdrung@debian.org>  Fri, 23 Mar 2012 19:03:52 +0100

vlc (2.0.0-6) unstable; urgency=high

  * Fix FTBFS on kFreeBSD (Closes: #661819):
    - Drop --as-needed as it breaks the build fix for kFreeBSD.
    - Enable linsys only on Linux and exclude the plugins from non-Linux.
      Thanks to Cyril Brulebois for the patch.
    - Adapt the vlc-cache-gen linking patch from Sam Hocevar to also link
      vlc with the C++ standard library.
  * Set urgency to high for the RC bug fix.

 -- Benjamin Drung <bdrung@debian.org>  Thu, 01 Mar 2012 22:28:30 +0100

vlc (2.0.0-5) unstable; urgency=low

  * Rewrite v4l kfreebsd patch.
  * Link vlc-cache-gen with the C++ standard library. (Closes: #660934, #660935)
  * Enable hardened build flags through dpkg-buildflags. (Closes: #658030)

 -- Benjamin Drung <bdrung@debian.org>  Thu, 01 Mar 2012 13:37:41 +0100

vlc (2.0.0-4) unstable; urgency=low

  * Enable and install Open Sound System (OSS) plugin.
  * Fix configure flag from --enable-libv4l2 to --enable-v4l2.

 -- Benjamin Drung <bdrung@debian.org>  Tue, 28 Feb 2012 23:31:14 +0100

vlc (2.0.0-3) unstable; urgency=low

  * Fix v4l2 build failure on kfreebsd. (Closes: #660935)

 -- Benjamin Drung <bdrung@debian.org>  Sun, 26 Feb 2012 18:03:39 +0100

vlc (2.0.0-2) unstable; urgency=low

  * Remove nasm and yasm form build dependencies (they are not used).
  * Bump Standards-Version to 3.9.3, no changes needed.
  * Backport patch from upstream to the fix build failures on kfreebsd.
    (Closes: #660935)
  * altivec-cflags.patch: Add missing CFLAGS_* variables to pass the "-maltivec"
    flag. This should fix the build failure on powerpc. (Closes: #660936)

 -- Benjamin Drung <bdrung@debian.org>  Sun, 26 Feb 2012 01:26:21 +0100

vlc (2.0.0-1) unstable; urgency=low

  * New upstream release (Closes: #499381, #573064, #624027, LP: #455825,
    #573775, #695882, #705151, #708448, #738381, #743581, #747757, #817924,
    #931083).
  * Remove dropped mozilla-plugin-vlc, vlc-plugin-ggi, and vlc-plugin-svgalib.
    The Mozilla browser plug-in is now provided by a separate source tarball.
  * Add new plugins to and remove dropped plugins from vlc-nox.
  * Add new and remove dropped build dependencies:
    + libbluray-dev (for Blu-ray support)
    + libresid-builder-dev
    + libsamplerate0-dev
    + libsidplay2-dev
    + lbspeexdsp-dev
    + libxcb-composite0-dev
    - libgtk2.0-dev
    - xulrunner-dev
  * vlc-plugin-fluidsynth depends on fluid-soundfont-gm or
    musescore-soundfont-gm for having a sound font for playing MIDI files.
  * Drop all patches (they were either backported or accepted by upstream).
  * Update symbols for libvlc5.
  * Install plugins.dat instead of running vlc-cache-gen in postinst.
  * Update minimum version of build dependencies.
  * Change Build-Dependency from libupnp3-dev to unversioned libupnp-dev.
    (Closes: #656831)

 -- Benjamin Drung <bdrung@debian.org>  Sat, 18 Feb 2012 01:29:48 +0100

vlc (1.1.13-1) unstable; urgency=low

  * New upstream release (Closes: #604687).
  * Drop backported patches and patches that were accepted by upstream.
  * Refresh remaining patches.
  * Add mailcap entry for Ogg Video (Closes: #651662).

 -- Benjamin Drung <bdrung@debian.org>  Sat, 31 Dec 2011 13:42:26 +0100

vlc (1.1.12-3) unstable; urgency=low

  [ Didier Raboud ]
  * Install v4l2 modules on kfreebsd-*. (Closes: #648090)

  [ Benjamin Drung ]
  * Explicitly enable v4l2 on kfreebsd and build depend on libv4l-dev.
  * Fix build failure with Iceweasel/Firefox 8.0. Thanks to Mathieu
    Trudel-Lapierre for backporting the upstream patch.

 -- Benjamin Drung <bdrung@debian.org>  Thu, 17 Nov 2011 00:10:53 +0100

vlc (1.1.12-2.1) unstable; urgency=low

  * Non-maintainer upload.
  * Add a preinst to vlc to drop it's doc directory before unpacking a
    symlink to vlc-nox's over it. (Closes: #613121)

 -- Didier Raboud <odyx@debian.org>  Mon, 07 Nov 2011 16:40:10 +0100

vlc (1.1.12-2) unstable; urgency=low

  * Apply patches from upstream's 1.1 maintenance branch.
    - Turn on XVideo color key automatic painting (fix upstream #4643)
    - Set channel map when using PulseAudio 1.0
    - Translation updates

 -- Benjamin Drung <bdrung@debian.org>  Thu, 13 Oct 2011 20:17:03 +0200

vlc (1.1.12-1) unstable; urgency=low

  * New upstream release.
    - Multiple fixes and improved synchronization for PulseAudio support
      (Closes: #601826, LP: #805807).
    - Fix segmentation fault (LP: #803006).
    - Addd GenericName entries to desktop file (Closes: #640911).
    - Do not ignore the --quiet flag (Closes: #531975).
    - Fix vlc runs xdg-screensaver with signal child blocked (Closes: #640245).
    - Fix crashes when trying to play youtube URLs (Closes: #641507).
  * Drop xulrunner-1.9.1.patch (accepted upstream).
  * Refresh 200_osdmenu_paths.patch.
  * Fix typo in vlc.desktop: Name[nn] -> GenericName[nn].

 -- Benjamin Drung <bdrung@debian.org>  Fri, 07 Oct 2011 01:21:06 +0200

vlc (1.1.11-2) unstable; urgency=low

  * Use linux-any instead of hardcoded list of non-Linux architectures.
    (Closes: #634726)
  * Build and install the libx264 plugin.
  * Add firefox-dev as alternative build dependency to xulrunner-dev for Ubuntu.
  * Build with "--with-mozilla-pkg=mozilla-plugin" rather than
    "--with-mozilla-pkg=libxul". The plugin doesn't appear to be using XPCOM,
    and shouldn't be linking against Mozilla libs. Thanks to Chris Coulson.

 -- Benjamin Drung <bdrung@debian.org>  Tue, 26 Jul 2011 20:11:10 +0200

vlc (1.1.11-1) unstable; urgency=high

  * New upstream release.
    - Fix heap overflow in RealMedia plugin (Closes: #633674, LP: #807486)
    - Fix heap overflow in AVI plugin (Closes: #633675, LP: #807488)
  * Call dh_autoreconf with --as-needed and drop 052_as-needed.patch.
  * Drop backported patches.
  * Drop libschroedinger weaken patch (upstream weakened it to 1.0.6).
  * Refresh remaining patches.

 -- Benjamin Drung <bdrung@debian.org>  Mon, 18 Jul 2011 10:26:56 +0200

vlc (1.1.10-1) unstable; urgency=high

  [ Benjamin Drung ]
  * New upstream release.
    - Security: Fix XSPF integer overflow (CVE-2011-2194) (LP: #795410)
    - Improve .desktop file:
      - Add smb as supported protocol (Closes: #622879, LP: #737192)
      - add video/webm to supported MIME formats (LP: #769463)
    - Fix libdvdread errors while playing ogg files (Closes: #622935)
    - Support three channels in pulseaudio output plugin (LP: 743478)
    - PulseAudio output re-written due to unstability of the current one
      (LP: #743323)
    - Fix crashes (LP: #754497, #785979)
    - Qt: allow drag and drop of any URL, not just a local file (LP: #664030)
    - Fix libvlcplugin.so: undefined symbol: NPP_Initialize (LP: #722690)
  * Refresh patches.
  * Drop as-needed patch due to autoreconf run.
  * Backport PulseAudio build fix.
  * Add GNOME MIME types for Ogg Vorbis and Ogg Theora (Closes: #629619).
  * Mention potcast support in package description (Closes: #488771).

  [ Reinhard Tartler ]
  * run autoreconf on the buildds
  * Weaken dependencies on libschroedinger

 -- Benjamin Drung <bdrung@debian.org>  Sat, 11 Jun 2011 19:32:24 +0200

vlc (1.1.9-1) unstable; urgency=medium

  * New upstream release.
    - Fix heap corruption in MP4 demuxer (LP: #756368).
    - Fix fullscreen controller has no background in KDE4 (LP: #661020).
  * Refresh patches and drop backported VideoLAN-SA-1103.patch.
  * Adjust the vlc lintian-overrides for the latest lintian version.

 -- Benjamin Drung <bdrung@debian.org>  Thu, 14 Apr 2011 11:18:57 +0200

vlc (1.1.8-3) unstable; urgency=medium

  * Fix heap corruption in MP4 demuxer
    - VideoLAN-SA-1103
    - Thanks to Rémi Denis-Courmont
  * Set urgency to medium
  * Set policy to 3.9.2 (no change needed) 

 -- Christophe Mutricy <xtophe@videolan.org>  Mon, 11 Apr 2011 22:12:15 +0100

vlc (1.1.8-2) unstable; urgency=low

  * Require libschroedinger >= 1.0.10 (Closes: #619858)
  * Relax libmatroska-dev versionned b-depedency 

 -- Christophe Mutricy <xtophe@videolan.org>  Mon, 28 Mar 2011 23:18:04 +0100

vlc (1.1.8-1) unstable; urgency=low

  * New upstream release.
    - Fix a busy loop and socket leak in lua (Closes: #607869).
  * Refresh xulrunner patch.
  * Drop backported libmatroska 1.1 patch.

 -- Benjamin Drung <bdrung@debian.org>  Thu, 24 Mar 2011 14:14:36 +0100

vlc (1.1.7-4) unstable; urgency=low

  * v4l is gone from the linux 2.6.38 kernel. Build only v4l2.

 -- Benjamin Drung <bdrung@debian.org>  Sat, 19 Mar 2011 22:29:04 +0100

vlc (1.1.7-3) unstable; urgency=low

  * adjust debian/source/local-options to team guidelines
  * Fix building against libmatroska 1.1, Closes: #614088
  * Add myself to Uploaders.
  * build against libmatroska 1.1.0

 -- Reinhard Tartler <siretart@tauware.de>  Sun, 06 Mar 2011 11:16:48 +0100

vlc (1.1.7-2) unstable; urgency=low

  * Upload to unstable.
  * Make vlc compatible with xulrunner 1.9.1.

 -- Benjamin Drung <bdrung@debian.org>  Mon, 07 Feb 2011 23:16:02 +0100

vlc (1.1.7-1) experimental; urgency=low

  * New upstream release.
  * Update debian/watch.
  * Drop backported patch and refresh remaining patches.

 -- Benjamin Drung <bdrung@debian.org>  Mon, 31 Jan 2011 23:25:12 +0100

vlc (1.1.6-1) experimental; urgency=low

  [ Reinhard Tartler ]
  * Tighten some build dependencies (Closes: #605638)

  [ Benjamin Drung ]
  * New upstream release.
    - Fix heap buffer overflow in Real demuxer (CVE-2010-3907) (LP: #690173)
    - Fix blue face issue with X11 ouput (LP: #665298)
    - Fix crash with SIGSEGV in QMetaObject::activate() (LP: #448082)
    - Fix heap overflow in CDG decoder and XML heap corruption (LP: #707154)
  * Drop backported patches.
  * Tighten more build dependencies after reviewing configure.ac.
  * Update my email address.
  * Add lirc build failure fix patch.
  * Build depends on libgtk2.0-dev for notify module.

 -- Benjamin Drung <bdrung@debian.org>  Mon, 24 Jan 2011 23:16:54 +0100

vlc (1.1.5-3) experimental; urgency=low

  * Apply upstream fix for KDE device actions. (LP: #542293)

 -- Benjamin Drung <bdrung@ubuntu.com>  Fri, 26 Nov 2010 00:26:15 +0100

vlc (1.1.5-2) experimental; urgency=low

  [ Reinhard Tartler ]
  * fix Breaks/Replaces for moving avcodec module around (Closes: #603912)

  [ Benjamin Drung ]
  * Fix KDE device action file locations. (LP: #542293) - thanks to Lari Natri
  * Fixed wrong aspect ratio in transcoded image from webcam.
    (Closes: #603888, LP: #672304)

 -- Benjamin Drung <bdrung@ubuntu.com>  Wed, 24 Nov 2010 00:19:39 +0100

vlc (1.1.5-1) experimental; urgency=low

  * New upstream release.
  * Fix path typo in NEWS file. (Closes: #599314)
  * Install all docs into /usr/share/doc/vlc-nox and link the vlc doc dir to it.
  * Recommend xdg-utils, because xdg-screensaver is required for disabling
    the screensaver. (Closes: #436339)
  * Add libxscreensaver plugin to vlc.
  * Add new symbol to libvlc5.

 -- Benjamin Drung <bdrung@ubuntu.com>  Sun, 14 Nov 2010 21:27:56 +0100

vlc (1.1.4-1) experimental; urgency=low

  [ Christophe Mutricy ]
  * New upstream bugfix release
    + Remove unneeded patch

  [ Benjamin Drung ]
  * Symlink corresponding FreeSans system font instead of linking to DejaVu.

 -- Benjamin Drung <bdrung@ubuntu.com>  Sun, 05 Sep 2010 01:47:07 +0200

vlc (1.1.3-2) experimental; urgency=low

  [ Christophe Mutricy ]
  * Depends on xulrunner-dev >= 1.9.2
  * Activate VA-API (Closes: #587792, LP: #539406)

  [ Benjamin Drung ]
  * Switch to dh7.
  * Move libavcodec plugin from vlc-nox to vlc.
  * Add Xb-Npp header to mozilla-plugin-vlc package. (Not doing anything
    on Debian at the moment, see #484010)
  * Add apport hook to include more VLC dependencies in bug reports and
    install it on Ubuntu.

 -- Benjamin Drung <bdrung@ubuntu.com>  Thu, 19 Aug 2010 22:27:45 +0200

vlc (1.1.3-1) unstable; urgency=medium

  [ Benjamin Drung ]
  * New upstream release.
    + Fix insufficient input validation in TagLib plugin.
      (VideoLAN-SA-1004, CVE-2010-2937) (Closes: #592669, LP: #616510)
    + Set urgency to medium
  * 502_xulrunner_191.diff: Shorten, split into two parts, and refresh it.
  * Drop 102_dejavu_font.diff and depend on ttf-freefont instead of ttf-
    dejavu-core. ttf-freefont is very likely to be present on a Debian
    box, because cups depends on it.
  * Drop 501_decrease_alsa_buffer.diff. The pulseaudio output module has
    a higher priority than the ALSA output plugin and should be used on
    pulseaudio systems.

  [ Reinhard Tartler ]
  * add DM-Upload-Allowed field to debian/control

 -- Reinhard Tartler <siretart@tauware.de>  Fri, 20 Aug 2010 06:59:17 +0200

vlc (1.1.2-1) unstable; urgency=low

  [ Christophe Mutricy ]
  * New upstream release
  * Also check for libxcb
  * Move xcb_apps SD to vlc
  * Re-enable the modplug module and require the fixed version
    (Closes: #589890, #590787)
  * Fix location of icons in vlc.menu (Closes: #590294)
    thanks to Juhapekka Tolvanen
  * Split the notify plugin to not depend on GTK+ (Closes: #590504)
    thanks to Viktar Vauchkevich

  [ Benjamin Drung ]
  * Add proper Breaks and Replaces to vlc and vlc-plugin-notify.
  * Bump Standards-Version to 3.9.1 (no changes required).

 -- Benjamin Drung <bdrung@ubuntu.com>  Tue, 03 Aug 2010 01:38:17 +0200

vlc (1.1.1-1) unstable; urgency=low

  * New upstream release
    + Remove patches merged upstream
    + Add new symbols in libvlc5
  * Explicit the split of vlc-plugin-zvbi in debian/changelog (Closes:
    #588468)
  * Disable modplug as libmodplug in sid is buggy (see #588465)
  * Add comment about merging in README.source

 -- Christophe Mutricy <xtophe@videolan.org>  Thu, 22 Jul 2010 00:36:00 +0200

vlc (1.1.0-4) unstable; urgency=low

  * also move udev to the list of linux specific features
  * alphabetize configure switches
  * fix kfreebsd ftbfs in access file module (Closes: #588655)
  * forcefully disable alsa on kFreeBSD

 -- Reinhard Tartler <siretart@tauware.de>  Sat, 10 Jul 2010 19:39:57 -0400

vlc (1.1.0-3) unstable; urgency=low

  * really enable dc1394 only for Linux, Closes: #588410

 -- Reinhard Tartler <siretart@tauware.de>  Fri, 09 Jul 2010 15:18:08 -0400

vlc (1.1.0-2) unstable; urgency=low

  * libdc1394 is linux specific.
  * Fix FTBFS on arm with patch cherry-picked from upstream
  * Set policy to 3.9.0 (no change needed)

 -- Christophe Mutricy <xtophe@videolan.org>  Wed, 07 Jul 2010 22:52:17 +0100

vlc (1.1.0-1) unstable; urgency=low

  [ Christophe Mutricy ]
  * New upstream version 1.1.0 (Closes: #586760, LP: #597108)
    * Fixes many bugs (Closes: #572151, #578917, #526088, #572914, #503377;
      LP: #206152, #261001, #281478, #282215, #282966, #283379, #283855,
      #285681, #287263, #328064, #328861, #346631, #356006, #356908, #357595,
      #358461, #362793, #368599, #375854, #380077, #383443, #403135, #403657,
      #403802, #414069, #415396, #416294, #419915, #422797, #425975, #427247,
      #435225, #439271, #442038, #444795, #453928, #459515, #461443, #465687,
      #466418, #476478, #482440, #491151, #491601, #514915, #517329, #517496,
      #537627, #539406, #542293, #549029, #549902, #550468, #550485, #550599,
      #551482, #553503, #554277, #556440, #560167, #564964, #566347, #568750,
      #570666, #582785, #584009, #586692, #587528)
    * SONAME changes
    * Update symbols files
    * Refresh patches and remove the ones merged upstream
  * rules:
    * Disable projectm and sqlite
    * Upstream Makefile install icons at the good place, simplify debian/rules
    * Specify where to install solids files
    * Install the optim only if present
    * Make sure we have useful build log
  * *.install: reflect new modules path and add new files
  * Add a trigger to generate the modules' cache as root.
  * Update the doc which get installed
  * control:
    * Prefer a recent libdvbpsi
    * add lua5.1 to have luac
    * Add more build-dep: xcb*, dirac, dc1394 
  * Patch to allow compilation with xul 1.9.1
  * Remove unneeded -V for dh_makeshlibs
  * Use configure option instead of patching
  * Use dh_bugfiles and update the bug control file
  * Don't advertise deprecated package in vlc's manpage
  * Add some news about lua and zvbi
  * Move the luahttp's .hosts to /etc/vlc

  [ Benjamin Drung ]
  * Switch to dpkg-source 3.0 (quilt) format.
  * Disable portaudio module.
  * Update symbols files.
  * Cleanup clean rule and other parts of debian/rules.
  * Remove default values from git-buildpackage config.
  * Change installation of man pages.
  * Remove unused ${shlibs:Depends}.
  * Sort Build-Depends and Depends.
  * Remove unused libhal-dev from Build-Depends (Closes: #580407).
  * Remove unused --enable-release configure flag.
  * Remove unused Build-Depends libid3tag0-dev, libsysfs-dev, and libxv-dev.
  * Provide VBI teletext plugin (Closes: #563873) - thanks to László
    Benedek <benedekl@gmail.com> for the patch.
  * Split the VBI teletext module to its own package vlc-plugin-zvbi.
  * Enable atmo, fluidsynth (separate package), libproxy (Closes: #532110),
    kate (Closes: #563464), and mtp plugin.
  * Comment disabled features.
  * Explicitly enable or disable features.
  * Vcs-Browser link to summary page.
  * Convert patch header to DEP-3 and add DEP-3 to 502_xulrunner_191.diff.
  * Add myself to Uploaders.
  * Drop --sourcedir=debian/tmp from dh_install.

 -- Christophe Mutricy <xtophe@videolan.org>  Thu, 24 Jun 2010 22:01:26 +0100

vlc (1.0.6-1) unstable; urgency=low

  * New upstream version 1.0.6
    + VideoLAN-SA-1003
    + Closes: #578799
    + LP: #408719, #464715, #465560, #502637, #525278, #542943, #568859
  * RTMP access module has been removed (vlc-nox.install, NEWS.Debian)
  * Remove patches merged upstream

 -- Christophe Mutricy <xtophe@videolan.org>  Fri, 23 Apr 2010 11:49:18 +0200

vlc (1.0.5-2) unstable; urgency=medium

  [ Christophe Mutricy ]
  * Install reportbug files also in vlc-data (LP: #472893)
  * Fix symlinks
  * vlc-data Replaces very old vlc as well as vlc-nox (Closes: #570749)
  * Set urgency to medium as we fix RC bug
  * Fix crash on malformed rtmp stream. (Closes: #569151)
  * Fix crash in FTP url handling (LP: #465560)

  [ Benjamin Drung ]
  * Install icons in all available sizes (LP: #521744).

 -- Christophe Mutricy <xtophe@videolan.org>  Tue, 02 Mar 2010 00:30:56 +0100

vlc (1.0.5-1) unstable; urgency=low

  * New upstream version 1.0.5
    + Closes: #556666, #565044

  [ Reinhard Tartler ]
  * Remove excessive replaces relationship
  * Update for menu subpolicy, Closes: #564218

  [ Christophe Mutricy ]
  * NEWS.Debian: Use version present in Changelog
  * Add comments to overrides file
  * Add misc:Depends to vlc-data's Depends
  * Refresh patches

  [ Benjamin Drung ]
  * Formatting improvements; thanks to Gerfried Fuchs for the patch
    (Closes: #566384).
  * Bump Standards-Version to 3.8.4, no changes required.

 -- Christophe Mutricy <xtophe@videolan.org>  Sat, 13 Feb 2010 15:52:30 +0000

vlc (1.0.4-2) unstable; urgency=low

  * Report libavutil50 presence the correct way
  * Move back hotkeys to vlc-nox (Closes: #563477)
  * Fix Replaces/Conflicts version so that upgrade work (Closes:
    #563476, #563483)
  * Add patch taken from upstream to fix jack input with jack2 (Closes:
    #532339) - thanks to Adrian Knoth
  * Disable access_dv on non-Linux archs

 -- Christophe Mutricy <xtophe@videolan.org>  Tue, 05 Jan 2010 23:31:56 +0100

vlc (1.0.4-1) unstable; urgency=low

  * New upstream release
    + According to upstream, no longer overlaps kde and xfce panels in
      fullscreen mode, Closes: #562601, LP: #453173

  [ Christophe Mutricy ]
  * libavutil50 seems to be troublesome. Add it to bugs/control
  * Add a vlc-plugin-svg package (Closes: #560009)
  * Switch to xulrunner-dev (Closes: #555915)
  * Activate the global hotkey module (Closes: #548916)
  * Mention other maintainers and that the binaries are GPL v3 as we
    link with LGPL v3 libraries (LP: #489093)
  * Build-depend on a recent enough live555 to avoid comma vs. decimal
    point problem (Closes: #539946)

  [ Benjamin Drung ]
  * Recommend vlc-plugin-pulse for vlc, so that pulse can be used as
    default output.

  [ Whoopie ]
  * Enable CDDB in the CDDA module (LP: #439131)
  * Enable DV support (LP: #392115)

  [ Benjamin Drung ]
  * Fix typos, that are reported by lintian.
  * Sort confflags in debian/rules
  * Split normal configure flags from feature configure flags

 -- Christophe Mutricy <xtophe@videolan.org>  Wed, 30 Dec 2009 12:56:49 +0100

vlc (1.0.3-1) unstable; urgency=low

  * New upstream release

  [ Reinhard Tartler ]
  * Decrease alsa buffer size. That improves the behaviour of the alsa output
    module on pulseaudio system. But note that vlc-plugin-pulse provides a
    native pulseaudio output module (Closes: #472811, LP: #243152)

  [ Christophe Mutricy ]
  * No longer need to build an extra libvlccore without altivec
  * Add the upnp access module (LP: #172938)
  * Activate the new udev SD module on linux archs

 -- Christophe Mutricy <xtophe@videolan.org>  Thu, 05 Nov 2009 12:39:35 +0100

vlc (1.0.2-1) unstable; urgency=high

  * New upstream release
    + Fix some stack overflows in MP4, ASF and AVI demuxers
      (VideoLAN-SA-0902, CVE pending)(urgency=high)
    + Closes: #540145, #542108
  * Fix kfreebsd FTBFS and simplify (Closes: #545863) 
    Thanks to Petr Salinger
  * Fix Hurd install
  * Update libvlccore symbol file
  * Remove libass API patch
  * Remove uneeded build-deps

 -- Christophe Mutricy <xtophe@videolan.org>  Sun, 20 Sep 2009 01:08:41 +0200

vlc (1.0.1-2) unstable; urgency=low

  * Fix typo in debian/changelog
  * Allow building against libass 0.9.7
  * Don't try to install v4l2 modules on kfreebsd
  * Set policy to 3.8.3 (no change needed)
  * No need of qt4-dev-tools
  * Add a README.source about quilt
  * Disable some modules (kate, mtp, fluidsynth)
  * Don't distribute the *.install-kfreebsd* files as they are generated 

 -- Christophe Mutricy <xtophe@videolan.org>  Sun, 06 Sep 2009 19:07:24 +0200

vlc (1.0.1-1) unstable; urgency=low

  * New upstream bugfix version
    + Fix integer underflow in Real RTSP (DZC-2009-001, CVE pending)
    + Fix crashes in xspf files handler (LP: #365638)

  [ Reinhard Tartler ]
  * Add versioned build dependency on libschroedinger-dev

  [ Christophe Mutricy ]
  * Really build altivec-free libvlccore (Closes: #523035)
  * Depends on libdvbpsi5-dev and protect against future renaming of 
    libdvbpsi development package
  * Remove patches applied upstream

 -- Christophe Mutricy <xtophe@videolan.org>  Wed, 29 Jul 2009 00:21:39 +0200

vlc (1.0.0-1) unstable; urgency=low

  * New Upstream Release
    + Closes: #536081, LP: #396548
    + Refresh patches
  * no longer closes when pausing from the notification area, LP: #371515
  * fix encoding bug when opening subtitles with non-latin characters,
    LP: #394449
  * Don't install the alsa and OSS access module on kfreeBSD (Closes:
    #535101) - thanks to Javier Mendez Gomez
  * Force at least libvlc 1.0.0 becasue of tha soname change of
    libvlccore
  * Delete a symbols who was present by mistake.
  * No need for dh_desktop. It's a no-op
  * New standard version. No change needed
  * Fix make distclean. New patch taken from upstream
  * Upstream make distcheck has been fixed. No need to save Changelog

 -- Christophe Mutricy <xtophe@videolan.org>  Thu, 09 Jul 2009 13:04:20 +0000

vlc (1.0.0~rc2-1) experimental; urgency=low

  * New Upstream Release Candidate
    + Closes: #527010, #491441, #508618, #522824
  * Delete patches which were picked from upstream
  * Refresh patches
  * Remove vlc-plugin-esd and vlc-plugin-arts as they have been removed
    by upstream
  * SONAME change for libvlccore
  * Add new symbols for libvlc2
  * Fix static libs compile
  * Use vlc-wrapper manpage from upstream
  * vlc.install: add drawable and screen was renamed x11_screen
  * vlc-nox.install: Add and remove modules added/removed upstream
  * Point out in NEWS the modules renamed or splited
  * Add links to upstream NEWS and co in vlc-nox
  * Version the depedency of libvlcore2 on vlc-data
  * Remove unnecessary "Section:" in debian/control

 -- Christophe Mutricy <xtophe@videolan.org>  Wed, 03 Jun 2009 17:55:10 +0200

vlc (0.9.9a-3) unstable; urgency=medium

  * Correct typo in 0.9.9a-2 changelog entry
  * Disable more optimization with DEB_BUILD_OPTIONS=noopt
  * Cache the configure test results as we're running configure several
    times
  * Fix building as root
  * Fix the clean target
  * Remove unexistant config options
  * Better check commad line
  * Use all the procs on i386 and amd64
  * Build a version of libvlccore without altivec (Closes: #523035)
  * Fix typo (thanks to Salvatore Bonaccorso)(Closes: #528044)
  * Reword the command line to get full logs in bug/presubj (Closes: #527012)
  * Remove duplicate "extended Settings" entry in context menu
   (Closes: #526603) - thanks to Matt Kraai
  * Disable the logging facility in the javascript of moz plugin
    This was a privacy hole. (urgency=medium)(Closes: #529633)
  * Patch to support libmpc new API (Closes: #476375) - thanks to Yavor
    Doganov
  * Disable-maintener mode
  * Make sure unpatch is last in the clean target

 -- Christophe Mutricy <xtophe@videolan.org>  Sat, 06 Jun 2009 16:56:16 +0200

vlc (0.9.9a-2) unstable; urgency=medium

  * Security fix
  * The default /usr/share/http/{old}/.hosts was wrong in VLC 0.9.8 and 0.9.9.
    World access of the http interface was possible when activated in
    contradiction of what is said in Changelog.Debian and NEWS.Debian.

 -- Christophe Mutricy <xtophe@videolan.org>  Tue, 07 Apr 2009 23:06:48 +0200

vlc (0.9.9a-1) unstable; urgency=low

  * New upstream version 0.9.9a
   + Closes: #520149, #522170, #522185, #522554
   + Update symbol files
  * Fix some typo in bug/presubj
  * Remove some Replaces/Conflicts against version not in etch
  * Move the caca module to vlc-nox
    + Re-add some Replaces/Conflicts
    + Closes: #522040

 -- Christophe Mutricy <xtophe@videolan.org>  Fri, 03 Apr 2009 00:12:49 +0200

vlc (0.9.8a-3) unstable; urgency=low

  [ Reinhard Tartler ]
  * fix typo in '--enable-maintainer-mode' (Closes: #517155)

  [ Christophe Mutricy ]
  * Fix build on non-Linux arch
  * Fix cross-compilation
  * VLC is GPV v2 or later. So point to v2 of the GPL
  * We can use debhelper v7 without trouble
  * Add lintian overrides.
  * Set policy to 3.8.1
  * debian/patches/*
    + Prune doc/fortunes.txt from personnal attack (Closes: #401560,
      #518300)
    + Delete unused patches
    + Add comments to the patches
  * Move to the video and debug sections  

 -- Christophe Mutricy <xtophe@videolan.org>  Sun, 15 Mar 2009 16:50:18 +0000

vlc (0.9.8a-2) unstable; urgency=low

  * Upload to unstable
  * Rebuild against new libraries (Closes: #516316, #516731)
  * Move packaging to Git
    + Add a conf file for git-buildpackage
    + Reflect change to git in Vcs fields
    + Ignore file generated by dpkg-buildpackage
  * Disable the DV access module until it's ported to the new API
  * Move http/.hosts to /etc (Closes: #501791)
  * Improve some short descriptions
  * Depends on debhelper >7
  * Fix for 2 builds in a row
  * Add a note in NEWS about running as root and vlc-wrapper (Closes: #507872)

 -- Christophe Mutricy <xtophe@videolan.org>  Tue, 24 Feb 2009 16:00:31 +0100

vlc (0.9.8a-1) experimental; urgency=low

  * New upstream release
    + Fix integer overflow in Real demux (VideoLAN SA-2008-11, CVE-2008-5276)
  * Enable RealRTSP access module
  * Depends on libv4l-dev to add support of some webcam 
  * Don't rebootstrap. The packages causing troubles previously have been fixed

 -- Christophe Mutricy <xtophe@videolan.org>  Wed, 03 Dec 2008 20:20:52 +0100

vlc (0.9.6-1) experimental; urgency=low

  [ Reinhard Tartler ]
  * Build against libass. Closes: #499063, LP: #210354, #199870
  * Explicitly build against libdca in debian/rules
  * Tighten build depends on a libass-dev version that ships without .la file

  [ Christophe Mutricy ]
  * New bugfix upstream releases
    + Remove 402_tivo_overflow.diff
    + Fix buffer overflow in CUE demuxer (Closes: #504639)
    + Fix buffer overflow in Realtext decoder
  * Honor DEB_BUILD_OPTIONS 
  * Rebootstrap in order to avoid problem with .la

 -- Christophe Mutricy <xtophe@videolan.org>  Sat, 08 Nov 2008 03:14:29 +0100

vlc (0.9.4-2) experimental; urgency=low

  * Fix buffer overflow in Tivo demuxer
    + Closes: #502726, VideoLAN SA-0809
    + 402_tivo_overflow.diff taken from upstream
  * Better xinerama fullscreen behaviour
    + 401_detect_xinerama_fullscreen.diff taken from upstream
  * Builddepends on libcursesw5-dev rather than libcurses5-dev 
    for proper wide char handling 

 -- Christophe Mutricy <xtophe@videolan.org>  Mon, 20 Oct 2008 23:23:46 +0200

vlc (0.9.4-1) experimental; urgency=low

  * New upstream bugfix version
  * rules: Pass the debian version in configure.ac so that the cache 
    is invalidated between binary version
  * control: Don't forget commas in builddep list

 -- Christophe Mutricy <xtophe@videolan.org>  Tue, 07 Oct 2008 00:17:30 +0200

vlc (0.9.3-1) experimental; urgency=low

  [ Christophe Mutricy ]
  * New upstream release
  * Build-depends on libdca-dev
  * vlc-nox.install
    + Be more general for the memcopy modules.
      Fix a FTBFS on non-intel arch (Closes: #499860). 
  * Sort builddep list 

  [ Reinhard Tartler ]
  * remove spurious conflicts on libvlc2. LP: #274614

 -- Christophe Mutricy <xtophe@videolan.org>  Fri, 26 Sep 2008 23:49:48 +0200

vlc (0.9.2-1) experimental; urgency=low

  [ Christophe Mutricy ]
  * New upstream release
    + Soname changed
    + Bugs fixed upstream: Closes: #487646,  #298150, #325069, #392292, 
      #458004, #470903, #458004, #423121
    + new upstream fixes various crasher bugs reported in ubuntu:
      LP: #189575, #113927, #103741, #111615, #107899, #112076, #198916, 221428,
          #91679, #96978, #123589, #133528, #231621, #259025
    + plays files with '+' in its name, LP: #239431, #217305
    + New packages: libvlccore0, libvlccore-dev, vlc-plugin-pulse
     (Closes: #471069)
    + Build-depends on libswsale-dev, libshout3-dev, libxpm-dev,
      zlib1g-dev, liblua5.1-0-dev, libschroedinger-dev, libtag1-dev,
      libqt4-dev, libqt4-dev-tools and pkg-config. (Closes: #461324)
    + time display no longer incomplete, LP: #193445
    + fixed volume bar behavior, LP: #250041
    + shout support closes LP: #127594, #84098, 
    + Install new modules:
      - vlc-nox: alphamask, blendbench, bluescreen, canvas, cc, cdg, chain,
        colorthres, croppadd, dynamicoverlay, erase, faad, gaussianblur, grain,
        inhibit, lua, memcpy*, mmap, osd_parser, puzzle, remoteosd, rtmp, 
        schroedinger, sharpen, stats, subusf, t140, telepathy, v4l2, vmem
      - vlc: qt4
      - vlc-plugin-jack: access_jack
    + Distribute the .pc for libvlc and vlc-plugin (Closes: #289507)
    + Remove wx interface and glide plugin as they've been dropped by upstream
      LP: #205325, #88487, #90603, #150380
    + The Python and java bindings are no longer part of the upstream tarballs 
      (Closes: #469011)
    + Temporarly disable libdca module until a pkg with the new 
      API get in unstable
    + Delete or refresh patches
    + New patches:
        - 052_as-needed taken from bug #347650 to teach libtool about 
          -Wl,--as-needed
  * Install the skins DTD and the default skins it's only 113kB
  * Improve watch file
  * Add a vlc-data package for /usr/share  (13 MB)
  * Add a vlc-dbg package (Closes: #491564)
  * Sort vlc.install and vlc-nox.install

  [ Mohammed Adnène Trojette ]
  * Add myself to Uploaders.
  * debian/control:
    + Add proper conflicts/replaces to vlc-data with mozilla-plugin-vlc.
    + Add proper conflicts/replaces to vlc with vlc-nox.


 -- Christophe Mutricy <xtophe@videolan.org>  Wed, 17 Sep 2008 00:49:48 +0200

vlc (0.8.6.i-2) experimental; urgency=high

  [ Loic Minier ]
  * Fix changelog entries for 0.8.6.h-2 and 0.8.6.h-3.
  * Bump up Standards-Version to 3.8.0.

  [ Christophe Mutricy ]
  * Security: Fix integer overflow in mms module (CVE-2008-3794)
    (Closes: #496265)(407-mms-overflow.diff taken from upstream)

  [ Sam Hocevar ]
  * debian/patches/300_manpage_syntax.diff: fix vlc-config.1 syntax.

 -- Sam Hocevar (Debian packages) <sam+deb@zoy.org>  Tue, 26 Aug 2008 23:25:13 +0000

vlc (0.8.6.i-1) experimental; urgency=low

  * New upstream release.
    - Refresh patch 010_iceape and change it to only patch the name of the .pc
      files, keep using FIREFOX_CFLAGS and _LIBS etc. as to allow us to only
      run autoconf, not automake.
    - Drop patch 401-CVE-2008-2430, merged upstream.
    - Update and rename patch 050_bootstrap to 900_autoconf.

 -- Loic Minier <lool@dooz.org>  Fri, 22 Aug 2008 19:13:30 +0200
vlc (0.8.6.h-5) unstable; urgency=high

  * Acknowledge NMU by Nico Golde. Thanks.
  * Fix buffer overflow in CUE demuxer (Closes: #504639) 

 -- Christophe Mutricy <xtophe@videolan.org>  Wed, 05 Nov 2008 22:02:06 +0100

vlc (0.8.6.h-4.1) unstable; urgency=high

  * Non-maintainer upload by the Security Team.
  * Fix integer overflows that could possibly lead to arbitrary
    code execution (CVE-2008-4686.diff; Closes: #503118).

 -- Nico Golde <nion@debian.org>  Mon, 03 Nov 2008 14:41:58 +0100

vlc (0.8.6.h-4) unstable; urgency=high

  * Security: Fix integer overflow in mms module
    (Closes: #496265)(407-mms-overflow.diff taken from upstream)

 -- Christophe Mutricy <xtophe@videolan.org>  Mon, 25 Aug 2008 01:07:27 +0100

vlc (0.8.6.h-3) unstable; urgency=low

  * Minor cleanups.
  * Use DEB_HOST_ARCH instead of DEB_BUILD_ARCH in rules.
  * Use objdump -x instead of ldd to check for links on libX11 as ldd might
    resolve libvlc to the system's version if the system has libvlc installed;
    closes: #495730.

 -- Loic Minier <lool@dooz.org>  Fri, 22 Aug 2008 19:46:35 +0200

vlc (0.8.6.h-2) unstable; urgency=high

  * Fix integer overflow in TTA (CVE-2008-3732) (405-CVE-2008-3732.diff)
  * Fix crashes in Live555 (406-live555-crash.diff)
  * Switch to libdc1394-22-dev (Closes: #484695)

 -- Christophe Mutricy <xtophe@videolan.org>  Thu, 21 Aug 2008 20:19:39 +0100

vlc (0.8.6.h-1) unstable; urgency=high

  [ Christophe Mutricy ]
  * Acknowledge NMU by Nico Golde. Thanks.
  * Acknowledge NMU by Mike Hommey. Thanks.
  * New security upstrem release
    - Fix buffer overflow (CVE-2008-1881)
    - Fix out of bound array access (CVE-2008-1769)
    - Fix various integer overflow in MP4 demuxer, Cinepak, RTSP
      (CVE-2008-1489, CVE-2008-1768)
    - Remove 105_min_mkv.patch, 400-CVE-2008-1489.diff and
      401-CVE-2008-0073.diff, 402-CVE-2008-1881, 403-CVE-2008-1768.diff
      and 404-CVE-2008-1881 integrated upstream
  * Remove old transitional packages: vlc-plugin-alsa and wxvlc
    (Closes: #477543, #477545)
  * Add some magic for reportbug to ask people to remove their plugin cache
    and get the info for vlc-nox and libvlc0 also.

  [ Reinhard Tartler ]
  * added a watch file
  * new upstream release, refreshing patches

  [ Christophe Mutricy ]
  * Fix buffer overflow in Wav demux.(CVE-2008-2430)(Closes: #489004)
    (Patch taken from upstream: 401-CVE-2008-2430.diff)

 -- Christophe Mutricy <xtophe@videolan.org>  Sat, 05 Jul 2008 23:45:15 +0100

vlc (0.8.6.e-2.3) unstable; urgency=low

  * Non-maintainer upload.
  * debian/control: Build depend on iceape-dev >= 1.1.9-4 instead of
    libxul-dev (Closes: #480812).
  * debian/patches/010_iceape.diff: configure.ac changes to allow to build
    against iceape.
  * debian/patches/050_bootstrap.diff: Corresponding configure changes.
  * debian/patches/series: Added 010_iceape.diff.

 -- Mike Hommey <glandium@debian.org>  Fri, 23 May 2008 21:11:07 +0200

vlc (0.8.6.e-2.1) unstable; urgency=high

  * Non-maintainer upload by the Security Team.
  * This update addresses the following security issues:
    - CVE-2008-1769: out-of-bounds array access and memory corruption
      via a crafted cinepak file (Closes: #478140).
    - CVE-2008-1768: multiple integer overflow triggering buffer overflows
      in the mp4 and real demuxer and the cinepak codec (Closes: #478140).
    - CVE-2008-1881: stack-based buffer overflow in subtitle parsing leading
      to arbitrary code execution via crafted subtitle file (Closes: #477805).

 -- Nico Golde <nion@debian.org>  Sun, 27 Apr 2008 16:17:49 +0200

vlc (0.8.6.e-2) unstable; urgency=high

  [ Christophe Mutricy ]
  * Acknowledge NMU by Nico Golde. Thanks
  * New patch taken from upstream to fix an arbitrary code execution.
    CVE-2008-0073 (Closes: #473057)
  * New patch to fix FTBS in MKV module

  [ Loic Minier ]
  * Mention CVE id in 0.8.6.e-1.1.

 -- Christophe Mutricy <xtophe@videolan.org>  Sat, 29 Mar 2008 15:04:28 +0000

vlc (0.8.6.e-1.1) unstable; urgency=high

  * Non-maintainer upload by the Security Team.
  * Fix Integer overflow in MP4_ReadBox_rdrf function
    that triggers a heap-based buffer overflow via a
    large atom length value (Closes: #472635); CVE-2008-1489.

 -- Nico Golde <nion@debian.org>  Wed, 26 Mar 2008 13:21:44 +0100

vlc (0.8.6.e-1) unstable; urgency=high

  [ Christophe Mutricy ]
  * New security upstream release
    - CORE-2008-0130, VideoLAN-SA-0802, CVE-2008-0986: Arbitrary memory
      overwrite in the MP4 demuxer (Closes: #467652)
    - Others security fixes already included in the Debian package
    - Xshm detection fix (Closes: #404361)
    - Alsa 5.1 fixes
    - DTS to S/PDIF fixes
  * patches/
    - delete the uneeded sec-* patches
    - delete 100_no_wx_update.diff as the update "feature" has been removed
      upstream

  [ Loic Minier ]
  * Urgency high for security bugfix.

 -- Christophe Mutricy <xtophe@videolan.org>  Mon, 25 Feb 2008 23:35:24 +0000

vlc (0.8.6.c-6) unstable; urgency=high

  [ Nico Golde ]
  * This update addresses the following security issues (Closes: #461544).
    - CVE-2008-0295: Heap-based buffer overflow in real_sdpplin.c
      which could lead to user-assisted arbitrary code execution
      via crafted SDP data.
    - CVE-2008-0296: Heap-based buffer overflow in libaccess_realrtsp plugin
      which might lead to arbitrary code execution via a crafted RTSP server.

  [ Loic Minier ]
  * Merge above changes by Nico Golde.

 -- Loic Minier <lool@dooz.org>  Mon, 21 Jan 2008 16:16:51 +0100

vlc (0.8.6.c-5) unstable; urgency=low

  [ Christophe Mutricy ]
  * New vlc-plugin-jack pkg with jack audio_output module
      (closes: #402252, #444992)
  * Make all the symlink for /usr/share/${pkg} point to /usr/share/doc/vlc-nox
    as the plugins depends on vlc-nox and not vlc
  * debian/control: dpkg-shlibdeps gives the correct depends for
    vlc-plugin-glide. So drop the hardcoded depends on libglide2
  * debian/rules: dpkg-shlibdeps now behaves better with libraries without
    versionned symbol file.

  [ Sam Hocevar ]
  * debian/control:
    + Dropped the libcdio-dev versioned build-dep to ease backports.

  [ Loic Minier ]
  * Ack NMU by Nico Golde; thanks!
  * Wrap more deps.
  * Also build vlc-plugin-svgalib package on amd64 as well; build-dep on
    libsvga1-dev on amd64 too; --enable-svgalib on amd64.
  * Drop debian/*.dirs.
  * Only pass --host to configure if DEB_BUILD_GNU_TYPE and DEB_HOST_GNU_TYPE
    differ.
  * Pass --quiltrc /dev/null to quilt and use $(QUILT) to invoke quilt.
  * Bump up Debhelper compatibility level to 6; drop dpkg-dev build-dep.
  * Add /svn to Vcs-Svn.
  * Don't run ./vlc as a test if nocheck is given.
  * Cleanup rules.
  * Drop vlc-plugin-alsa and wxvlc /u/s/d symlinks as these are dummy packages
    anyway.
  * Update menu file.

 -- Loic Minier <lool@dooz.org>  Fri, 11 Jan 2008 17:32:36 +0100

vlc (0.8.6.c-4.1) unstable; urgency=high

  * Non-maintainer upload by security team.
  * This update addresses the following security issues
    (CVE ids pending; Closes: #458318):
    - Fix format string issue in internal webserver that could lead to
      to arbitrary code execution (sec-httpd_formatstring.diff).
    - Disable m3u EXTVLCOPT parsing if no command line option is specified
      (--m3u-extvlcopt) to prevent browser plugins to control stream output
      and thus overwriting arbitrary files of the user running vlc
      (sec-vlcopt_support.diff).
    - Fix stack-based buffer overflow in subtitle parsing
      (sec-subtitle_buffer_overflow.diff).
    - Fix NULL pointer dereference in the rtsp/rtp module by checking return
      of the httpd_MsgGet function (sec-rtsp_remote_dos.diff).

 -- Nico Golde <nion@debian.org>  Fri, 11 Jan 2008 15:05:10 +0100

vlc (0.8.6.c-4) unstable; urgency=high

  [ Loic Minier ]
  * Wrap build-deps and deps.
  * Only suggest videolan-doc; closes: #451914.

  [ Christophe Mutricy ]
  * Use Vcs- instead of Xs-Vcs-
  * Add Homepage field to control
  * Use --ignore-missing-info with dpkg-shlibdeps as glide doesn't provide a
    versionned .shlibs

  [ Sam Hocevar ]
  * debian/control:
    + Build-depend on a newer libcdio-dev to transition to the newer binary
      packages (Closes: #456390, #456403, #453823).
    + Depend on ttf-dejavu-core instead of ttf-dejavu (Closes: #445580).
    + Set policy to 3.7.3.
  * debian/rules:
    + Don’t ignore make distclean errors.
    + Call dh_desktop to register desktop files.

 -- Sam Hocevar (Debian packages) <sam+deb@zoy.org>  Sat, 15 Dec 2007 12:33:48 +0000

vlc (0.8.6.c-3) unstable; urgency=high

  * debian/control:
    + Removed now useless linux-libc-dev build-dependency (Closes: #430710),
      thanks to Steve Langasek.

 -- Sam Hocevar (Debian packages) <sam+deb@zoy.org>  Thu, 05 Jul 2007 10:13:42 +0200

vlc (0.8.6.c-2) unstable; urgency=high

  [ Loic Minier ]
  * Merge the never uploaded 0.8.6.a.debian-7 changelog entry into 0.8.6.c-1.

  [ Christophe Mutricy ]
  * Build-depends on linux-libc-dev  rather than linux-kernel-headers
    (Closes: #430710 )

  [ Sam Hocevar ]
  * debian/control:
    + Build-depend on newer libavcodec libraries.
    + Build-depend on newer libflac-dev.

 -- Sam Hocevar (Debian packages) <sam+deb@zoy.org>  Wed, 04 Jul 2007 22:31:32 +0200

vlc (0.8.6.c-1) unstable; urgency=high

  [ Loic Minier ]
  * New patch, 107_gcc-4.3, fixes missing include causing a build failure with
    GCC 4.3; thanks Martin Michlmayr; closes: #417750.

  [ Christophe Mutricy ]
  * No longer build the x264 module as libx264 has been removed from Sid
    (Closes: #424649, #427283).
  * New patch, 108_flac-1.1.3 taken from upstream to fix building with
    libflac8 (Closes: #426673).
  * Rebuild against new libavcodec and libavformat (Closes: #427573).

  [ Fathi Boudra, Christophe Mutricy ]
  * New upstream release (Closes: #424915):
    + multiple format string vulnerabilities (VideoLAN-SA-0207).
      (Closes: #429726)
    + media player unspecified Denial Of Service vulnerability (CVE-2007-0256).
      (Closes: #407290)
    + missing includes to fix FTBFS with GCC 4.3.0. (Closes: #417750)
    + fullscreen opens a normal window instead of going fullscreen on amd64.
      (Closes: #405035)
    + fix building with libflac8. (Closes: #426673)
    + The following patches are no longer necessary:
      105_audio_format_crash.diff
      106_xshm_check.diff
      107_gcc-4.3.diff
      108_flac-1.1.3.diff

  [ Sam Hocevar ]
  * Install libtelx_plugin.so in vlc-nox package.

 -- Sam Hocevar (Debian packages) <sam+deb@zoy.org>  Tue, 26 Jun 2007 01:41:02 +0200

vlc (0.8.6.a.debian-6) unstable; urgency=low

  * Rebuilt package against packages that are in unstable (Closes: #415446).

  * debian/control:
    + Use ${binary:Version} instead of ${Source-Version}.
    + Build-depend on dpkg-dev (>= 1.13.19).

 -- Sam Hocevar (Debian packages) <sam+deb@zoy.org>  Tue, 20 Mar 2007 14:50:43 +0100

vlc (0.8.6.a.debian-5) unstable; urgency=low

  * Refreshed and renamed all patches.

  * debian/control:
    + Set pkg-multimedia-maintainers as main maintainer.
    + Fixed Vcs fields.
  * debian/compat:
    + Set compat to 5.
  * debian/rules:
    + Big cleanup.
    + Distribute libvlc.a again.
    + Switch to AM_MAINTAINER_MODE instead of touching all files.

  * debian/patches/106_xshm_check.diff:
    + New patch. Don't crash if XShmAttach fails, instead fall back to
      normal X images (Closes: #404361).

  * debian/patches/300_manpage_syntax.diff:
    + New patch. Fix dvd:// syntax in manpage (Closes: #412372) and add
      mention of the videolan-doc package.

 -- Sam Hocevar (Debian packages) <sam+deb@zoy.org>  Sat, 17 Mar 2007 19:46:52 +0100

vlc (0.8.6.a.debian-4) unstable; urgency=low

  * *sigh*, libfaad-dev build-depend was in fact missing.

 -- Sam Hocevar (Debian packages) <sam+deb@zoy.org>  Tue, 13 Mar 2007 10:39:04 +0100

vlc (0.8.6.a.debian-3) unstable; urgency=low

  * debian/control:
    + Add XS-Vcs-Browser field.
    + Build-depend on libx264-dev.
    + Build-depend on libfaad-dev.
  * debian/rules:
    + Now that they're in unstable, no longer build our custom x264 and faad2.

  * debian/patches/030_audio_format_crash.diff:
    + Patch from upstream to fix multiple crashes with audio conversions.

 -- Sam Hocevar (Debian packages) <sam+deb@zoy.org>  Mon, 12 Mar 2007 16:41:06 +0100

vlc (0.8.6.a.debian-2) unstable; urgency=high

  * debian/patches/021_x264_powerpc.diff:
    + Patch from upstream to fix FTBFS on PowerPC (Closes: #411438).
  * debian/rules:
    + Fix a kFreeBSD FTBFS, courtesy of Petr Salinger (Closes: #399713).

 -- Sam Hocevar (Debian packages) <sam+deb@zoy.org>  Wed, 21 Feb 2007 12:12:02 +0100

vlc (0.8.6.a.debian-1) unstable; urgency=high

  * New upstream bugfix release.
  * Most of our patches are now in sync with upstream. Removed:
    + 000_bootstrap.diff
    + 000_ltmain.diff
    + patch-badly-initialised-data-0.8.6debian-0.8.6a.diff
    + patch-configure.ac-syntax-0.8.6debian-0.8.6a.diff
    + patch-documentation-0.8.6debian-0.8.6a.diff
    + patch-i422-yuy2-crash-0.8.6debian-0.8.6a.diff
    + patch-integer-signedness-0.8.6debian-0.8.6a.diff
    + patch-logo-filter-crash-0.8.6debian-0.8.6a.diff
    + patch-memory-leaks-0.8.6debian-0.8.6a.diff
    + patch-missing-locks-0.8.6debian-0.8.6a.diff
    + patch-mjpeg-separator-0.8.6debian-0.8.6a.diff
    + patch-mozilla-plugin-0.8.6debian-0.8.6a.diff
    + patch-network-protocols-fixes-0.8.6debian-0.8.6a.diff
    + patch-playlist-crash-0.8.6debian-0.8.6a.diff
    + patch-po-0.8.6debian-0.8.6a.diff
    + patch-private-libcaca-0.8.6debian-0.8.6a.diff
    + patch-remove-debug-messages-0.8.6debian-0.8.6a.diff
    + patch-sanitise-javascript-0.8.6debian-0.8.6a.diff
    + patch-sanity-checks-0.8.6debian-0.8.6a.diff
    + patch-sdl-image-priority-0.8.6debian-0.8.6a.diff
    + patch-utf8-0.8.6debian-0.8.6a.diff
    + patch-version-information-0.8.6debian-0.8.6a.diff
    + MOAB-02-01-2007-CVE-2007-0017.patch

 -- Sam Hocevar (Debian packages) <sam+deb@zoy.org>  Thu, 11 Jan 2007 18:17:41 +0100

vlc (0.8.6-svn20061012.debian-2) unstable; urgency=high

  * Maintainer upload.
  * Acknowledge previous NMUs by Andreas Barth. Thanks.
    (Closes: #405425, #400720, #403022).

  * debian/control:
    + Put back mozilla-plugin-vlc package.

  * debian/rules:
    + Build with mediacontrol bindings, needed for the Mozilla plugin.

  * 020_kfreebsd.diff:
    + New patch courtesy of Petr Salinger. Fix a GNU/kFreeBSD FTBFS
      (Closes: #399713).

  * patch-configure.ac-syntax-0.8.6debian-0.8.6a.diff:
    + Fix "CFAGS" to "CFLAGS" in configure.ac.

  * patch-documentation-0.8.6debian-0.8.6a.diff:
    + Documentation, translation and error messages updates.

  * patch-network-protocols-fixes-0.8.6debian-0.8.6a.diff:
    + Various fixes for the IPv4, IPv6, SAP and HTTP protocols.

  * patch-po-0.8.6debian-0.8.6a.diff:
    + Translation updates.

  * patch-version-information-0.8.6debian-0.8.6a.diff:
    + Set version information to 0.8.6a, even if it's not really our real
      version, to make it clear that the security issues were fixed.

  * patch-mozilla-plugin-0.8.6debian-0.8.6a.diff:
    + Proper fix for the Mozilla plugin (Closes: #400720, #403022).

  * 000_bootstrap.diff:
    + Rebootstrap tarball because of changes to configure.ac.

  * patch-badly-initialised-data-0.8.6debian-0.8.6a.diff:
    + Fix various badly initialised variables in the code.

  * patch-i422-yuy2-crash-0.8.6debian-0.8.6a.diff:
    + Fix a crash in the I422-YUY2 chroma conversion.

  * patch-integer-signedness-0.8.6debian-0.8.6a.diff:
    + Fix integer signedness issues in the variable code.

  * patch-logo-filter-crash-0.8.6debian-0.8.6a.diff:
    + Fix a crash in the logo filter.

  * patch-memory-leaks-0.8.6debian-0.8.6a.diff:
    + Fix various memory leaks.

  * patch-missing-locks-0.8.6debian-0.8.6a.diff:
    + Add missing mutex locks.

  * patch-mjpeg-separator-0.8.6debian-0.8.6a.diff:
    + Fix MJPEG format support.

  * patch-playlist-crash-0.8.6debian-0.8.6a.diff:
    + Fix a crash in the playlist code.

  * patch-private-libcaca-0.8.6debian-0.8.6a.diff:
    + Do not use private libcaca symbols.

  * patch-remove-debug-messages-0.8.6debian-0.8.6a.diff:
    + Disable debug messages and spurious messages to stderr.

  * patch-sanitise-javascript-0.8.6debian-0.8.6a.diff:
    + Fix the javascript string sanitising.

  * patch-sanity-checks-0.8.6debian-0.8.6a.diff:
    + Various sanity checks for untrusted data.

  * patch-sdl-image-priority-0.8.6debian-0.8.6a.diff:
    + Downgraded the sdl-image plugin priority.

  * patch-utf8-0.8.6debian-0.8.6a.diff:
    + Fix Unicode support in GUIs and file access.

 -- Sam Hocevar (Debian packages) <sam+deb@zoy.org>  Mon,  8 Jan 2007 09:43:07 +0100

vlc (0.8.6-svn20061012.debian-1.2) unstable; urgency=high

  * Non-maintainer upload.
  * Fix format string vulnerability with patch
    MOAB-02-01-2007-CVE-2007-0017.patch, CVE-2007-0017. Closes: #405425

 -- Andreas Barth <aba@not.so.argh.org>  Sat,  6 Jan 2007 23:07:51 +0000

vlc (0.8.6-svn20061012.debian-1.1) unstable; urgency=high

  * Non-maintainer upload.
  * remove broken package mozilla-plugin-vlc. Closes: #400720, #403022

 -- Andreas Barth <aba@not.so.argh.org>  Sat, 23 Dec 2006 19:17:40 +0000

vlc (0.8.6-svn20061101.debian-1) UNRELEASED; urgency=high

  * New upstream SVN snapshot.

 -- Sam Hocevar (Debian packages) <sam+deb@zoy.org>  Wed,  1 Nov 2006 10:50:17 +0100

vlc (0.8.6-svn20061012.debian-1) unstable; urgency=low

  * New upstream SVN snapshot.
  * Upstream fixed the BadWindow request issue (Closes: #392207).

 -- Sam Hocevar (Debian packages) <sam+deb@zoy.org>  Thu, 12 Oct 2006 20:43:45 +0200

vlc (0.8.6-svn20061008.debian-1) unstable; urgency=high

  * New upstream SVN snapshot. Fixes a heap smashing bug.
  * debian/control:
    + Build-depend on libgtk2.0-dev to work around #388521 (Closes: #391739).
    + Replace XS-X-Vcs-Svn with -XS-Vcs-Svn.

  * debian/patches/020_notify.diff:
    + Fix notify support. Thanks to Christophe Mutricy.

 -- Sam Hocevar (Debian packages) <sam+deb@zoy.org>  Sun,  8 Oct 2006 18:54:30 +0200

vlc (0.8.6-svn20061001.debian-4) unstable; urgency=low

  * Build-depend on libnotify and explicitly activate the libnotify plugin
    (Closes: #391308).
  * Re-enable DV support. libraw1394 is not waiting for us anyway.

 -- Sam Hocevar (Debian packages) <sam+deb@zoy.org>  Fri,  6 Oct 2006 10:24:26 +0200

vlc (0.8.6-svn20061001.debian-2) unstable; urgency=high

  * Temporarily disable DV support because the libraw1394 transition does
    not look like it will happen soon.

 -- Sam Hocevar (Debian packages) <sam+deb@zoy.org>  Wed,  4 Oct 2006 14:00:16 +0200

vlc (0.8.6-svn20061001.debian-1) unstable; urgency=low

  * New upstream SVN snapshot.

 -- Sam Hocevar (Debian packages) <sam+deb@zoy.org>  Sun,  1 Oct 2006 17:57:57 +0200

vlc (0.8.6-svn20060925.debian-1) unstable; urgency=low

  [ Sam Hocevar ]
  * New upstrean SVN snapshot.
  * This release fixes issues with the French Freebox device (Closes: #388332).

  * debian/control:
    + Added Clément Stenac to the uploaders.

  * 020_certificates_paths.diff:
    + New patch from upstream that looks for SSL certificates in
      /etc/ssl/certs/ca-certificates.crt (Closes: #365239).

  [ Clément Stenac ]
  * Add VCS information to control

 -- Sam Hocevar (Debian packages) <sam+deb@zoy.org>  Mon, 25 Sep 2006 14:00:46 +0200

vlc (0.8.6-svn20060918.debian-1) unstable; urgency=low

  * New upstream SVN snapshot, with a slightly saner version number.
  * debian/rules:
    + Call dh_install with -si so that it does not try to install files that
      are not for us (Closes: #387873).

 -- Sam Hocevar (Debian packages) <sam+deb@zoy.org>  Mon, 18 Sep 2006 12:38:26 +0200

vlc (0.8.6-svn20060911.0.8.5-1-svn.debian-5) unstable; urgency=low

  * debian/control:
    + Added proper conflicts/replaces to the libvlc0 package because it
      overwrites files from old vlc packages (Closes: #387844).

 -- Sam Hocevar (Debian packages) <sam+deb@zoy.org>  Sun, 17 Sep 2006 01:38:24 +0200

vlc (0.8.6-svn20060911.0.8.5-1-svn.debian-4) unstable; urgency=low

  * debian/control:
    + Add libsdl-image1.2-dev to the build-dependencies.
    + Shorten short descriptions and add “without X support” to the vlc-nox
      short description.

 -- Sam Hocevar (Debian packages) <sam+deb@zoy.org>  Sat, 16 Sep 2006 20:08:53 +0200

vlc (0.8.6-svn20060911.0.8.5-1-svn.debian-3) unstable; urgency=low

  * debian/control:
    + Distribute libvlc0 in a separate package.
    + Created vlc-nox package that contains VLC and all its non-X related
      plugins.
  * debian/rules:
    + Use dh_install.
    + Bail out with an error if a plugin from vlc-nox got linked to libX11.

 -- Sam Hocevar (Debian packages) <sam+deb@zoy.org>  Thu, 14 Sep 2006 18:39:59 +0200

vlc (0.8.6-svn20060911.0.8.5-1-svn.debian-2) unstable; urgency=low

  * debian/patches/000_dup_builtins.diff:
    + Fix a powerpc FTBFS due to duplicate libraries in link lines.

 -- Sam Hocevar (Debian packages) <sam+deb@zoy.org>  Mon, 11 Sep 2006 18:32:04 +0200

vlc (0.8.6-svn20060911.0.8.5-1-svn.debian-1) unstable; urgency=low

  * New upstream SVN snapshot, fixes an amd64 FTBFS.

 -- Sam Hocevar (Debian packages) <sam+deb@zoy.org>  Mon, 11 Sep 2006 13:56:19 +0200

vlc (0.8.6-svn20060910.0.8.5-1-svn.debian-1) unstable; urgency=low

  * New upstream SVN snapshot, from the forthcoming 0.8.5-1 branch.
  * This branch's playlist window does not crash like the 0.8.6 does
    (Closes: #375213, #385036, #384869).

  * Upstream fixed implicit pointer functions (Closes: #385192).
  * Upstream's x264 build system now uses config.guess instead of uname to
    detect system and CPU types (Closes: #385535).
  * Upstream removed debug messages from the ts plugin (Closes: #385008,
    Closes: #385323).
  * Aspect ration in mkv files was fixed (Closes: #385876).

  * debian/control:
    + Build-depend on libcaca-dev (>= 0.99.beta4-1) so that we no longer pull
      useless build dependencies (Closes: #385536).
    + Have VLC depend on ttf-dejavu again. It's used for subtitles and the
      default skin.
  * debian/copyright:
    + Full copyright holders and license audit (Closes: #324978).
  * debian/rules:
    + No longer install old copyright files (Closes: #385200).
    + Re-activated the speex module (Closes: #386204).
    + Don't install TTF fonts, use the ones from ttf-dejavu instead.

  * debian/patches/020_freetype_font.diff:
    + Renamed this patch into 020_dejavu_font.diff and made it use dejavu
      fonts.

 -- Sam Hocevar (Debian packages) <sam+deb@zoy.org>  Sun, 10 Sep 2006 19:02:17 +0200

vlc (0.8.6-svn20060823.debian-3) unstable; urgency=low

  * debian/control:
    + Added missing build-dep on libdc1394-13-dev (Closes: #384568, #384582).
    + Build-depend on a newer libcaca for better colour ASCII rendering.

 -- Sam Hocevar (Debian packages) <sam+deb@zoy.org>  Fri, 25 Aug 2006 11:19:00 +0200

vlc (0.8.6-svn20060823.debian-2) unstable; urgency=low

  * debian/control:
    + Added missing build-dep on libraw1394-dev.
  * debian/rules:
    + Replaced --enable-livedotcom with --enable-live555.

 -- Sam Hocevar (Debian packages) <sam+deb@zoy.org>  Fri, 25 Aug 2006 09:37:47 +0200

vlc (0.8.6-svn20060823.debian-1) unstable; urgency=low

  * New upstream SVN snapshot.
  * debian/rules:
    + Distribute a shared version of libvlc.
    + Activated the twolame encoder.
  * debian/control:
    + Build-depend on a newer libavcodec so as to get WMV3 decoding support.
    + Cleaned up package dependencies a bit.

  * debian/patches/000_ltmain.diff:
    + Work around libtool not wanting to install our plugins.

 -- Sam Hocevar (Debian packages) <sam+deb@zoy.org>  Thu, 24 Aug 2006 18:06:12 +0200

vlc (0.8.5.debian-2) unstable; urgency=low

  * debian/rules:
    + Fix generation of Arch: all transition packages.

 -- Sam Hocevar (Debian packages) <sam+deb@zoy.org>  Wed,  7 Jun 2006 14:46:22 +0200

vlc (0.8.5.debian-1) unstable; urgency=low

  * New upstream release (Closes: #364934).
  * This release no longer disables audio input if the v4l video device does
    not advertise an audio device (Closes: #316377).
  * This release fixes PPC asm compilation issues in x264 (Closes: #366965).

  * debian/control:
    + Merged wxvlc and vlc-plugin-alsa into vlc to get rid of circular
      dependencies (Closes: #365816).
    + Set policy to 3.7.2.
    + libxosd-dev is installable again; build-depend on it (Closes: #364937).

  * debian/patches/030_x264_altivec.diff:
  * debian/patches/030_x264_armvl.diff:
    + Patches applied upstream. Removed.

 -- Sam Hocevar (Debian packages) <sam+deb@zoy.org>  Tue, 23 May 2006 16:15:56 +0200

vlc (0.8.5-test3.debian-3) unstable; urgency=low

  * debian/control:
    + Build-depend on libdvdread-dev (>= 0.9.5) because libdvdread3-dev just
      disappeared (Closes: #364681).

 -- Sam Hocevar (Debian packages) <sam+deb@zoy.org>  Tue, 25 Apr 2006 09:05:45 +0200

vlc (0.8.5-test3.debian-2) unstable; urgency=low

  * debian/control:
    + Added missing libavc1394-dev build-dependency.

  * debian/patches/030_x264_altivec.diff:
    + Fixed illegal implicit casts of vector types.

  * debian/patches/030_x264_armvl.diff:
    + Added support for the armv4l CPU.

 -- Sam Hocevar (Debian packages) <sam+deb@zoy.org>  Mon, 24 Apr 2006 20:45:16 +0200

vlc (0.8.5-test3.debian-1) unstable; urgency=low

  * New upstream release.

  * Upstream fixed many bugs:
    + Fixed the CPU features used by the deinterlace plugin and no
      longer crashes on non-SSE machines (Closes: #363153).
    + Properly build on amd64 wrt PIC (Closes: #339372, #330146, #330154).
    + Fixed the double pane in settings dialog issue (Closes: #343031).
    + Help flags now adapt to the locale and help formatting was fixed
      (Closes: #347278).
    + HTTP streaming no longer fails (Closes: #352599).
    + Memory leak fixed (Closes: #359655).
    + x264 build system supports ppc64 and mips64 (Closes: #361452, #358233).
    + OGG muxing was fixed (Closes: #364321).

  * debian/control:
    + Removed legacy dummy packages.
    + Switched from dpatch to quilt.
    + Removed now useless build-dependency on gcc-snapshot (Closes: #361729).
    + Ditto for xlibs-static-pic (Closes: #364265).
    + Build-depend on newer ffmpeg libraries so that we dynamically link
      against them.
    + Build-depend on newer Matroska libraries to fix .mkv support
      (Closes: #348404).
    + Build-depend on libxul-dev and xulrunner instead of mozilla-dev.
    + Build-depend on newer live555 libraries.
    + Depend on vlc-plugin-alsa.
    + Removed the ttf-freefont dependency (Closes: #353459, #362071).

  * debian/vlc.mime:
    + Fixed broken templates (Closes: #354101).

  * debian/patches/010_no-wx-updates.diff:
    + Created from old dpatch. Disables broken "check for updates" button.

  * debian/patches/010_osdmenu-paths.diff
    + Created from old dpatch. Fixes file paths for OSD plugin.

  * debian/patches/020_xulrunner.diff:
    + Build using XULrunner (Closes: #364381).

  * debian/patches/020_freetype_font:
    + Do not hardcode the default font, let VLC find one itself.

 -- Sam Hocevar (Debian packages) <sam+deb@zoy.org>  Mon, 24 Apr 2006 18:10:10 +0200

vlc (0.8.4.debian-2) unstable; urgency=low

  * debian/rules:
    + Enable zeroconf/bonjour support (Closes: #348085).
    + Enable musepack decoding support.
    + Enable VCD navigation support.
  * debian/control:
    + Build-depend on more recent versions of libavcodec to fix CVE-2005-4048.
    + Build-depend on libhal-dev (>= 0.5.5.1-3) for the dbus transition.
    + Build-depend on libavahi-client-dev.
    + Build-depend on libmpcdec-dev.
    + Build-depend on libsysfs-dev so that the MP4 module can get an iPod’s
      version number.
    + Build-depend on libvcdinfo-dev.
  * debian/vlc.mime:
    + Put flags after the command, as per mailcap(5) (Closes: #340434).

  * src/libvlc.c configure.ac modules/services_discovery/hal.c:
    + Backported HAL 0.5 patch from upstream, thanks to Clément Stenac and
      Loïc Minier. As a result, we now build and install again on unstable
      (Closes: #332927, #347598, #347847).
  * extras/x264/configure:
    + Support the armv5tel platform.

 -- Sam Hocevar (Debian packages) <sam+deb@zoy.org>  Sun, 22 Jan 2006 12:08:42 +0100

vlc (0.8.4.debian-1) unstable; urgency=low

  * New upstream release.

 -- Sam Hocevar (Debian packages) <sam+deb@zoy.org>  Sat, 26 Nov 2005 19:55:09 +0100

vlc (0.8.4-test2-2) unstable; urgency=low

  * extras/x264/configure:
    + Teach the configure script about the Alpha platform.

 -- Sam Hocevar (Debian packages) <sam+deb@zoy.org>  Fri, 11 Nov 2005 18:49:31 +0100

vlc (0.8.4-test2-1) unstable; urgency=low

  * New upstream release.
  * debian/control:
    + Build-depend on a newer version of gnutls (Closes: #335774).
    + Replaced occurrences of "wxwindows" with "wxwidgets" (Closes: #330141).
  * debian/rules:
    + Use dh_buildinfo because of all the static libraries we use.
  * Upstream fixed the wx code so that it builds with newer versions of the
    library (Closes: #332282, #332773).

 -- Sam Hocevar (Debian packages) <sam+deb@zoy.org>  Fri, 11 Nov 2005 10:41:35 +0100

vlc (0.8.4-svn20050920-3) unstable; urgency=low

  * configure.ac:
    + Fixed a bug in the gnomevfs plugin configuration.
  * debian/rules:
    + Explicitly disable the GnomeVFS plugin (Closes: #329317).
  * debian/control:
    + Buuild-depend on yasm on amd64.

 -- Sam Hocevar (Debian packages) <sam+deb@zoy.org>  Wed, 21 Sep 2005 11:36:24 +0200

vlc (0.8.4-svn20050920-2) unstable; urgency=low

  * configure:
    + Fixed the powerpc build with gcc-4.x.
  * extras/x264/configure:
    + Added missing Debian architectures to the configure script.

 -- Sam Hocevar (Debian packages) <sam+deb@zoy.org>  Tue, 20 Sep 2005 17:46:35 +0200

vlc (0.8.4-svn20050920-1) unstable; urgency=low

  * New SVN snapshot.
  * configure.ac:
    + Upstream fixed the AltiVec build on PPC.
  * debian/control:
    + Build-depend on a newer version of libavcodec. mp2v and mp1v encoders
      work again (Closes: #324840).
    + Build-depend on gcc-snapshot on i386 and amd64, because currently only
      that version of gcc properly builds some of the MMX modules.

 -- Sam Hocevar (Debian packages) <sam+deb@zoy.org>  Tue, 20 Sep 2005 13:43:41 +0200

vlc (0.8.4-svn20050823-2) unstable; urgency=low

  * debian/control:
    + Build-depend on libflac-dev (>= 1.1.2-3) because of the soname
      change (Closes: #325948).
  * debian/copyright:
    + Fixed the FSF address.

 -- Sam Hocevar (Debian packages) <sam+deb@zoy.org>  Thu,  1 Sep 2005 12:36:10 +0200

vlc (0.8.4-svn20050823-1) unstable; urgency=low

  * New SVN snapshot.
  * debian/control:
    + Build-depend on libsmbclient-dev.
    + Build-depend on libwxgtk2.6-dev (Closes: #285373), which means the
      interface now works with non-UTF8 locales (Closes: #308770, #322665).
    + Build-depend on a newer version of libavcodec.
  * debian/rules:
    + Activated SMB client support.
    + Install desktop files in usr/share/applications instead of
      usr/share/gnome/apps/Multimedia.
  * debian/patches/00list:
    + 20_no-wx-updates.dpatch: disabled the update check.
    + 20_interfaces.dpatch: disabled deprecated patch.
  * configure.ac:
    + Fixes powerpc build.
  * include/network.h src/misc/net.c:
    + Fixes HTTP input (Closes: #322757).
    + Fixes URL encoding in the RTSP module (Closes: #323813).
  * modules/gui/skins2 modules/gui/wxwidgets:
    + Fixes a compilation issue on 64-bit architectures (Closes: #324031).
  * modules/visualization/xosd.c:
    + Fixes libxosd initialisation (Closes: #324039).

 -- Sam Hocevar (Debian packages) <sam+deb@zoy.org>  Mon, 22 Aug 2005 14:43:48 +0200

vlc (0.8.4-svn20050810-2) unstable; urgency=low

  * debian/control:
    + Build-depend on libarts1-dev (>= 1.4.2-1).
    + Build-depend on a newer version of libavcodec.

 -- Sam Hocevar (Debian packages) <sam+deb@zoy.org>  Tue, 16 Aug 2005 17:36:21 +0200

vlc (0.8.4-svn20050810-1) unstable; urgency=low

  * New SVN snapshot.
  * Rebuilt against libaa1 and new wxWin and SDL packages to complete the
    aalib transition (Closes: #320874) and make the packages installable again
    (Closes: #319292, #319598, #321461, #322166, #317380).
  * debian/rules:
    + Use DEB_BUILD_ARCH_CPU instead of DEB_BUILD_GNU_CPU.
  * debian/vlc.desktop:
    + Added desktop file, thanks to Mantas Kriauciunas (Closes: #290612).
  * debian/control:
    + Removed unused dummy packages (Closes: #321988, #322003, #322013).
    + Build-depend on libmatroska-dev (>= 0.7.7).
    + Build-depend on libwxgtk2.4-dev (>= 2.4.4).
    + Build-depend on libdvbpsi4-dev instead of libdvbpsi3-dev.
    * Build-depend on libsdl1.2-dev (>= 1.2.7+1.2.8cvs20041007-5.3).
    + Build-depend on a newer version of libmatroska-dev and mozilla-dev
      because of the C++ transition.
    + Build-depend on libsvga1-dev instead of svgalib1-dev.
  * This snapshot no longer uses tune=opteron on amd64 (Closes: #316161).
  * The SVN version adds support for Freebox users (Closes: #317035).
  * Various gcc-4.x FTBFS were fixed upstream (Closes: #317055).
  * mozilla/support/npunix.c: fixed undeclared NPP_GetJavaClass
    (Closes: #317067).

 -- Sam Hocevar (Debian packages) <sam+deb@zoy.org>  Wed, 10 Aug 2005 16:18:37 +0200

vlc (0.8.2-1) unstable; urgency=low

  * New upstream release.
  * This version fixes the random playlist parsing (Closes: #308375), encodes
    non-ASCII characters in RTSP requests (Closes: #279735) and fixes an issue
    with large files (Closes: #306110).
  * debian/control:
    + Set policy to 3.6.2.1.
    + Build-depend on libpng12-dev, xlibmesa-gl-dev.
    + Build-depend on a more recent ffmpeg library set, to fix nasty visual
      artifacts with post-processing (Closes: #300220).
    + mozilla-plugin-vlc recommends mozilla-firefox in addition to
      mozilla-browser (Closes: #308723).
    + Now that sarge is out, removed legacy packages that disappeared in woody.
  * debian/rules:
    + Activated PNG output support.
    + Activated GLX output support.
  * The NEWS file documents the changed behaviour for SAP (Closes: #303262).
  * Minor typo fixed in the manpage (Closes: #300339).
  * po/de.po: merged corrections from Jens Seidel (Closes: #313890).

 -- Sam Hocevar (Debian packages) <sam+deb@zoy.org>  Sun, 26 Jun 2005 16:28:19 +0200

vlc (0.8.1.svn20050314-1) unstable; urgency=low

  * More recent SVN snapshot.
  * This snapshot fixes issues in modules/gui/wxwindows/streamout.cpp that
    caused FTBFS on 64-bit architectures (Closes: #289923).
  * debian/control:
    + Build-depend on new libmatroska and libavcodec versions.
    + Unfortunate return to wxwidgets 2.4 until 2.5 enters testing.
    + Upgraded libflac-dev build dependency to (>= 1.1.1-5) to resolve
      dependency issues (Closes: #298067).
  * debian/vlc.mime: merged Guido Guenther’s contribution (Closes: #297261).

 -- Sam Hocevar (Debian packages) <sam+deb@zoy.org>  Mon, 14 Mar 2005 10:53:59 +0100

vlc (0.8.1-3) unstable; urgency=low

  * debian/control:
    + Build-depend on fixed ffmpeg packages (Closes: #289444).
    + Build-depend on a newer libflac-dev so that resulting packages use
      libflac6 (Closes: #289490).
  * modules/gui/wxwindows/open.cpp:
    + Compilation fix for 64 bits systems.

 -- Sam Hocevar (Debian packages) <sam+deb@zoy.org>  Mon, 10 Jan 2005 11:10:02 +0100

vlc (0.8.1-2) unstable; urgency=low

  * debian/control:
    + Use ffmpeg from Debian instead of the contrib one.
    + Use wxgtk2.5 instead of 2.4.
    + Activated the ncurses UI (Closes: #286962).
  * debian/gnome-vlc.desktop debian/gvlc.desktop:
    + Fixed the icon location.

 -- Sam Hocevar (Debian packages) <sam+deb@zoy.org>  Thu,  6 Jan 2005 18:00:00 +0100

vlc (0.8.1-1) unstable; urgency=low

  * New upstream release.
  * debian/gnome-vlc.desktop:
    + Fixed program path (Closes: #280290).
  * debian/control:
    + Require an up-to-date liblivemedia.
    + Build-depend on libgnutls11-dev.

 -- Sam Hocevar (Debian packages) <sam+deb@zoy.org>  Sun, 14 Nov 2004 22:21:23 +0100

vlc (0.8.0.final-1) unstable; urgency=low

  * Final 0.8.0 upstream release.
  * src/misc/modules.c:
    + Fixed a startup issue with the svlc shortcut (Closes: #274376).
  * debian/control:
    + Suggest the Mozilla and ALSA plugins. Only mentioned the others in
      the package description because they are not of notable usefulness
      (Closes: #275160).
  * modules/access/http.c:
    + Fix HTTP proxy handling (Closes: #278381).

 -- Sam Hocevar (Debian packages) <sam+deb@zoy.org>  Wed,  3 Nov 2004 14:52:05 +0100

vlc (0.8.0-test1-1) unstable; urgency=high

  * New upstream tarball.
  * debian/rules:
    + Fixed previously broken DVD support.
    + Removed currently broken Speex support.
  * debian/control:
    + Build-depend on libdvdnav.

 -- Sam Hocevar (Debian packages) <sam+deb@zoy.org>  Sat,  4 Sep 2004 02:32:49 +0200

vlc (0.7.2.svn20040827-1) unstable; urgency=high

  * New SVN snapshot.
  * debian/rules:
    + Activated x264 support.
    + Re-enabled libmodplug support.
    + Build PIC plugins even on x86.
    + Disabled SLP because its code is broken.
    + Disabled the GNOME, Qt, GTK+ and KDE interfaces in favour of the
      WxWidgets one.
    + Activated HAL support.
  * debian/control:
    + Force the vlc-plugin-arts dependencies.
    + Build-depend on jam and nasm because of x264.

 -- Sam Hocevar (Debian packages) <sam+deb@zoy.org>  Fri, 27 Aug 2004 21:31:13 +0200

vlc (0.7.2.final-11) unstable; urgency=medium

  * configure.ac:
    + Fixed an LDFLAGS/CFLAGS confusion.
    + Don't use -finline-limit since it now tries to inline functions that
      have not been explicitely inlined (Closes: #265673).
  * debian/patches/20_configure.dpatch:
    + Don't manage this patch with dpatch since it causes ownership issues.

 -- Sam Hocevar (Debian packages) <sam+deb@zoy.org>  Sun, 15 Aug 2004 01:35:35 +0200

vlc (0.7.2.final-10) unstable; urgency=medium

  * The "I hope I got it right this time" upload.
  * configure.ac:
    + Use -maltivec -mabi=altivec for the memcpyaltivec and deinterlace
      plugins on PowerPC.

 -- Sam Hocevar (Debian packages) <sam+deb@zoy.org>  Tue, 10 Aug 2004 18:01:47 +0200

vlc (0.7.2.final-9) unstable; urgency=low

  * debian/control:
    + Added a missing dpatch build dependency (Closes: #263363).
    + Removed the modplug plugin until libmodplug-dev enters Debian.

 -- Sam Hocevar (Debian packages) <sam+deb@zoy.org>  Tue, 10 Aug 2004 11:01:15 +0200

vlc (0.7.2.final-8) unstable; urgency=low

  * debian/control:
    + Added a missing dpatch build dependency.
  * configure.ac:
    + Fixed the powerpc build by conditionally re-enabling -maltivec
      -mabi=altivec.

 -- Sam Hocevar (Debian packages) <sam+deb@zoy.org>  Fri, 30 Jul 2004 00:05:58 +0200

vlc (0.7.2.final-7) unstable; urgency=low

  * debian/rules:
    + Switch build system to dpatch.

 -- Sam Hocevar (Debian packages) <sam+deb@zoy.org>  Thu, 29 Jul 2004 17:03:51 +0200

vlc (0.7.2.final-6) unstable; urgency=low

  * configure.ac: don't use -maltivec -mabi=altivec, because we don't want
    to trigger AltiVec optimisations in our generic code (Closes: #256578,
    Closes: #260819).

 -- Sam Hocevar (Debian packages) <sam+deb@zoy.org>  Fri, 23 Jul 2004 17:21:21 +0200

vlc (0.7.2.final-5) unstable; urgency=low

  * debian/control:
    + Build-depend on libdvbpsi3-dev, so that we can get rid of the previous
      versions of this library.
    + Recommend the videolan-doc package.
    + Build-conflict on libavcodec-dev, just in case it enters Sid at an
      unappropriate moment.
  * debian/README.Debian:
    + Removed mention of the libmpeg2 tree, which we no longer provide.

 -- Sam Hocevar (Debian packages) <sam+deb@zoy.org>  Tue, 20 Jul 2004 11:25:17 +0200

vlc (0.7.2.final-4) unstable; urgency=low

  * debian/rules:
    + Activated Theora support (Closes: #259061).
    + Re-enabled the KDE plugin (Closes: #258295).
  * debian/control:
    + Set policy to 3.6.1.1.

 -- Sam Hocevar (Debian packages) <sam+deb@zoy.org>  Tue, 13 Jul 2004 00:21:20 +0200

vlc (0.7.2.final-3) unstable; urgency=low

  * extras/ffmpeg/configure: fixed HPPA architecture detection.

 -- Sam Hocevar (Debian packages) <sam+deb@zoy.org>  Fri, 25 Jun 2004 11:55:33 +0200

vlc (0.7.2.final-2) unstable; urgency=low

  * extras/ffmpeg/libavcodec/svq1.c: fixed vector/vect namespace issues on
    powerpc.

 -- Sam Hocevar (Debian packages) <sam+deb@zoy.org>  Tue, 22 Jun 2004 15:21:09 +0200

vlc (0.7.2.final-1) unstable; urgency=low

  * New upstream release.
  * Temporarily disabled the KDE GUI plugin.

 -- Sam Hocevar (Debian packages) <sam+deb@zoy.org>  Sat, 29 May 2004 00:06:48 -0300

vlc (0.7.2-test2-1) unstable; urgency=low

  * New upstream snapshot.

 -- Sam Hocevar (Debian packages) <sam+deb@zoy.org>  Thu,  6 May 2004 11:11:25 +0200

vlc (0.7.2-test1-4) unstable; urgency=low

  * extras/ffmpeg/libacvodec/Makefile:
    + Fixed a PARISC/HPPA mix-up.
  * src/interface/interface.c:
    + Removed the "switch interface" menu due to wxwin's utter bugosity.

 -- Sam Hocevar (Debian packages) <sam+deb@zoy.org>  Fri, 30 Apr 2004 13:15:59 +0200

vlc (0.7.2-test1-3) unstable; urgency=low

  * configure.ac:
    + Link DTS plugins with libdts_pic.a, not libdts.a.
  * debian/control:
    + Build-depend on libid3tag0-dev for ID3 tag support.
    + Made vlc depend on wxvlc for the moment.
  * extras/ffmpeg/libacvodec/Makefile:
    + Build motion_est.c with -O1.

 -- Sam Hocevar (Debian packages) <sam+deb@zoy.org>  Fri, 30 Apr 2004 10:49:59 +0200

vlc (0.7.2-test1-2) unstable; urgency=low

  * debian/control:
    + Build-depend on libxml2-dev.
  * extras/ffmpeg/libavcodec/ppc/dsputil_altivec.c:
    + Syntax fixes for powerpc.

 -- Sam Hocevar (Debian packages) <sam+deb@zoy.org>  Wed, 28 Apr 2004 12:49:18 +0200

vlc (0.7.2-test1-1) unstable; urgency=low

  * New SVN snapshot.
  * The skinned interface is now the default one (Closes: #245210).
  * debian/control:
    + Removed the libdv2-dev build-dependency.
    + Set the liblivemedia-dev build-dependency to (>= 2004.04.23-1).
    + Set the libmatroska-dev build-dependency to (>= 0.7.0).
    + Build-depend on libfribidi-dev.
    + Build-depend on libcdio-dev.
    + Build-depend on libmodplug-dev.
  * debian/rules:
    + Activated fribidi support.
    + Activated CDDA support via libcdio.
    + Activated MOD support.
  * configure.ac:
    + Re-enabled i420_yuy2_altivec.
  * src/interface/interface.c:
    + Disable unavailable interfaces from the switch menu (Closes: #245209).

 -- Sam Hocevar (Debian packages) <sam+deb@zoy.org>  Mon, 26 Apr 2004 16:30:25 +0200

vlc (0.7.1-7) unstable; urgency=high

  * debian/control:
    + Override kdelibs4's shlibs value to get VLC into testing.
    + No longer build-depend on dvb-dev.

 -- Sam Hocevar (Debian packages) <sam+deb@zoy.org>  Tue, 20 Apr 2004 18:00:40 +0200

vlc (0.7.1-6) unstable; urgency=low

  * debian/control:
    + Removed the build dependency on gcc-3.2 because gcc-3.3 no longer ICEs
      on ppc/mpegvideo_altivec.o (Closes: #236442).
    + Build depend on fixed libsdl1.2-dev (>= 1.2.7-5).

 -- Sam Hocevar (Debian packages) <sam+deb@zoy.org>  Tue,  6 Apr 2004 10:27:35 +0200

vlc (0.7.1-5) unstable; urgency=low

  * debian/control:
    + Added a build-dependency on libaudiofile-dev to fix the m68k build.
  * debian/rules:
    + Added symlinks for mozilla-firefox (Closes: #239352).

 -- Sam Hocevar (Debian packages) <sam+deb@zoy.org>  Tue, 30 Mar 2004 23:10:20 +0200

vlc (0.7.1-4) unstable; urgency=medium

  * extras/ffmpeg/libavcodec/ppc/mpegvideo_ppc.c:
    + Replaced fprintf() with av_log() to fix the powerpc build.

 -- Sam Hocevar (Debian packages) <sam+deb@zoy.org>  Sun, 21 Mar 2004 13:59:07 +0100

vlc (0.7.1-3) unstable; urgency=medium

  * debian/rules:
    + Activated DTS decoding support.
  * debian/control:
    + Build-depend on libx11-dev, libxext-dev, libxt-dev instead of xlibs-dev.
    + Build-depend on libxv-dev, xlibs-static-pic instead of xlibs-pic.

 -- Sam Hocevar (Debian packages) <sam+deb@zoy.org>  Sat, 20 Mar 2004 18:13:43 +0100

vlc (0.7.1-2) unstable; urgency=medium

  * debian/control:
    + Build-depend on zlib1g-dev because ffmpeg uses it by default.
  * configure.ac:
    + Add -lz to the link flags for plugins that use ffmpeg.
    + Disabled i420_yuy2_altivec for now, because it only has a C version of
      the AltiVec routines.

 -- Sam Hocevar (Debian packages) <sam+deb@zoy.org>  Thu,  4 Mar 2004 17:34:58 +0100

vlc (0.7.1-1) unstable; urgency=medium

  * New upstream release.
  * debian/copyright:
    + Added faad2 and ffmpeg authors to the copyright (Closes: #212766).
  * mozilla/vlcplugin.h:
    + Added the 'video/x-ms-asf' MIME type to the plugin (Closes: #232690).

 -- Sam Hocevar (Debian packages) <sam+deb@zoy.org>  Wed,  3 Mar 2004 10:47:21 +0100

vlc (0.7.0-3) unstable; urgency=medium

  * ppc/mpegvideo_altivec.c:
    + Build this file with GCC 3.2 to work around an ICE.

 -- Sam Hocevar (Debian packages) <sam+deb@zoy.org>  Wed, 21 Jan 2004 15:36:30 +0100

vlc (0.7.0-2) unstable; urgency=low

  * debian/rules:
    + Look for faad in extras/faad2, not extras/faad.
  * modules/demux/mkv.cpp:
    + Updated mkv module for the latest Matroska version (Closes: #227923).
  * modules/video_output/caca.c:
    + Updated caca module for the latest libcaca version.

 -- Sam Hocevar (Debian packages) <sam+deb@zoy.org>  Tue, 20 Jan 2004 18:30:58 +0100

vlc (0.7.0-1) unstable; urgency=low

  * New upstream release.
  * debian/control:
    + Build-depend on fixed dvb-dev packages.
    + Build-depend on fixed linux-kernel-headers packages.
  * debian/rules:
    + Look for faad in extras/faad2, not extras/faad.
    + Enable postprocessing in the ffmpeg configuration.
    + Activated libcaca video output.
  * doc/vlc.1:
    + Fixed a minor typo (Closes: #223605).

 -- Sam Hocevar (Debian packages) <sam+deb@zoy.org>  Sun,  4 Jan 2004 03:29:22 +0100

vlc (0.6.2+cvs20031030-2) unstable; urgency=low

  * debian/control:
    + Build-depend on a newer wxwindows version to avoid incompatibilities.
    + Build-depend on linux-kernel-headers and build-conflict on dvb-dev
      because these packages cannot be installed together.
  * debian/rules:
    + Temporarily disabled the framebuffer video output plugin because of
      current code errors in linux-kernel-headers.

 -- Sam Hocevar (Debian packages) <sam+deb@zoy.org>  Sat,  1 Nov 2003 11:01:40 +0100

vlc (0.6.2+cvs20031030-1) unstable; urgency=low

  * New CVS snapshot.
  * debian/rules:
    + Disabled the deprecated satellite plugin; the dvb plugin is now
      the recommended one (Closes: #216367).
    + Don't install fortunes in /usr/share/games, they are too private for
      common mortals (Closes: #212856). They are still available in the
      /usr/share/doc/vlc directory though.
    + Activated the speex codec.
    + Activated the PVR input module.
  * debian/control:
    + Depend on ttf-freefont for subtitles.
    + Upgraded debhelper build-dependency to (>= 4.0).

 -- Sam Hocevar (Debian packages) <sam+deb@zoy.org>  Fri, 31 Oct 2003 11:08:57 +0100

vlc (0.6.2-3) unstable; urgency=low

  * debian/control:
    + Set libxosd-dev build-dependency to (>= 2.2.4-1.3) because previous
      versions were broken on s390 (Closes: #208383).
    + Rewrote long descriptions (Closes: #209602, #209615, #209628, #209636,
      Closes: #209774, #209914, #210028, #210095).

 -- Sam Hocevar (Debian packages) <sam+deb@zoy.org>  Mon, 15 Sep 2003 21:28:43 +0200

vlc (0.6.2-2) unstable; urgency=low

  * debian/control:
    + Set libmatroska-dev build-dependency to (>= 0.5.0-3) because previous
      versions were broken on platforms where PIC/non-PIC cannot be mixed in
      objects (Closes: #208383).
    + Set policy to 3.6.1.0.

 -- Sam Hocevar (Debian packages) <sam+deb@zoy.org>  Fri,  5 Sep 2003 02:32:54 +0200

vlc (0.6.2-1) unstable; urgency=low

  * New upstream release.
  * debian/control:
    + Added a build-dependency on freetype6-dev.
    + Added a build-dependency on libdvbpsi2-dev.
    + We now recommend gnome-vlc | wxvlc.
    + We now suggest fortune-mod.
  * This release now uses libfreetype to render subtitles, and we recommend
    ttf-freefont | ttf-thryomanes, so that the old .rle font is no longer
    needed (Closes: #203013).
  * extras/faad:
    + aclocal-1.6 && autoconf && automake-1.6 -a -c -f && libtoolize -c -f
  * extras/faad/common/mp4v2:
    + aclocal-1.4 && autoconf && autoheader && automake-1.4 --foreign -a -c \
      && libtoolize -c -f
  * extras/mpeg2dec:
    + aclocal-1.7 && autoconf && automake-1.7 -a -c && libtoolize -c -f

 -- Sam Hocevar (Debian packages) <sam+deb@zoy.org>  Tue,  2 Sep 2003 10:45:24 +0200

vlc (0.6.0+cvs-20030716-2) unstable; urgency=low

  * debian/control:
    + Updated debhelper build-dependency to (>= 3.4.4) because we now
      use debian/compat.
    + Use ${misc:Depends} everywhere.

 -- Sam Hocevar (Debian packages) <sam+deb@zoy.org>  Wed, 16 Jul 2003 16:55:31 +0200

vlc (0.6.0+cvs-20030716-1) unstable; urgency=low

  * New CVS snapshot.
  * debian/control:
    + Set policy to 3.6.0. No changes required.
    + Extended the package description.
  * modules/video_output/x11/xcommon.c:
    + Fix for crashes in the Mozilla plugin (Closes: #200920).
  * mozilla/*:
    + Compilation fixes for Mozilla 1.4 headers (Closes: #201093).

 -- Sam Hocevar (Debian packages) <sam+deb@zoy.org>  Wed, 16 Jul 2003 16:55:31 +0200

vlc (0.6.0+cvs-20030705-1) unstable; urgency=low

  * New CVS snapshot.
    + Includes previous Debian fixes.
    + Errors in plugins now properly trigger build abort so that no build
      failures are missed. Thanks to LaMont Jones for pointing out the problem.
  * debian/rules:
    + Enabled Matroska support.
    + Only build builtins in the first compile pass so that we don't mix PIC
      and non-PIC code (Closes: #199968). Phew, I hope I got it right this
      time.
  * extras/ffmpeg:
    + Re-applied the Alpha build fix from 0.6.0+cvs-20030627-2 that had
      disappeared in 0.6.0+cvs-20030703-1.

 -- Sam Hocevar (Debian packages) <sam+deb@zoy.org>  Sat,  5 Jul 2003 01:09:11 +0200

vlc (0.6.0+cvs-20030703-1) unstable; urgency=low

  * New CVS snapshot.
    + Includes previous Debian fixes.
    + Build should be a bit faster now.
  * extras/faad:
    + aclocal-1.6 && autoconf && automake-1.6 -a -c -f && libtoolize -c -f
  * extras/faad/common/id3lib:
    + mkdir doc examples
    + aclocal-1.4 && autoconf && automake-1.4 -a -c && libtoolize -c -f
  * extras/mpeg2dec:
    + aclocal-1.7 && autoconf && automake-1.7 -a -c && libtoolize -c -f
    + Fixes build on parisc (Closes: #199693).

 -- Sam Hocevar (Debian packages) <sam+deb@zoy.org>  Thu,  3 Jul 2003 11:25:57 +0200

vlc (0.6.0+cvs-20030627-2) unstable; urgency=low

  * extras/ffmpeg:
    + Fixed compilation for Alpha.
  * debian/rules:
    + Enabled the video4linux input plugin (Closes: #199427).

 -- Sam Hocevar (Debian packages) <sam+deb@zoy.org>  Sun, 29 Jun 2003 21:12:10 +0200

vlc (0.6.0+cvs-20030627-1) unstable; urgency=low

  * New upstream release.
  * debian/rules:
    + Replaced $(DEB_BUILD_ARCH) with `dpkg-architecture -qDEB_BUILD_GNU_CPU`
      so that the rules can be called directly.
    + Use the -s flag instead of -a so that debhelper properly handles the
      i386-only plugin packages.
    + Split the build rule into configure and build.
  * debian/control:
    + Removed leading "a"s from package descriptions.
    + Set policy to 3.5.10.

 -- Sam Hocevar (Debian packages) <sam+deb@zoy.org>  Sat, 21 Jun 2003 17:55:07 +0200

vlc (0.5.3-3) unstable; urgency=low

  * Built-in modules were linked twice in the mozilla plugin; removed the
    non-PIC ones (Closes: #194384).

 -- Samuel Hocevar <sam@zoy.org>  Fri, 23 May 2003 11:15:19 +0200

vlc (0.5.3-2) unstable; urgency=low

  * Changed the libvlc0-dev section to libdevel.
  * We now build the static objects twice: once the normal way before we
    link them with VLC, and once with -fPIC so that they can be linked to
    the Mozilla plugin.
  * Updated extras/faad/config.{sub,guess}.

 -- Samuel Hocevar <sam@zoy.org>  Fri, 14 Apr 2003 15:14:07 +0200

vlc (0.5.3-1) unstable; urgency=low

  * New upstream release.
  * Fixed a clock skew issue in debian/rules.

 -- Samuel Hocevar <sam@zoy.org>  Tue,  8 Apr 2003 15:20:20 +0100

vlc (0.5.2-4) unstable; urgency=low

  * Changed the section of gnome-vlc and kvlc according to new Debian
    archive sections.
  * Updated woody-buildpackage so that packages say "stable".

 -- Samuel Hocevar <sam@zoy.org>  Tue,  1 Apr 2003 18:08:01 +0200

vlc (0.5.2-3) unstable; urgency=low

  * Added explicit dependencies on vlc to legacy packages to make linda and
    lintian happier.
  * Added correct versioned build-dependency on debhelper.
  * Updated the autotools helper files in extras/faad.

 -- Samuel Hocevar <sam@zoy.org>  Wed, 26 Mar 2003 02:50:34 +0100

vlc (0.5.2-2) unstable; urgency=low

  * Bumped up standards version to 0.5.9.0.
  * Added build-dependencies on libidl0 and libglib2.0-0 to work around
    mozilla-dev's currently broken dependencies.
  * We now link against libdvdread3 instead of libdvdread2.

 -- Samuel Hocevar <sam@zoy.org>  Tue, 25 Mar 2003 23:21:51 +0100

vlc (0.5.2-1) unstable; urgency=low

  * New upstream release.
  * Removed vlc-plugin-dvb, vlc-plugin-xosd, vlc-plugin-aa, vlc-plugin-lirc and
    vlc-plugin-dv packages because the dependencies are quite small, and merged
    them into the main vlc package.
  * Removed the vlc-mad, vlc-arts, vlc-lirc and vlc-aa legacy packages because
    they were not in woody.

 -- Samuel Hocevar <sam@zoy.org>  Tue, 11 Mar 2003 20:32:36 +0100

vlc (0.5.1-1) unstable; urgency=low

  * New upstream release.
  * The vlc-glide package is now Architecture: i386 only.
  * The vlc-plugin-mad package Provides: mp3-decoder.
  * The deprecated vlc-* packages have a proper link to /usr/share/doc/vlc/.

 -- Samuel Hocevar <sam@zoy.org>  Sat, 15 Feb 2003 03:43:33 +0100

vlc (0.5.0-1) unstable; urgency=low

  * New upstream release (Closes: #157166).
  * Audio MPEG and A52 decoders now use external libraries (libmad, liba52).
  * Build-Depends are now valid (Closes: #147103).
  * More robust AVI parser (Closes: #158037).
  * An issue with X taking more and more CPU was fixed (Closes: #153286).
  * Package now includes a NEWS file.
  * New package containing a Mozilla plugin.
  * New codec packages: Ogg/Vorbis, DV.
  * New GUI package: wxvlc (wxWindows).
  * New debian/woody-buildpackage file that can be used to build Woody
    packages.
  * Made the GNOME desktop entries more user-friendly (Closes: #149749).

 -- Samuel Hocevar <sam@zoy.org>  Thu,  4 Jul 2002 17:44:25 +0200

vlc (0.4.1-1) unstable; urgency=low

  * New upstream release.

 -- Samuel Hocevar <sam@zoy.org>  Mon,  3 Jun 2002 23:43:35 +0200

vlc (0.4.0-1) unstable; urgency=low

  * New upstream release.

 -- Samuel Hocevar <sam@zoy.org>  Thu, 23 May 2002 01:27:05 +0200

vlc (0.3.1-1) unstable; urgency=low

  * New upstream release.
  * Fixes a crash in the Gtk+ interface.

 -- Samuel Hocevar <sam@zoy.org>  Thu, 18 Apr 2002 06:43:42 +0200

vlc (0.3.0-1) unstable; urgency=low

  * New upstream release.
  * Reworked Gtk interface (Closes: #138732), with a working preferences
    dialog (Closes: #134142, #134147).
  * The ALSA plugin now supports S/PDIF (Closes: #118301).

 -- Samuel Hocevar <sam@zoy.org>  Sat,  6 Apr 2002 04:27:50 +0200

vlc (0.2.92-8) unstable; urgency=high

  * Only link with libXv.a if libXv_pic.a wasn't found, which fixes
    package builds on sid.
  * Added -ffunction-sections to the compilation of mpeg_vdec.a when
    the architecture is hppa.

 -- Samuel Hocevar <sam@zoy.org>  Sun,  6 Jan 2002 06:56:08 +0100

vlc (0.2.92-7) unstable; urgency=high

  * Fixed configure.in so that it doesn't fail on hppa.
  * Fixed a symbol resolution issue that made vlc crash when libdvdcss
    was installed.

 -- Samuel Hocevar <sam@zoy.org>  Sat,  5 Jan 2002 03:46:23 +0100

vlc (0.2.92-6) unstable; urgency=high

  * Attempt to fix IA64 and hppa builds.

 -- Samuel Hocevar <sam@zoy.org>  Fri,  4 Jan 2002 14:11:02 +0100

vlc (0.2.92-5) unstable; urgency=high

  * Many fixes imported from the 0.2.92 upstream release (VCD input,
    buffer management, decoder error management).
  * Removed a stupid dependency on libc6 which prevented the package
    from being built on alpha.

 -- Samuel Hocevar <sam@zoy.org>  Wed,  2 Jan 2002 04:16:44 +0100

vlc (0.2.92-4) unstable; urgency=high

  * Put debian/control and debian/rules in sync again (Closes: #126697).
  * Replaced the 48x48 XPM icons with 32x32 icons to comply with policy
    (Closes: #126939).
  * Don't spawn the Gtk+ or the Gnome interface if no $DISPLAY variable is
    present, which fixes the framebuffer output (Closes: #101753).

 -- Samuel Hocevar <sam@zoy.org>  Sun, 30 Dec 2001 02:59:01 +0100

vlc (0.2.92-3) unstable; urgency=high

  * Removed references to vlc-mad (Closes: #126194).

 -- Samuel Hocevar <sam@zoy.org>  Sat, 22 Dec 2001 21:04:27 +0100

vlc (0.2.92-2) unstable; urgency=high

  * Bumped urgency to high to get this stable version into testing; all
    reported critical bugs were fixed.
  * Bumped Standards-Version to 3.5.6.
  * Fixed a PowerPC compilation issue.
  * Fixed a crash in the VCD input.

 -- Samuel Hocevar <sam@zoy.org>  Thu, 20 Dec 2001 23:24:21 +0100

vlc (0.2.92-1) unstable; urgency=low

  * Using the stable 0.2.92 CVS branch, has lots of stability fixes.
  * Disabled broken ALSA audio output (Closes: #110869, #119846).
  * Changed configure.in so that vlc is linked against libXv.a,
    not xvideo.so and sdl.so (Closes: #111790).
  * Added versioned build-dep to libasound2-dev (Closes: #121057).

 -- Samuel Hocevar <sam@zoy.org>  Wed, 19 Dec 2001 17:06:44 +0100

vlc (0.2.91-2) unstable; urgency=low

  * Added "Video" menu hints (Closes: #121036).

 -- Samuel Hocevar <sam@zoy.org>  Sun, 25 Nov 2001 02:25:34 +0100

vlc (0.2.91-1) unstable; urgency=low

  * New upstream release.
  * This release fixes IFO parsing issues (Closes: #119369).
  * vlc will dlopen() an installed libdvdcss if available, to play
    encrypted DVDs (Closes: #89856).
  * vlc is now in sync with the official libdvdcss (Closes: #118194).

 -- Samuel Hocevar <sam@zoy.org>  Mon, 12 Nov 2001 17:14:29 +0100

vlc (0.2.90-3) unstable; urgency=low

  * Added stricter Build-Depends on libsdl1.2-dev (Closes: #117180).

 -- Samuel Hocevar <sam@zoy.org>  Fri, 26 Oct 2001 16:06:01 +0200

vlc (0.2.90-2) unstable; urgency=low

  * Various upstream bugfixes.
  * Compiled against libsdl1.2-debian (Closes: #116709).

 -- Samuel Hocevar <sam@zoy.org>  Tue, 23 Oct 2001 02:09:39 +0200

vlc (0.2.90-1) unstable; urgency=low

  * Fixed syntax error in build dependencies (Closes: #109722).
  * XVideo module now compiled as built-in, to avoid PIC and non-PIC
    code collision (Closes: #111790).

 -- Samuel Hocevar <sam@zoy.org>  Wed, 10 Oct 2001 15:00:29 +0200

vlc (0.2.83-2) unstable; urgency=low

  * Fixed build dependencies for architectures not supporting libasound2
    (Closes: #109722).

 -- Samuel Hocevar <sam@zoy.org>  Fri, 24 Aug 2001 12:47:45 +0200

vlc (0.2.83-1) unstable; urgency=low

  * New upstream release.
  * Activated subtitles in overlay mode (Closes: #97471).

 -- Samuel Hocevar <sam@zoy.org>  Wed, 22 Aug 2001 15:18:01 +0200

vlc (0.2.82-1) unstable; urgency=low

  * New upstream release.
  * Fixed broken manpage symlinks (Closes: #99561).

 -- Samuel Hocevar <sam@zoy.org>  Tue,  7 Aug 2001 12:39:16 +0200

vlc (0.2.81-1) unstable; urgency=low

  * New upstream release.

 -- Samuel Hocevar <sam@zoy.org>  Sat, 28 Jul 2001 04:13:57 +0200

vlc (0.2.80-1) unstable; urgency=low

  * New upstream release.

 -- Samuel Hocevar <sam@zoy.org>  Tue,  5 Jun 2001 04:41:06 +0200

vlc (0.2.73-2) unstable; urgency=low

  * We now build without MMX in the main application (Closes: #96036).

 -- Samuel Hocevar <sam@zoy.org>  Fri,  4 May 2001 07:13:04 +0200

vlc (0.2.73-1) unstable; urgency=low

  * New upstream release.

 -- Samuel Hocevar <sam@zoy.org>  Sat, 28 Apr 2001 07:02:35 +0200

vlc (0.2.72-1) unstable; urgency=low

  * New upstream release.

 -- Samuel Hocevar <sam@zoy.org>  Mon, 16 Apr 2001 14:33:53 +0200

vlc (0.2.71-1) unstable; urgency=low

  * New upstream release.

 -- Samuel Hocevar <sam@zoy.org>  Fri, 13 Apr 2001 08:13:26 +0200

vlc (0.2.70-1) unstable; urgency=low

  * New upstream release.
  * Non-i386 package builds really fixed (Closes: #89285).

 -- Samuel Hocevar <sam@zoy.org>  Sat,  7 Apr 2001 05:52:00 +0200

vlc (0.2.63-3) unstable; urgency=low

  * Added versioned conflicts/replaces to vlc-gtk (Closes: #88796).

 -- Samuel Hocevar <sam@zoy.org>  Wed,  7 Mar 2001 20:47:48 +0100

vlc (0.2.63-2) unstable; urgency=low

  * Glide shouldn't cause any non-x86 problems anymore (Closes: #88583).

 -- Samuel Hocevar <sam@zoy.org>  Mon,  5 Mar 2001 12:50:28 +0100

vlc (0.2.63-1) unstable; urgency=low

  * New upstream release.

 -- Samuel Hocevar <sam@zoy.org>  Mon,  5 Mar 2001 00:41:16 +0100

vlc (0.2.62-2) unstable; urgency=low

  * Removed a few lintian warnings.

 -- Samuel Hocevar <sam@zoy.org>  Sat,  3 Mar 2001 10:29:31 +0100

vlc (0.2.62-1) unstable; urgency=low

  * New release. Glide and GGI packages build again.
  * Updated vlc.1 manpage (Closes: #87478).
  * Fixed debian/control (Closes: #83707).
  * The framebuffer plugin doesn't hijack ^C anymore (Closes: #87500).

 -- Samuel Hocevar <sam@zoy.org>  Fri,  2 Mar 2001 17:32:24 +0100

vlc (0.2.61-1) unstable; urgency=low

  * New release. The package build works again.

 -- Samuel Hocevar <sam@zoy.org>  Fri, 16 Feb 2001 08:09:59 +0100

vlc (0.2.60-1) unstable; urgency=low

  * New release. The package build is most presumably FUBAR.

 -- Samuel Hocevar <sam@zoy.org>  Wed, 14 Feb 2001 08:33:46 +0100

vlc (0.2.50nocss-1) unstable; urgency=low

  * Only build vlc-glide under x86 (Closes: #84046).
  * Switched PentiumPro optimization off (Closes: #83707).

 -- Samuel Hocevar <sam@zoy.org>  Mon,  5 Feb 2001 20:49:15 +0100

vlc (0.2.50-1) unstable; urgency=low

  * Unstable release.

 -- Samuel Hocevar <sam@zoy.org>  Wed, 31 Jan 2001 04:30:37 +0100

vlc (0.1.99i) unstable; urgency=low

  * Fixed the framerate display

 -- Samuel Hocevar <sam@zoy.org>  Tue, 24 Oct 2000 11:08:01 +0200

vlc (0.1.99i) unstable; urgency=low

  * fixed the support for field pictures, which involved a few dozens
    bugs in the video parser and video decoder.
  * renamed an inconsistent variable in src/input/input_file.c.
  * added support for I+ synchro (all Is and the first P).
  * fixed a motion compensation bug which generated some distortion
    on B images.
  * fixed a motion compensation bug for skipped macroblocks.
  * fixed a synchro bug for field images.
  * fixed the --server option which didn't work if a ~/.vlcrc existed.

 -- Samuel Hocevar <sam@via.ecp.fr>  Mon, 28 Aug 2000 02:34:18 +0200

vlc (0.1.99h) unstable; urgency=low

  * added support for the SDL vout : the --display fullscreen allows
    fullscreen when possible. Disabled by default.
  * updated debian directory to build vlc-sdl.
  * removed CCFLAGS flags which were improperly used.
  * added hints for powerpc build.
  * fixed the input_file exit bug.
  * removed the frame statistics output.
  * removed a verbose message in intf_sdl.c.
  * added a few sanity checks in the audio mpeg and ac3 decoders.
  * temporarily got rid of vlc.channels.

 -- Samuel Hocevar <sam@via.ecp.fr>  Tue, 22 Aug 2000 01:31:58 +0200

vlc (0.1.99g) unstable; urgency=low

  * removed all "*vlc" aliases except "gvlc" and "fbvlc". The other sucked.
  * new --synchro flag which lets you force which images are decoded.
  * fixed 32bpp MMX YUV, made the comments clearer, removed an emms.
  * now scaling is on by default, so that people won't tell that the vlc
    cannot do scaling :-)
  * fixed 8bpp YUV.
  * fixed the fscked up Bresenham algorithm in all YUV functions.
  * fixed a dumb bug in the Makefile that prevented inclusion of the
    -march=pentium directive. thanks Meuuh, blame sam.
  * separate Debian packages

 -- Samuel Hocevar <sam@via.ecp.fr>  Wed, 16 Aug 2000 01:07:14 +0200

vlc (0.1.99f) unstable; urgency=low

  * plugin detection now works
  * "gvlc", "fbvlc", "ggivlc" aliases now work
  * fixed functions that weren't properly inlined
  * removed bloat from the MMX YUV plugin
  * vlc.init becomes ~/.vlcrc
  * removed float operations in the video decoder, and all emms asm functions
  * borrowed linuxvideo's MMX motion compensation
  * fixed an undefined symbol in the MMX YUV plugin

 -- Samuel Hocevar <sam@via.ecp.fr>  Tue,  8 Aug 2000 11:24:01 +0200

vlc (0.1.99e) unstable; urgency=low

  * new bitstream syntax and slight performance increase

 -- Samuel Hocevar <sam@via.ecp.fr>  Thu, 20 Jul 2000 15:14:06 +0200

vlc (0.1.99d) unstable; urgency=low

  * .deb is now more lintian-friendly
  * removed a few useless warning messages
  * new plugin API
  * plugin auto-detection
  * removed the default --enable-ppro option because it didn't work on K6-2
  * the framebuffer client now leaves the console in a working state
  * the dithered 8 bpp YUV transformation works again (blame bbp !)
  * the YUV transformations are now plugins as well
  * alternative symlinks like gvlc, fbvlc are now created at compile time
  * borrowed libmpeg2's GPLed MMX YUV transformations (16 and 32 bits)
  * fixed an endianness problem which occurred on iMacs

 -- Samuel Hocevar <sam@via.ecp.fr>  Wed, 12 Jul 2000 01:24:40 +0200

vlc (0.1.99c) unstable; urgency=low

  * Caught Delete Window event in Gnome and X11 modes
  * Fixed manpage
  * GGI output now works
  * Fixed a segfault on exit for the Gnome plugin
  * Sound support almost works under BeOS

 -- Samuel Hocevar <sam@via.ecp.fr>  Tue, 20 Jun 2000 03:01:12 +0200

vlc (0.1.99b) unstable; urgency=low

  * Added a ChangeLog file
  * Updated the VLAN code
  * Fixed a bug preventing to quit

 -- Samuel Hocevar <sam@via.ecp.fr>  Sat, 17 Jun 2000 03:46:16 +0200

vlc (0.1.99a) unstable; urgency=low

  * Fixed some compile flag errors

 -- Samuel Hocevar <sam@via.ecp.fr>  Thu, 15 Jun 2000 20:48:54 +0200

vlc (0.1.99-1) unstable; urgency=low

  * Initial Release.

 -- Samuel Hocevar <sam@via.ecp.fr>  Mon, 13 Mar 2000 02:21:45 +0100
<|MERGE_RESOLUTION|>--- conflicted
+++ resolved
@@ -1,4 +1,3 @@
-<<<<<<< HEAD
 vlc (2.2.1-1~deb8u1) UNRELEASED; urgency=medium
 
   [ Sebastian Ramacher ]
@@ -9,7 +8,7 @@
   * drop/rules: Drop removed --enable-glx configure flag.
 
  -- Sebastian Ramacher <sramacher@debian.org>  Sat, 25 Apr 2015 23:00:04 +0200
-=======
+
 vlc (2.2.0~rc2-2+deb8u1) jessie-security; urgency=high
 
   * Non-maintainer upload by the Security Team.
@@ -19,7 +18,6 @@
     specially crafted 3GP file.
 
  -- Salvatore Bonaccorso <carnil@debian.org>  Wed, 19 Aug 2015 15:45:17 +0200
->>>>>>> 44dd7366
 
 vlc (2.2.0~rc2-2) unstable; urgency=medium
 
