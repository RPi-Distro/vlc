--- conflicted
+++ resolved
@@ -1,12 +1,11 @@
-<<<<<<< HEAD
-vlc (1.0.4-1ubuntu1) lucid; urgency=low
-
-  * merge from debian. Remaining changes:
+vlc (1.0.4-2ubuntu1) lucid; urgency=low
+
+  * Merge from Debian unstable, remaining changes:
     - build and install the libx264 plugin
     - add Xb-Npp header to vlc package
 
- -- Reinhard Tartler <siretart@tauware.de>  Wed, 30 Dec 2009 18:23:36 +0100
-=======
+ -- Benjamin Drung <bdrung@ubuntu.com>  Wed, 06 Jan 2010 18:35:23 +0100
+
 vlc (1.0.4-2) unstable; urgency=low
 
   * Report libavutil50 presence the correct way
@@ -18,7 +17,14 @@
   * Disable access_dv on non-Linux archs
 
  -- Christophe Mutricy <xtophe@videolan.org>  Tue, 05 Jan 2010 23:31:56 +0100
->>>>>>> e0c8901e
+
+vlc (1.0.4-1ubuntu1) lucid; urgency=low
+
+  * merge from debian. Remaining changes:
+    - build and install the libx264 plugin
+    - add Xb-Npp header to vlc package
+
+ -- Reinhard Tartler <siretart@tauware.de>  Wed, 30 Dec 2009 18:23:36 +0100
 
 vlc (1.0.4-1) unstable; urgency=low
 
