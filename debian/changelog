vlc (2.2.4-6) unstable; urgency=medium

<<<<<<< HEAD
=======
  * debian/*.maintscript: Bump all versions to fix symlink-to-directory
    conversions. (Closes: #814646)

 -- Sebastian Ramacher <sramacher@debian.org>  Fri, 23 Sep 2016 21:08:42 +0200

vlc (2.2.4-5) unstable; urgency=medium

  * Update ffmpeg to 2.8.8.

 -- Sebastian Ramacher <sramacher@debian.org>  Wed, 21 Sep 2016 20:29:03 +0200

vlc (2.2.4-4) unstable; urgency=medium

  [ Pino Toscano ]
  * Install solid actions in Frameworks location. (Closes: #834884)

  [ Sebastian Ramacher ]
  * Bump debhelper compat to 10.

 -- Sebastian Ramacher <sramacher@debian.org>  Tue, 13 Sep 2016 21:29:23 +0200

vlc (2.2.4-3) unstable; urgency=medium

  [ Mateusz Łukasik ]
  * debian/control:
    - Remove Clément Stenac from Uploaders. Thanks for your job!

  [ Sebastian Ramacher ]
  * debian/patches/{vlc_atomic*,Fix-build-using-old-GCC-intrinsics}.patch: Fix
    FTBFS with GCC 6 (Closes: #831199)

 -- Sebastian Ramacher <sramacher@debian.org>  Fri, 29 Jul 2016 00:52:06 +0200

vlc (2.2.4-2) unstable; urgency=medium

  * Build ffmpeg without libopenjpeg (Closes: #826827)
    - debian/control: Remove libopenjpeg-dev from B-D.
    - debian/rules: Build ffmpeg with --disable-libopenjpeg.
  * debian/rules: Revert workaround for zsh completion build failures on
    powerpc. The underlying issue seems to be fixed.

 -- Sebastian Ramacher <sramacher@debian.org>  Sat, 11 Jun 2016 11:44:37 +0200

vlc (2.2.4-1) unstable; urgency=medium

  * New upstream release.
  * debian/patches:
    - g711-fix-dangling-pointer-fixes-16909.patch,
      adpcm-reject-invalid-QuickTime-IMA-files.patch, zsh-completion.patch,
      frenchtv-links.patch, fix-Hurd-build.patch,
      the-Hurd-also-uses-the-.so-extension-for-libraries.patch: Removed, all
      included upstream.
    - generated-mimetypes.patch: Upstream patch for auto-generated list of
      mime types. (Closes: #822245)
  * debian/{rules,vlc-nox.install}: No longer install old BluRay access
    plugin. (LP: #864933)
  * debian/rules: No longer disable i686 optimization on i386 architectures.

 -- Sebastian Ramacher <sramacher@debian.org>  Sun, 05 Jun 2016 16:08:54 +0200

vlc (2.2.3-2) unstable; urgency=medium

  * debian/patches:
    - g711-fix-dangling-pointer-fixes-16909.patch: Upstream patch to fix issue
      with some WAV files.
    - adpcm-reject-invalid-QuickTime-IMA-files.patch: Apply upstream patch for
      CVE-2016-5108. (Closes: #825728)
  * debian/rules: Reduce libX11 and libxcb linkage to a warning. Moving the
    ffmpeg and libtheora plugins to vlc does not make much sense.

 -- Sebastian Ramacher <sramacher@debian.org>  Sun, 29 May 2016 13:09:00 +0200

vlc (2.2.3-1) unstable; urgency=medium

  [ Mateusz Łukasik ]
  * New upstream release.
  * debian/patches:
    - Refresh fix-translation.patch: remove parts included upstream.
    - Remove qt4-Fix-resume-where-you-left-off.patch,
      qt4-input_manager-Always-reset-lastURI-when-stopping.patch,
      avcodec-pass-consistent-dimensions-to-hardware-decod.patch: included
      upstream.
    - Add drop-check-qt-check.patch: to ignore check qt version.

  [ Sebastian Ramacher ]
  * debian/patches: Fix build on hurd-i386. Thanks to Samuel Thibault. (Closes:
    #765578)
  * Update ffmpeg to 2.8.7.
  * debian/vlc{,-nox}.lintian-overrides: Override embedded-libary.
  * debian/source/lintian-overrides: Update overrides.

 -- Sebastian Ramacher <sramacher@debian.org>  Mon, 02 May 2016 22:55:00 +0200

vlc (2.2.2-6) unstable; urgency=medium

  * Use embedded copy of ffmpeg 2.8.6. (Closes: #803868)
  * debian/rules:
    * Explicitly disable gst-decode.
    * Enable sndio plugin.
    * Drop unnecessary override.
    * Fix noopt handling.
  * debian/vlc{-nox}.install: Filter plugins with a helper script.
  * debian/control: Bump Standards-Version.
  * debian/watch: Update to version 4.

 -- Sebastian Ramacher <sramacher@debian.org>  Mon, 18 Apr 2016 01:00:56 +0200

vlc (2.2.2-5) unstable; urgency=medium

  * debian/patches:
    - qt4-Fix-resume-where-you-left-off.patch,
      qt4-input_manager-Always-reset-lastURI-when-stopping.patch: Apply
      upstream patches to fix issues with "resume playback" feature.
    - avcodec-pass-consistent-dimensions-to-hardware-decod.patch: Apply
      upstream patch to fix hardware decoding with libvdpau-va-gl.
      (Closes: #813370)

 -- Sebastian Ramacher <sramacher@debian.org>  Sun, 13 Mar 2016 21:43:11 +0100

vlc (2.2.2-4) unstable; urgency=medium

  * debian/patches/fix-translation.patch: Fix translation of Shortcuts.
    (Closes: #814258)
  * debian/*.maintscript: Switch from absolute to relative paths to better
    handle symlink chains. (Closes: #814646)

 -- Sebastian Ramacher <sramacher@debian.org>  Wed, 17 Feb 2016 20:21:32 +0100

vlc (2.2.2-3) unstable; urgency=medium

  * debian/*.maintscript: Handle all cases.
  * debian/patches/zsh-completion.patch: Upstream patch to fix zsh completion
    generation.

 -- Sebastian Ramacher <sramacher@debian.org>  Thu, 04 Feb 2016 20:53:28 +0100

vlc (2.2.2-2) unstable; urgency=medium

  * debian/*.maintscript: Handle more symlink to directory conversions.
  * debian/rules: Do not fail to build if zsh completion fails to generate.
    This is a temporary workaround for a FTBFS on praetorius.

 -- Sebastian Ramacher <sramacher@debian.org>  Wed, 03 Feb 2016 18:37:02 +0100

vlc (2.2.2-1) unstable; urgency=medium

  * New upstream release.
    - pulse: compute latency correctly if negative. (Closes: #784640)
    - Fix build failure with newer libdvdread-dev. (Closes: #797207)
  * Migrate to automatic debug packages.
  * Tell reportbug to report bugs against src:vlc and install reportbug
    control files in every package.
  * Remove some of the /usr/share/doc/<pkg> symlinks to clean up dependencies.
  * debian/vlc.menu: Removed since vlc contains a desktop file.
  * debian/rules:
    - Remove some parts that are handled by dpkg-dev and debhelper.
    - Install NEWS as upstream changelog.
    - Remove options passed twice to configure.
  * debian/README.{Debian,source}: Removed, outdated.
  * debian/libvlc-dev.examples: Install programming examples.
  * debian/{vlc.,source/}lintian-overrides: Override false positives.
  * debian/NEWS: Fix spelling error.
  * debian/control: Update Vcs-Git.
  * debian/patches:
    - Removed all patches applied upstream.
    - freenchtv-links.patch: Fix links to French TV icons. Thanks to Mathieu
      Malaterre (Closes: #782229).
  * debian/libvlc5.symbols: Bump version of libvlc_event_type_name for new
    event names.

 -- Sebastian Ramacher <sramacher@debian.org>  Mon, 01 Feb 2016 20:43:05 +0100

vlc (2.2.1-5) unstable; urgency=medium

  * debian/control:
    - Update Breaks + Replaces. (Closes: #799594)
    - Remove vlc-plugin-pulse from Description.
    - Add libxi-dev to B-D for debian/patches/unsubscribe-disable-motion.patch.
  * Add DEP-8 tests
  * debian/libvlccore8.bug-control: Update libavutil package name.
  * debian/libvlccore8.bug-presubj: Mention global plugins cache and
    VLC_PLUGIN_PATH. (Closes: #801439)
  * debian/patches:
    - unsubscribe-disable-motion.patch: Unsubscribe disable motion and
      XI2 mouse events. Fixes mouse event issues with Qt 5.5.
    - alsa-fix-changing-audio-device.patch: Fix changing of audio devices.
      (Closes: #801448)
  * debian/vlc-data.{postinst,maintscript}, debian/vlc.postinst: Remove
    obsolete maintainer scripts.

 -- Sebastian Ramacher <sramacher@debian.org>  Tue, 27 Oct 2015 23:45:06 +0100

vlc (2.2.1-4) unstable; urgency=medium

  * debian/control:
    - No longer suggest videolan-doc. It is very outdated.
    - Remove transitional vlc-plugin-pulse package.
    - Remove obsolete Breaks and Replaces.
  * debian/libvlccore8.symbols: Bump version requirements for meta data change
    (Closes: #798763, #798899)

 -- Sebastian Ramacher <sramacher@debian.org>  Mon, 14 Sep 2015 01:07:44 +0200

vlc (2.2.1-3) unstable; urgency=high

  * debian/patches/demux-mp4-correctly-match-release-function.patch: Apply
    upstream patch to fix CVE-2015-5949. (Closes: #796255)

 -- Sebastian Ramacher <sramacher@debian.org>  Fri, 21 Aug 2015 08:22:53 +0200

vlc (2.2.1-2) unstable; urgency=medium

  * debian/rules:
    - Enable svgdec plugin
    - Remove obsolete dh_builddeb override.
    - Explicitly pass --enable-sdl-image.
  * debian/control:
    - Switch Build-Depends from Qt4 to Qt5.
    - Remove obsolete Breaks+Replaces.
    - Drop libdvbpsi5-dev from Build-Depends.
    - Add libcairo2-dev to Build-Depends for svgdec plugin.
  * debian/vlc.install.in: Install svgdec plugin.

 -- Sebastian Ramacher <sramacher@debian.org>  Tue, 02 Jun 2015 22:15:28 +0200

vlc (2.2.1-1) unstable; urgency=medium

>>>>>>> 4ab2b5cb
  [ Sebastian Ramacher ]
  * Regenerate plugin cache using triggers. (Closes: #755154) (LP: #1328466)
    - debian/vlc-nox.postinst: Run vlc-cache-gen.
    - debian/vlc-nox.postrm: Remove generated cache.
    - debian/rules: remove plugins.dat generated during the build.
    - debian/vlc-nox.install.in: Do not install pre-generated plugins.dat.
<<<<<<< HEAD
  * debian/control: Add libx265-dev to Build-Depends.
  * debian/rules:
    - Build with -Wl,--as-needed.
    - Enable x265 plugin.
=======
  * debian/control: Add libx265-dev and zsh to Build-Depends.
  * debian/rules:
    - Build with -Wl,--as-needed.
    - Enable x265 plugin.
    - Build zsh completion. (Closes: #316357)
>>>>>>> 4ab2b5cb
  * debian/vlc-nox.install.in:
    - Install x265 plugin.

  [ Mateusz Łukasik ]
  * New upstream release.
  * debian/patches:
    - Remove codec-schroedinger-fix-potential-buffer-overflow.patch
    -- included upstream.

 -- Sebastian Ramacher <sramacher@debian.org>  Sat, 25 Apr 2015 11:57:32 +0200

vlc (2.2.0-1) unstable; urgency=medium

  [ Helmut Grohne ]
  * Add versioned depends on libvlccore8 to libvlc5 which shares
    /usr/share/doc to comply with Debian policy 12.3. (Closes: #779251)

  [ Mateusz Łukasik ]
  * New upstream release. (Closes: #757462, #780476)
    - Fix various (potentially exploitable) heap overflows and heap buffer
      overflows in different demuxers (LP: #1390491)
  * Drop patches included upstream:
    - demux-mp4-fix-buffer-overflow-in-parsing-of-string-b.patch
    - stream_out-rtp-don-t-use-VLA-for-user-controlled-dat.patch
  * Disable build samba plugin on hurd for fix FTBFS. (Closes: #765578)

  [ Benjamin Drung ]
  * Point Vcs-Browser to cgit instead of gitweb.
  * Drop removed --enable-glx configure flag.

 -- Benjamin Drung <bdrung@debian.org>  Mon, 06 Apr 2015 21:27:42 +0200

vlc (2.2.0~rc2-2) unstable; urgency=medium

  * debian/patches: Apply upstream patches for security vulnerabilities.
    (Closes: #775866)
    - codec-schroedinger-fix-potential-buffer-overflow.patch: fix potential
      buffer overflow. (CVE-2014-9629)
    - demux-mp4-fix-buffer-overflow-in-parsing-of-string-b.patch: fix buffer
      overflow in parsing of string boxes. (CVE-2014-9626, CVE-2014-9627,
      CVE-2014-9628)
    - stream_out-rtp-don-t-use-VLA-for-user-controlled-dat.patch: don't use
      VLA for user controlled data. (CVE-2014-9630)

 -- Sebastian Ramacher <sramacher@debian.org>  Wed, 21 Jan 2015 22:41:57 +0100

vlc (2.2.0~rc2-1) unstable; urgency=medium

  * New upstream release.
    - Fix segfault in ASCII art plugin. (Closes: #768873)
    - Fix selection of left/right channel in stereo mode. (Closes: #765830)

 -- Sebastian Ramacher <sramacher@debian.org>  Sun, 23 Nov 2014 13:14:07 +0100

vlc (2.2.0~rc1-1) unstable; urgency=low

  * New upstream release.
  * debian/vlc-nox.install.in: Correctly install sftp plugin.

 -- Sebastian Ramacher <sramacher@debian.org>  Fri, 07 Nov 2014 17:26:34 +0100

vlc (2.2.0~pre4-2) unstable; urgency=medium

  * Revert "Disable FreeRDP plugin". (Closes: #764294)

 -- Sebastian Ramacher <sramacher@debian.org>  Sun, 26 Oct 2014 00:02:11 +0200

vlc (2.2.0~pre4-1) unstable; urgency=medium

  * New upstream release.
    - Add video/ogg and audio/ogg to desktop file. (Closes: #762564)
    - Fix output issues with VDPAU. (Closes: #759818)

 -- Sebastian Ramacher <sramacher@debian.org>  Tue, 07 Oct 2014 00:26:32 +0200

vlc (2.2.0~pre3-1) unstable; urgency=medium

  [ Mateusz Łukasik ]
  * Fix typo in changelog

  [ Benjamin Drung ]
  * New upstream release.
  * Disable vpx plugin (not needed when having libavcodec)
  * Remove hurd.patch, because this is a bug in Hurd and not in VLC.
  * Disable OSS on Linux (Use ALSA on Linux instead of OSS.)

  [ Sebastian Ramacher ]
  * Disable FreeRDP plugin as requested by the Release Team because FreeRDP is
    currently broken. This allows us to finish the libav and libvlccore
    transition. As soon as FreeRDP is fixed, this change can be reverted:
    - debian/control: Remove libfreerdp-dev from Build-Depends.
    - debian/rules: Build with --disable-freerdp.
    - debian/vlc.install: Do not install the FreeRDP plugin.
  * debian/control:
    - Remove libdirac-dev from Build-Depends. It is no longer needed.
    - Bump Standars-Version. No changes required.

 -- Sebastian Ramacher <sramacher@debian.org>  Sat, 27 Sep 2014 18:13:50 +0200

vlc (2.2.0~pre2-4) unstable; urgency=medium

  * debian/vlc-nox.install.in: libi420_yuy2_altivec_plugin.so moved to
    video_chroma. Fixes package build failure on powerpc.
  * Enable shine and vpx plugins:
    - debian/control: Add libshine-dev and libvpx-dev to B-D.
    - debian/rules: Pass --enable-shine and --enable-vpx.
    - debian/vlc-nox.install.in: Install new plugins.
  * debian/rules: Explicitly disable libtar support.
  * debian/control: Lower Recommends: libdvdcss2 to Suggests to comply with
    Policy §2.2.1. Thanks to Thorsten Alteholz.

 -- Sebastian Ramacher <sramacher@debian.org>  Mon, 25 Aug 2014 22:58:42 +0200

vlc (2.2.0~pre2-3) unstable; urgency=medium

  [ Sebastian Ramacher ]
  * debian/control:
    - Bump libavcodec-dev to >= 6:9 to make sure VDPAU decoding is available.
      (Closes: #728039)
    - Make Breaks and Replaces backport friendly.
    - Fix description of the transitional vlc-plugin-pulse package.
    - Added to Build-Depends: libegl1-mesa-dev, libvncserver-dev (>= 0.9.9),
      libgles1-mesa-dev, libgles2-mesa-dev.
    - Bump required versions in Build-Depends: libdbus-1-dev, libpulse-dev,
      libtag1-dev.
  * debian/rules:
    - Fix post{inst,rm}-has-useless-call-to-ldconfig lintian warning.
    - Enable OpenGL ES v1 and v2 plugins.
    - Enable VNC plugin support.
    - Disable svgdev plugin until libcairo2-dev >= 1.13 is available.
    - Rename configure options that are no longer available (--enable-dirac)
      and update nameing changes (--enable-libfreerdp -> --enable-freerdp,
      --disable-quicksync -> --disable-mfx).
  * debian/vlc-nox.links: Fix broken /usr/share/bug/vlc-nox symlink.

  [ Benjamin Drung ]
  * Bump required versions of libbluray-dev and libopus-dev (according to
    configure).

 -- Sebastian Ramacher <sramacher@debian.org>  Wed, 20 Aug 2014 01:54:32 +0200

vlc (2.2.0~pre2-2) unstable; urgency=medium

  * Add vlc-plugin-samba package shipping the Samba plugin. (Closes: #729238)
    - debian/control: Add new vlc-plugin-samba package and add it to vlc's
      Recommends.
    - debian/vlc-{nox,plugin-samba}.install: Move Samba plugin to
      vlc-plugin-samba.
  * Remove vlc-plugin-pulse and put PulseAudio plugins to vlc.
    - debian/control: Turn vlc-plugin-pulse into a transitional package and
      remove it from vlc's Recommends.
    - debian/vlc-{plugin-pulse,}.install: Move PulseAudio plugins to vlc.
  * debian/rules: Improve check if plugins from vlc-nox are linked against
    libX11 or libxcb.
  * debian/vlc{-nox,}.install.in: Move RDP plugin to vlc to get rid of all
    libX11 and libxcb dependencies in vlc-nox.
  * debian/control:
    - Remove obsolete Replaces.
    - Remove obsolete Pre-Depends. dpkg (>= 1.15.6+) is even available in
      squeeze.
    - Mention all plugin packages in the Description.
    - Explicitly list libdbus-1-dev in Build-Depends.
    - Add myself to Uploaders.

 -- Sebastian Ramacher <sramacher@debian.org>  Tue, 19 Aug 2014 21:12:27 +0200

vlc (2.2.0~pre2-1) unstable; urgency=medium

  [ Sebastian Ramacher ]
  * debian/patches/freerdp-1.1.0-beta2-API.patch: Apply upstream patch to
    support FreeRDP 1.1.0-beta2 API. (Closes: #757951)

  [ Reinhard Tartler ]
  * New upstream release.
    - Fixes incorrect usage of AVFrame (Closes: #756329)
    - Fixes compilation against newer freerdp: (Closes: #758382, 757951)
  * Bump requirements on libdvdnav and libdvdread
  * Fixes compilation against libav11 (Closes: #758203)
  * Drop patches merged upstream
  * Refresh Hurd patch
  * Update installation paths for several modules
  * Disable libtar support (Closes: #737534)
  * Follow upstream SONAME bump libvlccore7 -> libvlccore8

 -- Reinhard Tartler <siretart@tauware.de>  Sat, 16 Aug 2014 18:39:45 -0400

vlc (2.1.5-1) unstable; urgency=medium

  [ Benjamin Drung ]
  * New upstream release.
  * Add FFmpeg libraries as alternative build dependencies to libav.
  * Enable VDPAU hardware decoder support.

  [ Mateusz Łukasik ]
  * Fix FTBFS on hurd. (Closes: #742183)

 -- Benjamin Drung <bdrung@debian.org>  Mon, 19 May 2014 13:56:41 +0200

vlc (2.1.4-1) unstable; urgency=medium

  * New upstream release (Closes: #742625, LP: #1276650)
  * SECURITY UPDATE: crafted ASF file handling integer divide-by-zero DoS
    - CVE-2014-1684
    (Closes: #743033)

 -- Benjamin Drung <bdrung@debian.org>  Sun, 11 May 2014 00:57:13 +0200

vlc (2.1.2-2) unstable; urgency=medium

  * Team upload.
  * debian/vlc-data.postinst: Check if a directory exists before trying to
    remove it. (Closes: #732806)

 -- Sebastian Ramacher <sramacher@debian.org>  Tue, 31 Dec 2013 15:19:27 +0100

vlc (2.1.2-1) unstable; urgency=medium

  [ Benjamin Drung ]
  * New upstream release.
    - Fix build failure with freetype 2.5.1 (Closes: #731513)
  * Add gpg signature check to watch file.

  [ Mateusz Łukasik ]
  * Bump Standards-Version to 3.9.5 (no changes needed).

 -- Benjamin Drung <bdrung@debian.org>  Sat, 21 Dec 2013 21:18:56 +0100

vlc (2.1.1-1) unstable; urgency=low

  * New upstream release.
  * Drop altivec patch (fixed upstream).
  * Remove obsolete conffiles (Closes: #703750).

 -- Benjamin Drung <bdrung@debian.org>  Mon, 18 Nov 2013 21:46:53 +0100

vlc (2.1.0-2) unstable; urgency=high

  * Remove mmx and sse2 plugins on non-x86 hardware. (Closes: #727831)
  * Disable Video4Linux2 on kFreeBSD due to a build failure. (Closes: #728130)
  * Switch to debhelper 9.
  * Update minimum version of build dependencies.
  * Explicitly disable plugins that we do not build.
  * Fix build failure on powerpc by correcting the detection of compiler flags
    for altivec.
  * Drop link-binaries-with-c++.patch.
  * Remove the libvaapi plugin from vlc if libva is disabled.
  * Enable libva on kFreeBSD.

 -- Benjamin Drung <bdrung@debian.org>  Tue, 29 Oct 2013 01:55:40 +0100

vlc (2.1.0-1) unstable; urgency=high

  * New major upstream release. (Closes: #436339, #632965, #642187,
    #698023, #593735, #724734, #665732, #700752, #704941, #708953,
    #712935, #398167, #646200, #679654, #654955, LP: #982953, #301193,
    #986785, #1038303, #1109026, #530797, #667584, #938621, #671031,
    #1080847, #1157384, #1173943)
  * Security: Fix buffer overflow in the mp4a packetizer CVE-2013-4388
    (Closes: #726528)
  * Drop configure-m4-undefine.patch. (code in question doesn't exist)
  * Drop dvbpsi.patch. (no longer needed)
  * Drop v4l-kfreebsd.patch. (no longer needed)
  * pnap-grammar.patch: Fix spelling/grammar in 2.1's PNAP dialog.
  * Remove static dependency on libproxy and add runtime dependency for
    libproxy as per upstream changes.
  * Use -mtune instead of --with-tuning, as it was removed.
  * SONAME bump for libvlccore5 to libvlccore7.
  * Update symbols for libvlc5 and libvlccore7.
  * Update file lists to account for new/renamed/removed modules.
  * Add missing Breaks and Replaces for libavcodec_plugin.so move.
  * Disable the static library.
  * Bump to lua5.2.
  * Update debian/copyright to include LGPL where relevant, in response
    to the VLC 2.1 relicensing.

 -- Edward Wang <edward.c.wang@compdigitec.com>  Sun, 06 Oct 2013 11:12:25 -0400

vlc (2.0.8-1) unstable; urgency=low

  * New upstream release.
  * Drop fix-ftbfs-flac-1.3.patch (applied upstream).

 -- Benjamin Drung <bdrung@debian.org>  Thu, 01 Aug 2013 14:19:42 +0200

vlc (2.0.7-4) unstable; urgency=low

  * Team upload.

  [ Reinhard Tartler ]
  * Remove Sam Hocevar from uploaders on his request

  [ Sebastian Ramacher ]
  * debian/patches/dvbpsi.patch: Backport patches from upstream to allow
    building with libdvbpsi 1.0.0. (Closes: #715520)
  * debian/patches/configure-m4-undefine.patch: Prevent m4 errors during
    dh_autoreconf.

 -- Sebastian Ramacher <sramacher@debian.org>  Wed, 24 Jul 2013 16:24:06 +0200

vlc (2.0.7-3) unstable; urgency=low

  * Drop unused build-dependencies on libglib2.0-0, libsvga1-dev,
    libx11-xcb-dev, and libxt-dev. (Closes: #713989)

 -- Benjamin Drung <bdrung@debian.org>  Mon, 24 Jun 2013 23:07:03 +0200

vlc (2.0.7-2) unstable; urgency=medium

  * Fix FTBFS with FLAC 1.3, Closes: #712687

 -- Reinhard Tartler <siretart@tauware.de>  Wed, 19 Jun 2013 07:38:18 +0200

vlc (2.0.7-1) unstable; urgency=low

  * New upstream release.
  * Update watch file.

 -- Benjamin Drung <bdrung@debian.org>  Tue, 04 Jun 2013 00:19:49 +0200

vlc (2.0.6-1) unstable; urgency=low

  * New upstream release (LP: #1166189).
  * Drop backported man page patch.

 -- Benjamin Drung <bdrung@debian.org>  Mon, 08 Apr 2013 15:47:10 +0200

vlc (2.0.5-2) unstable; urgency=low

  * Bump Standards-Version to 3.9.4 (no changes needed).
  * Override false positive hardening-no-fortify-functions lintian warnings.
  * Fix build failure on powerpcspe. Thanks to Roland Stigge. (Closes: #701830)
  * Backport man page update to correct title DVD syntax. (Closes: #691957)
  * Fix apport hook. Thanks to Dmitry Shachnev. (Closes: #702942)

 -- Benjamin Drung <bdrung@debian.org>  Fri, 22 Mar 2013 13:37:54 +0100

vlc (2.0.5-1) unstable; urgency=low

  * New upstream release.
  * Don't let libvlc-dev depend on libvlccore-dev.

 -- Benjamin Drung <bdrung@debian.org>  Thu, 13 Dec 2012 11:07:35 +0100

vlc (2.0.4-1) unstable; urgency=low

  * New upstream release.
    - Fix crashes (LP: #947156, #958462, #960020, #979490, #1033682)
    - Correct default encoding for Hebrew subtitles (LP: #1051552)
  * Drop backported bp-fix-hang-caused-by-notify.patch.
  * Build the sftp access and Opus codec plugin and add them to vlc-nox.

 -- Benjamin Drung <bdrung@debian.org>  Thu, 18 Oct 2012 18:59:03 +0200

vlc (2.0.3-3) unstable; urgency=low

  * debian/vlc.postinst: Fix directory to symlink upgrade in postinst.
    Thanks to David Prévot <taffit@debian.org> (Closes: #687657)
  * debian/vlc.preinst: Remove insufficient fix to #613121 (similar issue).
    Thanks to David Prévot for the patch.
  * Cherry-pick fix for VLC hang caused by the notify plugin. (Closes: #662628,
    LP: #970447)
  * Drop alternative dependency on transitional ttf-freefont.

 -- Benjamin Drung <bdrung@debian.org>  Thu, 04 Oct 2012 20:59:21 +0200

vlc (2.0.3-2) unstable; urgency=low

  * debian/rules: Use xz compression for binary packages.
    Thanks to Ansgar Burchardt <ansgar@debian.org> (Closes: #683836)
  * Add version to vlc-nox dependency of vlc-plugin-sdl (consistent with other
    plug-ins).

 -- Benjamin Drung <bdrung@debian.org>  Sat, 18 Aug 2012 17:45:01 +0200

vlc (2.0.3-1) unstable; urgency=low

  * New upstream release.

 -- Benjamin Drung <bdrung@debian.org>  Sat, 21 Jul 2012 17:52:21 +0200

vlc (2.0.2-2) unstable; urgency=low

  * Add missing epoch to libqt4-dev build dependency.
  * Drop libggi2-dev from build dependencies (not needed any more).
    (Closes: #680237)
  * The dependency ttf-freefont was renamed to fonts-freefont-ttf.

 -- Benjamin Drung <bdrung@debian.org>  Sat, 07 Jul 2012 19:13:07 +0200

vlc (2.0.2-1) unstable; urgency=medium

  [ Edward Wang ]
  * New upstream release (Closes: #679625, #664279, LP: #689122, #936488,
    #942126, #971106, #972615, #973051, #987231, #995003, #998538).
    - Fix Ogg Heap buffer overflow. Thanks to Hugo Beauzée-Luyssen
  * Add the crystalhd plugin to the vlc distribution.
  * libcaca_plugin.so now depends on X11 in this release, so it must
    be installed under vlc (versus vlc-nox).

  [ Reinhard Tartler ]
  * Urgency set to medium because a security issue is fixed in this release

  [ Benjamin Drung ]
  * Add new plugins to vlc-nox:
    - crystalhd (Linux amd64 and i386 only)
    - directfb
    - fbosd (Linux only)
    - omxil (Linux only)
  * Add build dependencies for new plugins.
  * Add new symbols to libvlccore5.
  * Switch to debhelper 8.

 -- Benjamin Drung <bdrung@debian.org>  Sat, 30 Jun 2012 18:39:41 +0200

vlc (2.0.1-4) unstable; urgency=high

  * Add missing Breaks and Replaces for moving the documentation from vlc-data
    away from /usr/share/doc/vlc before converting the directory into a symlink.
    (Closes: #665743)

 -- Benjamin Drung <bdrung@debian.org>  Fri, 30 Mar 2012 01:56:37 +0200

vlc (2.0.1-3) unstable; urgency=high

  * Replace symlink by directory in /usr/share/doc/vlc-nox.
    (Closes: #665743, LP: #964449)

 -- Benjamin Drung <bdrung@debian.org>  Wed, 28 Mar 2012 13:29:37 +0200

vlc (2.0.1-2) unstable; urgency=high

  * Really add the preinst from Didier Raboud to vlc to drop it's doc directory
    before unpacking a symlink to vlc-nox's over it. (Closes: #613121, #662217)

 -- Benjamin Drung <bdrung@debian.org>  Sat, 24 Mar 2012 01:33:03 +0100

vlc (2.0.1-1) unstable; urgency=high

  * New upstream release (LP: #931318, #943014, #947814).
  * Change build dependency from libpng12-dev to libpng-dev. (Closes: #662539)
  * Add --enable-dbus to configure flags.
  * Drop patches that were backported and accepted by upstream.
  * Add missing libxinerama-dev build dependency for the Skins2 interface.
  * Add libgtk2.0-dev back to build dependencies for the notify plugin.
  * Set urgency to high for security fixes.

 -- Benjamin Drung <bdrung@debian.org>  Fri, 23 Mar 2012 19:03:52 +0100

vlc (2.0.0-6) unstable; urgency=high

  * Fix FTBFS on kFreeBSD (Closes: #661819):
    - Drop --as-needed as it breaks the build fix for kFreeBSD.
    - Enable linsys only on Linux and exclude the plugins from non-Linux.
      Thanks to Cyril Brulebois for the patch.
    - Adapt the vlc-cache-gen linking patch from Sam Hocevar to also link
      vlc with the C++ standard library.
  * Set urgency to high for the RC bug fix.

 -- Benjamin Drung <bdrung@debian.org>  Thu, 01 Mar 2012 22:28:30 +0100

vlc (2.0.0-5) unstable; urgency=low

  * Rewrite v4l kfreebsd patch.
  * Link vlc-cache-gen with the C++ standard library. (Closes: #660934, #660935)
  * Enable hardened build flags through dpkg-buildflags. (Closes: #658030)

 -- Benjamin Drung <bdrung@debian.org>  Thu, 01 Mar 2012 13:37:41 +0100

vlc (2.0.0-4) unstable; urgency=low

  * Enable and install Open Sound System (OSS) plugin.
  * Fix configure flag from --enable-libv4l2 to --enable-v4l2.

 -- Benjamin Drung <bdrung@debian.org>  Tue, 28 Feb 2012 23:31:14 +0100

vlc (2.0.0-3) unstable; urgency=low

  * Fix v4l2 build failure on kfreebsd. (Closes: #660935)

 -- Benjamin Drung <bdrung@debian.org>  Sun, 26 Feb 2012 18:03:39 +0100

vlc (2.0.0-2) unstable; urgency=low

  * Remove nasm and yasm form build dependencies (they are not used).
  * Bump Standards-Version to 3.9.3, no changes needed.
  * Backport patch from upstream to the fix build failures on kfreebsd.
    (Closes: #660935)
  * altivec-cflags.patch: Add missing CFLAGS_* variables to pass the "-maltivec"
    flag. This should fix the build failure on powerpc. (Closes: #660936)

 -- Benjamin Drung <bdrung@debian.org>  Sun, 26 Feb 2012 01:26:21 +0100

vlc (2.0.0-1) unstable; urgency=low

  * New upstream release (Closes: #499381, #573064, #624027, LP: #455825,
    #573775, #695882, #705151, #708448, #738381, #743581, #747757, #817924,
    #931083).
  * Remove dropped mozilla-plugin-vlc, vlc-plugin-ggi, and vlc-plugin-svgalib.
    The Mozilla browser plug-in is now provided by a separate source tarball.
  * Add new plugins to and remove dropped plugins from vlc-nox.
  * Add new and remove dropped build dependencies:
    + libbluray-dev (for Blu-ray support)
    + libresid-builder-dev
    + libsamplerate0-dev
    + libsidplay2-dev
    + lbspeexdsp-dev
    + libxcb-composite0-dev
    - libgtk2.0-dev
    - xulrunner-dev
  * vlc-plugin-fluidsynth depends on fluid-soundfont-gm or
    musescore-soundfont-gm for having a sound font for playing MIDI files.
  * Drop all patches (they were either backported or accepted by upstream).
  * Update symbols for libvlc5.
  * Install plugins.dat instead of running vlc-cache-gen in postinst.
  * Update minimum version of build dependencies.
  * Change Build-Dependency from libupnp3-dev to unversioned libupnp-dev.
    (Closes: #656831)

 -- Benjamin Drung <bdrung@debian.org>  Sat, 18 Feb 2012 01:29:48 +0100

vlc (1.1.13-1) unstable; urgency=low

  * New upstream release (Closes: #604687).
  * Drop backported patches and patches that were accepted by upstream.
  * Refresh remaining patches.
  * Add mailcap entry for Ogg Video (Closes: #651662).

 -- Benjamin Drung <bdrung@debian.org>  Sat, 31 Dec 2011 13:42:26 +0100

vlc (1.1.12-3) unstable; urgency=low

  [ Didier Raboud ]
  * Install v4l2 modules on kfreebsd-*. (Closes: #648090)

  [ Benjamin Drung ]
  * Explicitly enable v4l2 on kfreebsd and build depend on libv4l-dev.
  * Fix build failure with Iceweasel/Firefox 8.0. Thanks to Mathieu
    Trudel-Lapierre for backporting the upstream patch.

 -- Benjamin Drung <bdrung@debian.org>  Thu, 17 Nov 2011 00:10:53 +0100

vlc (1.1.12-2.1) unstable; urgency=low

  * Non-maintainer upload.
  * Add a preinst to vlc to drop it's doc directory before unpacking a
    symlink to vlc-nox's over it. (Closes: #613121)

 -- Didier Raboud <odyx@debian.org>  Mon, 07 Nov 2011 16:40:10 +0100

vlc (1.1.12-2) unstable; urgency=low

  * Apply patches from upstream's 1.1 maintenance branch.
    - Turn on XVideo color key automatic painting (fix upstream #4643)
    - Set channel map when using PulseAudio 1.0
    - Translation updates

 -- Benjamin Drung <bdrung@debian.org>  Thu, 13 Oct 2011 20:17:03 +0200

vlc (1.1.12-1) unstable; urgency=low

  * New upstream release.
    - Multiple fixes and improved synchronization for PulseAudio support
      (Closes: #601826, LP: #805807).
    - Fix segmentation fault (LP: #803006).
    - Addd GenericName entries to desktop file (Closes: #640911).
    - Do not ignore the --quiet flag (Closes: #531975).
    - Fix vlc runs xdg-screensaver with signal child blocked (Closes: #640245).
    - Fix crashes when trying to play youtube URLs (Closes: #641507).
  * Drop xulrunner-1.9.1.patch (accepted upstream).
  * Refresh 200_osdmenu_paths.patch.
  * Fix typo in vlc.desktop: Name[nn] -> GenericName[nn].

 -- Benjamin Drung <bdrung@debian.org>  Fri, 07 Oct 2011 01:21:06 +0200

vlc (1.1.11-2) unstable; urgency=low

  * Use linux-any instead of hardcoded list of non-Linux architectures.
    (Closes: #634726)
  * Build and install the libx264 plugin.
  * Add firefox-dev as alternative build dependency to xulrunner-dev for Ubuntu.
  * Build with "--with-mozilla-pkg=mozilla-plugin" rather than
    "--with-mozilla-pkg=libxul". The plugin doesn't appear to be using XPCOM,
    and shouldn't be linking against Mozilla libs. Thanks to Chris Coulson.

 -- Benjamin Drung <bdrung@debian.org>  Tue, 26 Jul 2011 20:11:10 +0200

vlc (1.1.11-1) unstable; urgency=high

  * New upstream release.
    - Fix heap overflow in RealMedia plugin (Closes: #633674, LP: #807486)
    - Fix heap overflow in AVI plugin (Closes: #633675, LP: #807488)
  * Call dh_autoreconf with --as-needed and drop 052_as-needed.patch.
  * Drop backported patches.
  * Drop libschroedinger weaken patch (upstream weakened it to 1.0.6).
  * Refresh remaining patches.

 -- Benjamin Drung <bdrung@debian.org>  Mon, 18 Jul 2011 10:26:56 +0200

vlc (1.1.10-1) unstable; urgency=high

  [ Benjamin Drung ]
  * New upstream release.
    - Security: Fix XSPF integer overflow (CVE-2011-2194) (LP: #795410)
    - Improve .desktop file:
      - Add smb as supported protocol (Closes: #622879, LP: #737192)
      - add video/webm to supported MIME formats (LP: #769463)
    - Fix libdvdread errors while playing ogg files (Closes: #622935)
    - Support three channels in pulseaudio output plugin (LP: 743478)
    - PulseAudio output re-written due to unstability of the current one
      (LP: #743323)
    - Fix crashes (LP: #754497, #785979)
    - Qt: allow drag and drop of any URL, not just a local file (LP: #664030)
    - Fix libvlcplugin.so: undefined symbol: NPP_Initialize (LP: #722690)
  * Refresh patches.
  * Drop as-needed patch due to autoreconf run.
  * Backport PulseAudio build fix.
  * Add GNOME MIME types for Ogg Vorbis and Ogg Theora (Closes: #629619).
  * Mention potcast support in package description (Closes: #488771).

  [ Reinhard Tartler ]
  * run autoreconf on the buildds
  * Weaken dependencies on libschroedinger

 -- Benjamin Drung <bdrung@debian.org>  Sat, 11 Jun 2011 19:32:24 +0200

vlc (1.1.9-1) unstable; urgency=medium

  * New upstream release.
    - Fix heap corruption in MP4 demuxer (LP: #756368).
    - Fix fullscreen controller has no background in KDE4 (LP: #661020).
  * Refresh patches and drop backported VideoLAN-SA-1103.patch.
  * Adjust the vlc lintian-overrides for the latest lintian version.

 -- Benjamin Drung <bdrung@debian.org>  Thu, 14 Apr 2011 11:18:57 +0200

vlc (1.1.8-3) unstable; urgency=medium

  * Fix heap corruption in MP4 demuxer
    - VideoLAN-SA-1103
    - Thanks to Rémi Denis-Courmont
  * Set urgency to medium
  * Set policy to 3.9.2 (no change needed) 

 -- Christophe Mutricy <xtophe@videolan.org>  Mon, 11 Apr 2011 22:12:15 +0100

vlc (1.1.8-2) unstable; urgency=low

  * Require libschroedinger >= 1.0.10 (Closes: #619858)
  * Relax libmatroska-dev versionned b-depedency 

 -- Christophe Mutricy <xtophe@videolan.org>  Mon, 28 Mar 2011 23:18:04 +0100

vlc (1.1.8-1) unstable; urgency=low

  * New upstream release.
    - Fix a busy loop and socket leak in lua (Closes: #607869).
  * Refresh xulrunner patch.
  * Drop backported libmatroska 1.1 patch.

 -- Benjamin Drung <bdrung@debian.org>  Thu, 24 Mar 2011 14:14:36 +0100

vlc (1.1.7-4) unstable; urgency=low

  * v4l is gone from the linux 2.6.38 kernel. Build only v4l2.

 -- Benjamin Drung <bdrung@debian.org>  Sat, 19 Mar 2011 22:29:04 +0100

vlc (1.1.7-3) unstable; urgency=low

  * adjust debian/source/local-options to team guidelines
  * Fix building against libmatroska 1.1, Closes: #614088
  * Add myself to Uploaders.
  * build against libmatroska 1.1.0

 -- Reinhard Tartler <siretart@tauware.de>  Sun, 06 Mar 2011 11:16:48 +0100

vlc (1.1.7-2) unstable; urgency=low

  * Upload to unstable.
  * Make vlc compatible with xulrunner 1.9.1.

 -- Benjamin Drung <bdrung@debian.org>  Mon, 07 Feb 2011 23:16:02 +0100

vlc (1.1.7-1) experimental; urgency=low

  * New upstream release.
  * Update debian/watch.
  * Drop backported patch and refresh remaining patches.

 -- Benjamin Drung <bdrung@debian.org>  Mon, 31 Jan 2011 23:25:12 +0100

vlc (1.1.6-1) experimental; urgency=low

  [ Reinhard Tartler ]
  * Tighten some build dependencies (Closes: #605638)

  [ Benjamin Drung ]
  * New upstream release.
    - Fix heap buffer overflow in Real demuxer (CVE-2010-3907) (LP: #690173)
    - Fix blue face issue with X11 ouput (LP: #665298)
    - Fix crash with SIGSEGV in QMetaObject::activate() (LP: #448082)
    - Fix heap overflow in CDG decoder and XML heap corruption (LP: #707154)
  * Drop backported patches.
  * Tighten more build dependencies after reviewing configure.ac.
  * Update my email address.
  * Add lirc build failure fix patch.
  * Build depends on libgtk2.0-dev for notify module.

 -- Benjamin Drung <bdrung@debian.org>  Mon, 24 Jan 2011 23:16:54 +0100

vlc (1.1.5-3) experimental; urgency=low

  * Apply upstream fix for KDE device actions. (LP: #542293)

 -- Benjamin Drung <bdrung@ubuntu.com>  Fri, 26 Nov 2010 00:26:15 +0100

vlc (1.1.5-2) experimental; urgency=low

  [ Reinhard Tartler ]
  * fix Breaks/Replaces for moving avcodec module around (Closes: #603912)

  [ Benjamin Drung ]
  * Fix KDE device action file locations. (LP: #542293) - thanks to Lari Natri
  * Fixed wrong aspect ratio in transcoded image from webcam.
    (Closes: #603888, LP: #672304)

 -- Benjamin Drung <bdrung@ubuntu.com>  Wed, 24 Nov 2010 00:19:39 +0100

vlc (1.1.5-1) experimental; urgency=low

  * New upstream release.
  * Fix path typo in NEWS file. (Closes: #599314)
  * Install all docs into /usr/share/doc/vlc-nox and link the vlc doc dir to it.
  * Recommend xdg-utils, because xdg-screensaver is required for disabling
    the screensaver. (Closes: #436339)
  * Add libxscreensaver plugin to vlc.
  * Add new symbol to libvlc5.

 -- Benjamin Drung <bdrung@ubuntu.com>  Sun, 14 Nov 2010 21:27:56 +0100

vlc (1.1.4-1) experimental; urgency=low

  [ Christophe Mutricy ]
  * New upstream bugfix release
    + Remove unneeded patch

  [ Benjamin Drung ]
  * Symlink corresponding FreeSans system font instead of linking to DejaVu.

 -- Benjamin Drung <bdrung@ubuntu.com>  Sun, 05 Sep 2010 01:47:07 +0200

vlc (1.1.3-2) experimental; urgency=low

  [ Christophe Mutricy ]
  * Depends on xulrunner-dev >= 1.9.2
  * Activate VA-API (Closes: #587792, LP: #539406)

  [ Benjamin Drung ]
  * Switch to dh7.
  * Move libavcodec plugin from vlc-nox to vlc.
  * Add Xb-Npp header to mozilla-plugin-vlc package. (Not doing anything
    on Debian at the moment, see #484010)
  * Add apport hook to include more VLC dependencies in bug reports and
    install it on Ubuntu.

 -- Benjamin Drung <bdrung@ubuntu.com>  Thu, 19 Aug 2010 22:27:45 +0200

vlc (1.1.3-1) unstable; urgency=medium

  [ Benjamin Drung ]
  * New upstream release.
    + Fix insufficient input validation in TagLib plugin.
      (VideoLAN-SA-1004, CVE-2010-2937) (Closes: #592669, LP: #616510)
    + Set urgency to medium
  * 502_xulrunner_191.diff: Shorten, split into two parts, and refresh it.
  * Drop 102_dejavu_font.diff and depend on ttf-freefont instead of ttf-
    dejavu-core. ttf-freefont is very likely to be present on a Debian
    box, because cups depends on it.
  * Drop 501_decrease_alsa_buffer.diff. The pulseaudio output module has
    a higher priority than the ALSA output plugin and should be used on
    pulseaudio systems.

  [ Reinhard Tartler ]
  * add DM-Upload-Allowed field to debian/control

 -- Reinhard Tartler <siretart@tauware.de>  Fri, 20 Aug 2010 06:59:17 +0200

vlc (1.1.2-1) unstable; urgency=low

  [ Christophe Mutricy ]
  * New upstream release
  * Also check for libxcb
  * Move xcb_apps SD to vlc
  * Re-enable the modplug module and require the fixed version
    (Closes: #589890, #590787)
  * Fix location of icons in vlc.menu (Closes: #590294)
    thanks to Juhapekka Tolvanen
  * Split the notify plugin to not depend on GTK+ (Closes: #590504)
    thanks to Viktar Vauchkevich

  [ Benjamin Drung ]
  * Add proper Breaks and Replaces to vlc and vlc-plugin-notify.
  * Bump Standards-Version to 3.9.1 (no changes required).

 -- Benjamin Drung <bdrung@ubuntu.com>  Tue, 03 Aug 2010 01:38:17 +0200

vlc (1.1.1-1) unstable; urgency=low

  * New upstream release
    + Remove patches merged upstream
    + Add new symbols in libvlc5
  * Explicit the split of vlc-plugin-zvbi in debian/changelog (Closes:
    #588468)
  * Disable modplug as libmodplug in sid is buggy (see #588465)
  * Add comment about merging in README.source

 -- Christophe Mutricy <xtophe@videolan.org>  Thu, 22 Jul 2010 00:36:00 +0200

vlc (1.1.0-4) unstable; urgency=low

  * also move udev to the list of linux specific features
  * alphabetize configure switches
  * fix kfreebsd ftbfs in access file module (Closes: #588655)
  * forcefully disable alsa on kFreeBSD

 -- Reinhard Tartler <siretart@tauware.de>  Sat, 10 Jul 2010 19:39:57 -0400

vlc (1.1.0-3) unstable; urgency=low

  * really enable dc1394 only for Linux, Closes: #588410

 -- Reinhard Tartler <siretart@tauware.de>  Fri, 09 Jul 2010 15:18:08 -0400

vlc (1.1.0-2) unstable; urgency=low

  * libdc1394 is linux specific.
  * Fix FTBFS on arm with patch cherry-picked from upstream
  * Set policy to 3.9.0 (no change needed)

 -- Christophe Mutricy <xtophe@videolan.org>  Wed, 07 Jul 2010 22:52:17 +0100

vlc (1.1.0-1) unstable; urgency=low

  [ Christophe Mutricy ]
  * New upstream version 1.1.0 (Closes: #586760, LP: #597108)
    * Fixes many bugs (Closes: #572151, #578917, #526088, #572914, #503377;
      LP: #206152, #261001, #281478, #282215, #282966, #283379, #283855,
      #285681, #287263, #328064, #328861, #346631, #356006, #356908, #357595,
      #358461, #362793, #368599, #375854, #380077, #383443, #403135, #403657,
      #403802, #414069, #415396, #416294, #419915, #422797, #425975, #427247,
      #435225, #439271, #442038, #444795, #453928, #459515, #461443, #465687,
      #466418, #476478, #482440, #491151, #491601, #514915, #517329, #517496,
      #537627, #539406, #542293, #549029, #549902, #550468, #550485, #550599,
      #551482, #553503, #554277, #556440, #560167, #564964, #566347, #568750,
      #570666, #582785, #584009, #586692, #587528)
    * SONAME changes
    * Update symbols files
    * Refresh patches and remove the ones merged upstream
  * rules:
    * Disable projectm and sqlite
    * Upstream Makefile install icons at the good place, simplify debian/rules
    * Specify where to install solids files
    * Install the optim only if present
    * Make sure we have useful build log
  * *.install: reflect new modules path and add new files
  * Add a trigger to generate the modules' cache as root.
  * Update the doc which get installed
  * control:
    * Prefer a recent libdvbpsi
    * add lua5.1 to have luac
    * Add more build-dep: xcb*, dirac, dc1394 
  * Patch to allow compilation with xul 1.9.1
  * Remove unneeded -V for dh_makeshlibs
  * Use configure option instead of patching
  * Use dh_bugfiles and update the bug control file
  * Don't advertise deprecated package in vlc's manpage
  * Add some news about lua and zvbi
  * Move the luahttp's .hosts to /etc/vlc

  [ Benjamin Drung ]
  * Switch to dpkg-source 3.0 (quilt) format.
  * Disable portaudio module.
  * Update symbols files.
  * Cleanup clean rule and other parts of debian/rules.
  * Remove default values from git-buildpackage config.
  * Change installation of man pages.
  * Remove unused ${shlibs:Depends}.
  * Sort Build-Depends and Depends.
  * Remove unused libhal-dev from Build-Depends (Closes: #580407).
  * Remove unused --enable-release configure flag.
  * Remove unused Build-Depends libid3tag0-dev, libsysfs-dev, and libxv-dev.
  * Provide VBI teletext plugin (Closes: #563873) - thanks to László
    Benedek <benedekl@gmail.com> for the patch.
  * Split the VBI teletext module to its own package vlc-plugin-zvbi.
  * Enable atmo, fluidsynth (separate package), libproxy (Closes: #532110),
    kate (Closes: #563464), and mtp plugin.
  * Comment disabled features.
  * Explicitly enable or disable features.
  * Vcs-Browser link to summary page.
  * Convert patch header to DEP-3 and add DEP-3 to 502_xulrunner_191.diff.
  * Add myself to Uploaders.
  * Drop --sourcedir=debian/tmp from dh_install.

 -- Christophe Mutricy <xtophe@videolan.org>  Thu, 24 Jun 2010 22:01:26 +0100

vlc (1.0.6-1) unstable; urgency=low

  * New upstream version 1.0.6
    + VideoLAN-SA-1003
    + Closes: #578799
    + LP: #408719, #464715, #465560, #502637, #525278, #542943, #568859
  * RTMP access module has been removed (vlc-nox.install, NEWS.Debian)
  * Remove patches merged upstream

 -- Christophe Mutricy <xtophe@videolan.org>  Fri, 23 Apr 2010 11:49:18 +0200

vlc (1.0.5-2) unstable; urgency=medium

  [ Christophe Mutricy ]
  * Install reportbug files also in vlc-data (LP: #472893)
  * Fix symlinks
  * vlc-data Replaces very old vlc as well as vlc-nox (Closes: #570749)
  * Set urgency to medium as we fix RC bug
  * Fix crash on malformed rtmp stream. (Closes: #569151)
  * Fix crash in FTP url handling (LP: #465560)

  [ Benjamin Drung ]
  * Install icons in all available sizes (LP: #521744).

 -- Christophe Mutricy <xtophe@videolan.org>  Tue, 02 Mar 2010 00:30:56 +0100

vlc (1.0.5-1) unstable; urgency=low

  * New upstream version 1.0.5
    + Closes: #556666, #565044

  [ Reinhard Tartler ]
  * Remove excessive replaces relationship
  * Update for menu subpolicy, Closes: #564218

  [ Christophe Mutricy ]
  * NEWS.Debian: Use version present in Changelog
  * Add comments to overrides file
  * Add misc:Depends to vlc-data's Depends
  * Refresh patches

  [ Benjamin Drung ]
  * Formatting improvements; thanks to Gerfried Fuchs for the patch
    (Closes: #566384).
  * Bump Standards-Version to 3.8.4, no changes required.

 -- Christophe Mutricy <xtophe@videolan.org>  Sat, 13 Feb 2010 15:52:30 +0000

vlc (1.0.4-2) unstable; urgency=low

  * Report libavutil50 presence the correct way
  * Move back hotkeys to vlc-nox (Closes: #563477)
  * Fix Replaces/Conflicts version so that upgrade work (Closes:
    #563476, #563483)
  * Add patch taken from upstream to fix jack input with jack2 (Closes:
    #532339) - thanks to Adrian Knoth
  * Disable access_dv on non-Linux archs

 -- Christophe Mutricy <xtophe@videolan.org>  Tue, 05 Jan 2010 23:31:56 +0100

vlc (1.0.4-1) unstable; urgency=low

  * New upstream release
    + According to upstream, no longer overlaps kde and xfce panels in
      fullscreen mode, Closes: #562601, LP: #453173

  [ Christophe Mutricy ]
  * libavutil50 seems to be troublesome. Add it to bugs/control
  * Add a vlc-plugin-svg package (Closes: #560009)
  * Switch to xulrunner-dev (Closes: #555915)
  * Activate the global hotkey module (Closes: #548916)
  * Mention other maintainers and that the binaries are GPL v3 as we
    link with LGPL v3 libraries (LP: #489093)
  * Build-depend on a recent enough live555 to avoid comma vs. decimal
    point problem (Closes: #539946)

  [ Benjamin Drung ]
  * Recommend vlc-plugin-pulse for vlc, so that pulse can be used as
    default output.

  [ Whoopie ]
  * Enable CDDB in the CDDA module (LP: #439131)
  * Enable DV support (LP: #392115)

  [ Benjamin Drung ]
  * Fix typos, that are reported by lintian.
  * Sort confflags in debian/rules
  * Split normal configure flags from feature configure flags

 -- Christophe Mutricy <xtophe@videolan.org>  Wed, 30 Dec 2009 12:56:49 +0100

vlc (1.0.3-1) unstable; urgency=low

  * New upstream release

  [ Reinhard Tartler ]
  * Decrease alsa buffer size. That improves the behaviour of the alsa output
    module on pulseaudio system. But note that vlc-plugin-pulse provides a
    native pulseaudio output module (Closes: #472811, LP: #243152)

  [ Christophe Mutricy ]
  * No longer need to build an extra libvlccore without altivec
  * Add the upnp access module (LP: #172938)
  * Activate the new udev SD module on linux archs

 -- Christophe Mutricy <xtophe@videolan.org>  Thu, 05 Nov 2009 12:39:35 +0100

vlc (1.0.2-1) unstable; urgency=high

  * New upstream release
    + Fix some stack overflows in MP4, ASF and AVI demuxers
      (VideoLAN-SA-0902, CVE pending)(urgency=high)
    + Closes: #540145, #542108
  * Fix kfreebsd FTBFS and simplify (Closes: #545863) 
    Thanks to Petr Salinger
  * Fix Hurd install
  * Update libvlccore symbol file
  * Remove libass API patch
  * Remove uneeded build-deps

 -- Christophe Mutricy <xtophe@videolan.org>  Sun, 20 Sep 2009 01:08:41 +0200

vlc (1.0.1-2) unstable; urgency=low

  * Fix typo in debian/changelog
  * Allow building against libass 0.9.7
  * Don't try to install v4l2 modules on kfreebsd
  * Set policy to 3.8.3 (no change needed)
  * No need of qt4-dev-tools
  * Add a README.source about quilt
  * Disable some modules (kate, mtp, fluidsynth)
  * Don't distribute the *.install-kfreebsd* files as they are generated 

 -- Christophe Mutricy <xtophe@videolan.org>  Sun, 06 Sep 2009 19:07:24 +0200

vlc (1.0.1-1) unstable; urgency=low

  * New upstream bugfix version
    + Fix integer underflow in Real RTSP (DZC-2009-001, CVE pending)
    + Fix crashes in xspf files handler (LP: #365638)

  [ Reinhard Tartler ]
  * Add versioned build dependency on libschroedinger-dev

  [ Christophe Mutricy ]
  * Really build altivec-free libvlccore (Closes: #523035)
  * Depends on libdvbpsi5-dev and protect against future renaming of 
    libdvbpsi development package
  * Remove patches applied upstream

 -- Christophe Mutricy <xtophe@videolan.org>  Wed, 29 Jul 2009 00:21:39 +0200

vlc (1.0.0-1) unstable; urgency=low

  * New Upstream Release
    + Closes: #536081, LP: #396548
    + Refresh patches
  * no longer closes when pausing from the notification area, LP: #371515
  * fix encoding bug when opening subtitles with non-latin characters,
    LP: #394449
  * Don't install the alsa and OSS access module on kfreeBSD (Closes:
    #535101) - thanks to Javier Mendez Gomez
  * Force at least libvlc 1.0.0 becasue of tha soname change of
    libvlccore
  * Delete a symbols who was present by mistake.
  * No need for dh_desktop. It's a no-op
  * New standard version. No change needed
  * Fix make distclean. New patch taken from upstream
  * Upstream make distcheck has been fixed. No need to save Changelog

 -- Christophe Mutricy <xtophe@videolan.org>  Thu, 09 Jul 2009 13:04:20 +0000

vlc (1.0.0~rc2-1) experimental; urgency=low

  * New Upstream Release Candidate
    + Closes: #527010, #491441, #508618, #522824
  * Delete patches which were picked from upstream
  * Refresh patches
  * Remove vlc-plugin-esd and vlc-plugin-arts as they have been removed
    by upstream
  * SONAME change for libvlccore
  * Add new symbols for libvlc2
  * Fix static libs compile
  * Use vlc-wrapper manpage from upstream
  * vlc.install: add drawable and screen was renamed x11_screen
  * vlc-nox.install: Add and remove modules added/removed upstream
  * Point out in NEWS the modules renamed or splited
  * Add links to upstream NEWS and co in vlc-nox
  * Version the depedency of libvlcore2 on vlc-data
  * Remove unnecessary "Section:" in debian/control

 -- Christophe Mutricy <xtophe@videolan.org>  Wed, 03 Jun 2009 17:55:10 +0200

vlc (0.9.9a-3) unstable; urgency=medium

  * Correct typo in 0.9.9a-2 changelog entry
  * Disable more optimization with DEB_BUILD_OPTIONS=noopt
  * Cache the configure test results as we're running configure several
    times
  * Fix building as root
  * Fix the clean target
  * Remove unexistant config options
  * Better check commad line
  * Use all the procs on i386 and amd64
  * Build a version of libvlccore without altivec (Closes: #523035)
  * Fix typo (thanks to Salvatore Bonaccorso)(Closes: #528044)
  * Reword the command line to get full logs in bug/presubj (Closes: #527012)
  * Remove duplicate "extended Settings" entry in context menu
   (Closes: #526603) - thanks to Matt Kraai
  * Disable the logging facility in the javascript of moz plugin
    This was a privacy hole. (urgency=medium)(Closes: #529633)
  * Patch to support libmpc new API (Closes: #476375) - thanks to Yavor
    Doganov
  * Disable-maintener mode
  * Make sure unpatch is last in the clean target

 -- Christophe Mutricy <xtophe@videolan.org>  Sat, 06 Jun 2009 16:56:16 +0200

vlc (0.9.9a-2) unstable; urgency=medium

  * Security fix
  * The default /usr/share/http/{old}/.hosts was wrong in VLC 0.9.8 and 0.9.9.
    World access of the http interface was possible when activated in
    contradiction of what is said in Changelog.Debian and NEWS.Debian.

 -- Christophe Mutricy <xtophe@videolan.org>  Tue, 07 Apr 2009 23:06:48 +0200

vlc (0.9.9a-1) unstable; urgency=low

  * New upstream version 0.9.9a
   + Closes: #520149, #522170, #522185, #522554
   + Update symbol files
  * Fix some typo in bug/presubj
  * Remove some Replaces/Conflicts against version not in etch
  * Move the caca module to vlc-nox
    + Re-add some Replaces/Conflicts
    + Closes: #522040

 -- Christophe Mutricy <xtophe@videolan.org>  Fri, 03 Apr 2009 00:12:49 +0200

vlc (0.9.8a-3) unstable; urgency=low

  [ Reinhard Tartler ]
  * fix typo in '--enable-maintainer-mode' (Closes: #517155)

  [ Christophe Mutricy ]
  * Fix build on non-Linux arch
  * Fix cross-compilation
  * VLC is GPV v2 or later. So point to v2 of the GPL
  * We can use debhelper v7 without trouble
  * Add lintian overrides.
  * Set policy to 3.8.1
  * debian/patches/*
    + Prune doc/fortunes.txt from personnal attack (Closes: #401560,
      #518300)
    + Delete unused patches
    + Add comments to the patches
  * Move to the video and debug sections  

 -- Christophe Mutricy <xtophe@videolan.org>  Sun, 15 Mar 2009 16:50:18 +0000

vlc (0.9.8a-2) unstable; urgency=low

  * Upload to unstable
  * Rebuild against new libraries (Closes: #516316, #516731)
  * Move packaging to Git
    + Add a conf file for git-buildpackage
    + Reflect change to git in Vcs fields
    + Ignore file generated by dpkg-buildpackage
  * Disable the DV access module until it's ported to the new API
  * Move http/.hosts to /etc (Closes: #501791)
  * Improve some short descriptions
  * Depends on debhelper >7
  * Fix for 2 builds in a row
  * Add a note in NEWS about running as root and vlc-wrapper (Closes: #507872)

 -- Christophe Mutricy <xtophe@videolan.org>  Tue, 24 Feb 2009 16:00:31 +0100

vlc (0.9.8a-1) experimental; urgency=low

  * New upstream release
    + Fix integer overflow in Real demux (VideoLAN SA-2008-11, CVE-2008-5276)
  * Enable RealRTSP access module
  * Depends on libv4l-dev to add support of some webcam 
  * Don't rebootstrap. The packages causing troubles previously have been fixed

 -- Christophe Mutricy <xtophe@videolan.org>  Wed, 03 Dec 2008 20:20:52 +0100

vlc (0.9.6-1) experimental; urgency=low

  [ Reinhard Tartler ]
  * Build against libass. Closes: #499063, LP: #210354, #199870
  * Explicitly build against libdca in debian/rules
  * Tighten build depends on a libass-dev version that ships without .la file

  [ Christophe Mutricy ]
  * New bugfix upstream releases
    + Remove 402_tivo_overflow.diff
    + Fix buffer overflow in CUE demuxer (Closes: #504639)
    + Fix buffer overflow in Realtext decoder
  * Honor DEB_BUILD_OPTIONS 
  * Rebootstrap in order to avoid problem with .la

 -- Christophe Mutricy <xtophe@videolan.org>  Sat, 08 Nov 2008 03:14:29 +0100

vlc (0.9.4-2) experimental; urgency=low

  * Fix buffer overflow in Tivo demuxer
    + Closes: #502726, VideoLAN SA-0809
    + 402_tivo_overflow.diff taken from upstream
  * Better xinerama fullscreen behaviour
    + 401_detect_xinerama_fullscreen.diff taken from upstream
  * Builddepends on libcursesw5-dev rather than libcurses5-dev 
    for proper wide char handling 

 -- Christophe Mutricy <xtophe@videolan.org>  Mon, 20 Oct 2008 23:23:46 +0200

vlc (0.9.4-1) experimental; urgency=low

  * New upstream bugfix version
  * rules: Pass the debian version in configure.ac so that the cache 
    is invalidated between binary version
  * control: Don't forget commas in builddep list

 -- Christophe Mutricy <xtophe@videolan.org>  Tue, 07 Oct 2008 00:17:30 +0200

vlc (0.9.3-1) experimental; urgency=low

  [ Christophe Mutricy ]
  * New upstream release
  * Build-depends on libdca-dev
  * vlc-nox.install
    + Be more general for the memcopy modules.
      Fix a FTBFS on non-intel arch (Closes: #499860). 
  * Sort builddep list 

  [ Reinhard Tartler ]
  * remove spurious conflicts on libvlc2. LP: #274614

 -- Christophe Mutricy <xtophe@videolan.org>  Fri, 26 Sep 2008 23:49:48 +0200

vlc (0.9.2-1) experimental; urgency=low

  [ Christophe Mutricy ]
  * New upstream release
    + Soname changed
    + Bugs fixed upstream: Closes: #487646,  #298150, #325069, #392292, 
      #458004, #470903, #458004, #423121
    + new upstream fixes various crasher bugs reported in ubuntu:
      LP: #189575, #113927, #103741, #111615, #107899, #112076, #198916, 221428,
          #91679, #96978, #123589, #133528, #231621, #259025
    + plays files with '+' in its name, LP: #239431, #217305
    + New packages: libvlccore0, libvlccore-dev, vlc-plugin-pulse
     (Closes: #471069)
    + Build-depends on libswsale-dev, libshout3-dev, libxpm-dev,
      zlib1g-dev, liblua5.1-0-dev, libschroedinger-dev, libtag1-dev,
      libqt4-dev, libqt4-dev-tools and pkg-config. (Closes: #461324)
    + time display no longer incomplete, LP: #193445
    + fixed volume bar behavior, LP: #250041
    + shout support closes LP: #127594, #84098, 
    + Install new modules:
      - vlc-nox: alphamask, blendbench, bluescreen, canvas, cc, cdg, chain,
        colorthres, croppadd, dynamicoverlay, erase, faad, gaussianblur, grain,
        inhibit, lua, memcpy*, mmap, osd_parser, puzzle, remoteosd, rtmp, 
        schroedinger, sharpen, stats, subusf, t140, telepathy, v4l2, vmem
      - vlc: qt4
      - vlc-plugin-jack: access_jack
    + Distribute the .pc for libvlc and vlc-plugin (Closes: #289507)
    + Remove wx interface and glide plugin as they've been dropped by upstream
      LP: #205325, #88487, #90603, #150380
    + The Python and java bindings are no longer part of the upstream tarballs 
      (Closes: #469011)
    + Temporarly disable libdca module until a pkg with the new 
      API get in unstable
    + Delete or refresh patches
    + New patches:
        - 052_as-needed taken from bug #347650 to teach libtool about 
          -Wl,--as-needed
  * Install the skins DTD and the default skins it's only 113kB
  * Improve watch file
  * Add a vlc-data package for /usr/share  (13 MB)
  * Add a vlc-dbg package (Closes: #491564)
  * Sort vlc.install and vlc-nox.install

  [ Mohammed Adnène Trojette ]
  * Add myself to Uploaders.
  * debian/control:
    + Add proper conflicts/replaces to vlc-data with mozilla-plugin-vlc.
    + Add proper conflicts/replaces to vlc with vlc-nox.


 -- Christophe Mutricy <xtophe@videolan.org>  Wed, 17 Sep 2008 00:49:48 +0200

vlc (0.8.6.i-2) experimental; urgency=high

  [ Loic Minier ]
  * Fix changelog entries for 0.8.6.h-2 and 0.8.6.h-3.
  * Bump up Standards-Version to 3.8.0.

  [ Christophe Mutricy ]
  * Security: Fix integer overflow in mms module (CVE-2008-3794)
    (Closes: #496265)(407-mms-overflow.diff taken from upstream)

  [ Sam Hocevar ]
  * debian/patches/300_manpage_syntax.diff: fix vlc-config.1 syntax.

 -- Sam Hocevar (Debian packages) <sam+deb@zoy.org>  Tue, 26 Aug 2008 23:25:13 +0000

vlc (0.8.6.i-1) experimental; urgency=low

  * New upstream release.
    - Refresh patch 010_iceape and change it to only patch the name of the .pc
      files, keep using FIREFOX_CFLAGS and _LIBS etc. as to allow us to only
      run autoconf, not automake.
    - Drop patch 401-CVE-2008-2430, merged upstream.
    - Update and rename patch 050_bootstrap to 900_autoconf.

 -- Loic Minier <lool@dooz.org>  Fri, 22 Aug 2008 19:13:30 +0200
vlc (0.8.6.h-5) unstable; urgency=high

  * Acknowledge NMU by Nico Golde. Thanks.
  * Fix buffer overflow in CUE demuxer (Closes: #504639) 

 -- Christophe Mutricy <xtophe@videolan.org>  Wed, 05 Nov 2008 22:02:06 +0100

vlc (0.8.6.h-4.1) unstable; urgency=high

  * Non-maintainer upload by the Security Team.
  * Fix integer overflows that could possibly lead to arbitrary
    code execution (CVE-2008-4686.diff; Closes: #503118).

 -- Nico Golde <nion@debian.org>  Mon, 03 Nov 2008 14:41:58 +0100

vlc (0.8.6.h-4) unstable; urgency=high

  * Security: Fix integer overflow in mms module
    (Closes: #496265)(407-mms-overflow.diff taken from upstream)

 -- Christophe Mutricy <xtophe@videolan.org>  Mon, 25 Aug 2008 01:07:27 +0100

vlc (0.8.6.h-3) unstable; urgency=low

  * Minor cleanups.
  * Use DEB_HOST_ARCH instead of DEB_BUILD_ARCH in rules.
  * Use objdump -x instead of ldd to check for links on libX11 as ldd might
    resolve libvlc to the system's version if the system has libvlc installed;
    closes: #495730.

 -- Loic Minier <lool@dooz.org>  Fri, 22 Aug 2008 19:46:35 +0200

vlc (0.8.6.h-2) unstable; urgency=high

  * Fix integer overflow in TTA (CVE-2008-3732) (405-CVE-2008-3732.diff)
  * Fix crashes in Live555 (406-live555-crash.diff)
  * Switch to libdc1394-22-dev (Closes: #484695)

 -- Christophe Mutricy <xtophe@videolan.org>  Thu, 21 Aug 2008 20:19:39 +0100

vlc (0.8.6.h-1) unstable; urgency=high

  [ Christophe Mutricy ]
  * Acknowledge NMU by Nico Golde. Thanks.
  * Acknowledge NMU by Mike Hommey. Thanks.
  * New security upstrem release
    - Fix buffer overflow (CVE-2008-1881)
    - Fix out of bound array access (CVE-2008-1769)
    - Fix various integer overflow in MP4 demuxer, Cinepak, RTSP
      (CVE-2008-1489, CVE-2008-1768)
    - Remove 105_min_mkv.patch, 400-CVE-2008-1489.diff and
      401-CVE-2008-0073.diff, 402-CVE-2008-1881, 403-CVE-2008-1768.diff
      and 404-CVE-2008-1881 integrated upstream
  * Remove old transitional packages: vlc-plugin-alsa and wxvlc
    (Closes: #477543, #477545)
  * Add some magic for reportbug to ask people to remove their plugin cache
    and get the info for vlc-nox and libvlc0 also.

  [ Reinhard Tartler ]
  * added a watch file
  * new upstream release, refreshing patches

  [ Christophe Mutricy ]
  * Fix buffer overflow in Wav demux.(CVE-2008-2430)(Closes: #489004)
    (Patch taken from upstream: 401-CVE-2008-2430.diff)

 -- Christophe Mutricy <xtophe@videolan.org>  Sat, 05 Jul 2008 23:45:15 +0100

vlc (0.8.6.e-2.3) unstable; urgency=low

  * Non-maintainer upload.
  * debian/control: Build depend on iceape-dev >= 1.1.9-4 instead of
    libxul-dev (Closes: #480812).
  * debian/patches/010_iceape.diff: configure.ac changes to allow to build
    against iceape.
  * debian/patches/050_bootstrap.diff: Corresponding configure changes.
  * debian/patches/series: Added 010_iceape.diff.

 -- Mike Hommey <glandium@debian.org>  Fri, 23 May 2008 21:11:07 +0200

vlc (0.8.6.e-2.1) unstable; urgency=high

  * Non-maintainer upload by the Security Team.
  * This update addresses the following security issues:
    - CVE-2008-1769: out-of-bounds array access and memory corruption
      via a crafted cinepak file (Closes: #478140).
    - CVE-2008-1768: multiple integer overflow triggering buffer overflows
      in the mp4 and real demuxer and the cinepak codec (Closes: #478140).
    - CVE-2008-1881: stack-based buffer overflow in subtitle parsing leading
      to arbitrary code execution via crafted subtitle file (Closes: #477805).

 -- Nico Golde <nion@debian.org>  Sun, 27 Apr 2008 16:17:49 +0200

vlc (0.8.6.e-2) unstable; urgency=high

  [ Christophe Mutricy ]
  * Acknowledge NMU by Nico Golde. Thanks
  * New patch taken from upstream to fix an arbitrary code execution.
    CVE-2008-0073 (Closes: #473057)
  * New patch to fix FTBS in MKV module

  [ Loic Minier ]
  * Mention CVE id in 0.8.6.e-1.1.

 -- Christophe Mutricy <xtophe@videolan.org>  Sat, 29 Mar 2008 15:04:28 +0000

vlc (0.8.6.e-1.1) unstable; urgency=high

  * Non-maintainer upload by the Security Team.
  * Fix Integer overflow in MP4_ReadBox_rdrf function
    that triggers a heap-based buffer overflow via a
    large atom length value (Closes: #472635); CVE-2008-1489.

 -- Nico Golde <nion@debian.org>  Wed, 26 Mar 2008 13:21:44 +0100

vlc (0.8.6.e-1) unstable; urgency=high

  [ Christophe Mutricy ]
  * New security upstream release
    - CORE-2008-0130, VideoLAN-SA-0802, CVE-2008-0986: Arbitrary memory
      overwrite in the MP4 demuxer (Closes: #467652)
    - Others security fixes already included in the Debian package
    - Xshm detection fix (Closes: #404361)
    - Alsa 5.1 fixes
    - DTS to S/PDIF fixes
  * patches/
    - delete the uneeded sec-* patches
    - delete 100_no_wx_update.diff as the update "feature" has been removed
      upstream

  [ Loic Minier ]
  * Urgency high for security bugfix.

 -- Christophe Mutricy <xtophe@videolan.org>  Mon, 25 Feb 2008 23:35:24 +0000

vlc (0.8.6.c-6) unstable; urgency=high

  [ Nico Golde ]
  * This update addresses the following security issues (Closes: #461544).
    - CVE-2008-0295: Heap-based buffer overflow in real_sdpplin.c
      which could lead to user-assisted arbitrary code execution
      via crafted SDP data.
    - CVE-2008-0296: Heap-based buffer overflow in libaccess_realrtsp plugin
      which might lead to arbitrary code execution via a crafted RTSP server.

  [ Loic Minier ]
  * Merge above changes by Nico Golde.

 -- Loic Minier <lool@dooz.org>  Mon, 21 Jan 2008 16:16:51 +0100

vlc (0.8.6.c-5) unstable; urgency=low

  [ Christophe Mutricy ]
  * New vlc-plugin-jack pkg with jack audio_output module
      (closes: #402252, #444992)
  * Make all the symlink for /usr/share/${pkg} point to /usr/share/doc/vlc-nox
    as the plugins depends on vlc-nox and not vlc
  * debian/control: dpkg-shlibdeps gives the correct depends for
    vlc-plugin-glide. So drop the hardcoded depends on libglide2
  * debian/rules: dpkg-shlibdeps now behaves better with libraries without
    versionned symbol file.

  [ Sam Hocevar ]
  * debian/control:
    + Dropped the libcdio-dev versioned build-dep to ease backports.

  [ Loic Minier ]
  * Ack NMU by Nico Golde; thanks!
  * Wrap more deps.
  * Also build vlc-plugin-svgalib package on amd64 as well; build-dep on
    libsvga1-dev on amd64 too; --enable-svgalib on amd64.
  * Drop debian/*.dirs.
  * Only pass --host to configure if DEB_BUILD_GNU_TYPE and DEB_HOST_GNU_TYPE
    differ.
  * Pass --quiltrc /dev/null to quilt and use $(QUILT) to invoke quilt.
  * Bump up Debhelper compatibility level to 6; drop dpkg-dev build-dep.
  * Add /svn to Vcs-Svn.
  * Don't run ./vlc as a test if nocheck is given.
  * Cleanup rules.
  * Drop vlc-plugin-alsa and wxvlc /u/s/d symlinks as these are dummy packages
    anyway.
  * Update menu file.

 -- Loic Minier <lool@dooz.org>  Fri, 11 Jan 2008 17:32:36 +0100

vlc (0.8.6.c-4.1) unstable; urgency=high

  * Non-maintainer upload by security team.
  * This update addresses the following security issues
    (CVE ids pending; Closes: #458318):
    - Fix format string issue in internal webserver that could lead to
      to arbitrary code execution (sec-httpd_formatstring.diff).
    - Disable m3u EXTVLCOPT parsing if no command line option is specified
      (--m3u-extvlcopt) to prevent browser plugins to control stream output
      and thus overwriting arbitrary files of the user running vlc
      (sec-vlcopt_support.diff).
    - Fix stack-based buffer overflow in subtitle parsing
      (sec-subtitle_buffer_overflow.diff).
    - Fix NULL pointer dereference in the rtsp/rtp module by checking return
      of the httpd_MsgGet function (sec-rtsp_remote_dos.diff).

 -- Nico Golde <nion@debian.org>  Fri, 11 Jan 2008 15:05:10 +0100

vlc (0.8.6.c-4) unstable; urgency=high

  [ Loic Minier ]
  * Wrap build-deps and deps.
  * Only suggest videolan-doc; closes: #451914.

  [ Christophe Mutricy ]
  * Use Vcs- instead of Xs-Vcs-
  * Add Homepage field to control
  * Use --ignore-missing-info with dpkg-shlibdeps as glide doesn't provide a
    versionned .shlibs

  [ Sam Hocevar ]
  * debian/control:
    + Build-depend on a newer libcdio-dev to transition to the newer binary
      packages (Closes: #456390, #456403, #453823).
    + Depend on ttf-dejavu-core instead of ttf-dejavu (Closes: #445580).
    + Set policy to 3.7.3.
  * debian/rules:
    + Don’t ignore make distclean errors.
    + Call dh_desktop to register desktop files.

 -- Sam Hocevar (Debian packages) <sam+deb@zoy.org>  Sat, 15 Dec 2007 12:33:48 +0000

vlc (0.8.6.c-3) unstable; urgency=high

  * debian/control:
    + Removed now useless linux-libc-dev build-dependency (Closes: #430710),
      thanks to Steve Langasek.

 -- Sam Hocevar (Debian packages) <sam+deb@zoy.org>  Thu, 05 Jul 2007 10:13:42 +0200

vlc (0.8.6.c-2) unstable; urgency=high

  [ Loic Minier ]
  * Merge the never uploaded 0.8.6.a.debian-7 changelog entry into 0.8.6.c-1.

  [ Christophe Mutricy ]
  * Build-depends on linux-libc-dev  rather than linux-kernel-headers
    (Closes: #430710 )

  [ Sam Hocevar ]
  * debian/control:
    + Build-depend on newer libavcodec libraries.
    + Build-depend on newer libflac-dev.

 -- Sam Hocevar (Debian packages) <sam+deb@zoy.org>  Wed, 04 Jul 2007 22:31:32 +0200

vlc (0.8.6.c-1) unstable; urgency=high

  [ Loic Minier ]
  * New patch, 107_gcc-4.3, fixes missing include causing a build failure with
    GCC 4.3; thanks Martin Michlmayr; closes: #417750.

  [ Christophe Mutricy ]
  * No longer build the x264 module as libx264 has been removed from Sid
    (Closes: #424649, #427283).
  * New patch, 108_flac-1.1.3 taken from upstream to fix building with
    libflac8 (Closes: #426673).
  * Rebuild against new libavcodec and libavformat (Closes: #427573).

  [ Fathi Boudra, Christophe Mutricy ]
  * New upstream release (Closes: #424915):
    + multiple format string vulnerabilities (VideoLAN-SA-0207).
      (Closes: #429726)
    + media player unspecified Denial Of Service vulnerability (CVE-2007-0256).
      (Closes: #407290)
    + missing includes to fix FTBFS with GCC 4.3.0. (Closes: #417750)
    + fullscreen opens a normal window instead of going fullscreen on amd64.
      (Closes: #405035)
    + fix building with libflac8. (Closes: #426673)
    + The following patches are no longer necessary:
      105_audio_format_crash.diff
      106_xshm_check.diff
      107_gcc-4.3.diff
      108_flac-1.1.3.diff

  [ Sam Hocevar ]
  * Install libtelx_plugin.so in vlc-nox package.

 -- Sam Hocevar (Debian packages) <sam+deb@zoy.org>  Tue, 26 Jun 2007 01:41:02 +0200

vlc (0.8.6.a.debian-6) unstable; urgency=low

  * Rebuilt package against packages that are in unstable (Closes: #415446).

  * debian/control:
    + Use ${binary:Version} instead of ${Source-Version}.
    + Build-depend on dpkg-dev (>= 1.13.19).

 -- Sam Hocevar (Debian packages) <sam+deb@zoy.org>  Tue, 20 Mar 2007 14:50:43 +0100

vlc (0.8.6.a.debian-5) unstable; urgency=low

  * Refreshed and renamed all patches.

  * debian/control:
    + Set pkg-multimedia-maintainers as main maintainer.
    + Fixed Vcs fields.
  * debian/compat:
    + Set compat to 5.
  * debian/rules:
    + Big cleanup.
    + Distribute libvlc.a again.
    + Switch to AM_MAINTAINER_MODE instead of touching all files.

  * debian/patches/106_xshm_check.diff:
    + New patch. Don't crash if XShmAttach fails, instead fall back to
      normal X images (Closes: #404361).

  * debian/patches/300_manpage_syntax.diff:
    + New patch. Fix dvd:// syntax in manpage (Closes: #412372) and add
      mention of the videolan-doc package.

 -- Sam Hocevar (Debian packages) <sam+deb@zoy.org>  Sat, 17 Mar 2007 19:46:52 +0100

vlc (0.8.6.a.debian-4) unstable; urgency=low

  * *sigh*, libfaad-dev build-depend was in fact missing.

 -- Sam Hocevar (Debian packages) <sam+deb@zoy.org>  Tue, 13 Mar 2007 10:39:04 +0100

vlc (0.8.6.a.debian-3) unstable; urgency=low

  * debian/control:
    + Add XS-Vcs-Browser field.
    + Build-depend on libx264-dev.
    + Build-depend on libfaad-dev.
  * debian/rules:
    + Now that they're in unstable, no longer build our custom x264 and faad2.

  * debian/patches/030_audio_format_crash.diff:
    + Patch from upstream to fix multiple crashes with audio conversions.

 -- Sam Hocevar (Debian packages) <sam+deb@zoy.org>  Mon, 12 Mar 2007 16:41:06 +0100

vlc (0.8.6.a.debian-2) unstable; urgency=high

  * debian/patches/021_x264_powerpc.diff:
    + Patch from upstream to fix FTBFS on PowerPC (Closes: #411438).
  * debian/rules:
    + Fix a kFreeBSD FTBFS, courtesy of Petr Salinger (Closes: #399713).

 -- Sam Hocevar (Debian packages) <sam+deb@zoy.org>  Wed, 21 Feb 2007 12:12:02 +0100

vlc (0.8.6.a.debian-1) unstable; urgency=high

  * New upstream bugfix release.
  * Most of our patches are now in sync with upstream. Removed:
    + 000_bootstrap.diff
    + 000_ltmain.diff
    + patch-badly-initialised-data-0.8.6debian-0.8.6a.diff
    + patch-configure.ac-syntax-0.8.6debian-0.8.6a.diff
    + patch-documentation-0.8.6debian-0.8.6a.diff
    + patch-i422-yuy2-crash-0.8.6debian-0.8.6a.diff
    + patch-integer-signedness-0.8.6debian-0.8.6a.diff
    + patch-logo-filter-crash-0.8.6debian-0.8.6a.diff
    + patch-memory-leaks-0.8.6debian-0.8.6a.diff
    + patch-missing-locks-0.8.6debian-0.8.6a.diff
    + patch-mjpeg-separator-0.8.6debian-0.8.6a.diff
    + patch-mozilla-plugin-0.8.6debian-0.8.6a.diff
    + patch-network-protocols-fixes-0.8.6debian-0.8.6a.diff
    + patch-playlist-crash-0.8.6debian-0.8.6a.diff
    + patch-po-0.8.6debian-0.8.6a.diff
    + patch-private-libcaca-0.8.6debian-0.8.6a.diff
    + patch-remove-debug-messages-0.8.6debian-0.8.6a.diff
    + patch-sanitise-javascript-0.8.6debian-0.8.6a.diff
    + patch-sanity-checks-0.8.6debian-0.8.6a.diff
    + patch-sdl-image-priority-0.8.6debian-0.8.6a.diff
    + patch-utf8-0.8.6debian-0.8.6a.diff
    + patch-version-information-0.8.6debian-0.8.6a.diff
    + MOAB-02-01-2007-CVE-2007-0017.patch

 -- Sam Hocevar (Debian packages) <sam+deb@zoy.org>  Thu, 11 Jan 2007 18:17:41 +0100

vlc (0.8.6-svn20061012.debian-2) unstable; urgency=high

  * Maintainer upload.
  * Acknowledge previous NMUs by Andreas Barth. Thanks.
    (Closes: #405425, #400720, #403022).

  * debian/control:
    + Put back mozilla-plugin-vlc package.

  * debian/rules:
    + Build with mediacontrol bindings, needed for the Mozilla plugin.

  * 020_kfreebsd.diff:
    + New patch courtesy of Petr Salinger. Fix a GNU/kFreeBSD FTBFS
      (Closes: #399713).

  * patch-configure.ac-syntax-0.8.6debian-0.8.6a.diff:
    + Fix "CFAGS" to "CFLAGS" in configure.ac.

  * patch-documentation-0.8.6debian-0.8.6a.diff:
    + Documentation, translation and error messages updates.

  * patch-network-protocols-fixes-0.8.6debian-0.8.6a.diff:
    + Various fixes for the IPv4, IPv6, SAP and HTTP protocols.

  * patch-po-0.8.6debian-0.8.6a.diff:
    + Translation updates.

  * patch-version-information-0.8.6debian-0.8.6a.diff:
    + Set version information to 0.8.6a, even if it's not really our real
      version, to make it clear that the security issues were fixed.

  * patch-mozilla-plugin-0.8.6debian-0.8.6a.diff:
    + Proper fix for the Mozilla plugin (Closes: #400720, #403022).

  * 000_bootstrap.diff:
    + Rebootstrap tarball because of changes to configure.ac.

  * patch-badly-initialised-data-0.8.6debian-0.8.6a.diff:
    + Fix various badly initialised variables in the code.

  * patch-i422-yuy2-crash-0.8.6debian-0.8.6a.diff:
    + Fix a crash in the I422-YUY2 chroma conversion.

  * patch-integer-signedness-0.8.6debian-0.8.6a.diff:
    + Fix integer signedness issues in the variable code.

  * patch-logo-filter-crash-0.8.6debian-0.8.6a.diff:
    + Fix a crash in the logo filter.

  * patch-memory-leaks-0.8.6debian-0.8.6a.diff:
    + Fix various memory leaks.

  * patch-missing-locks-0.8.6debian-0.8.6a.diff:
    + Add missing mutex locks.

  * patch-mjpeg-separator-0.8.6debian-0.8.6a.diff:
    + Fix MJPEG format support.

  * patch-playlist-crash-0.8.6debian-0.8.6a.diff:
    + Fix a crash in the playlist code.

  * patch-private-libcaca-0.8.6debian-0.8.6a.diff:
    + Do not use private libcaca symbols.

  * patch-remove-debug-messages-0.8.6debian-0.8.6a.diff:
    + Disable debug messages and spurious messages to stderr.

  * patch-sanitise-javascript-0.8.6debian-0.8.6a.diff:
    + Fix the javascript string sanitising.

  * patch-sanity-checks-0.8.6debian-0.8.6a.diff:
    + Various sanity checks for untrusted data.

  * patch-sdl-image-priority-0.8.6debian-0.8.6a.diff:
    + Downgraded the sdl-image plugin priority.

  * patch-utf8-0.8.6debian-0.8.6a.diff:
    + Fix Unicode support in GUIs and file access.

 -- Sam Hocevar (Debian packages) <sam+deb@zoy.org>  Mon,  8 Jan 2007 09:43:07 +0100

vlc (0.8.6-svn20061012.debian-1.2) unstable; urgency=high

  * Non-maintainer upload.
  * Fix format string vulnerability with patch
    MOAB-02-01-2007-CVE-2007-0017.patch, CVE-2007-0017. Closes: #405425

 -- Andreas Barth <aba@not.so.argh.org>  Sat,  6 Jan 2007 23:07:51 +0000

vlc (0.8.6-svn20061012.debian-1.1) unstable; urgency=high

  * Non-maintainer upload.
  * remove broken package mozilla-plugin-vlc. Closes: #400720, #403022

 -- Andreas Barth <aba@not.so.argh.org>  Sat, 23 Dec 2006 19:17:40 +0000

vlc (0.8.6-svn20061101.debian-1) UNRELEASED; urgency=high

  * New upstream SVN snapshot.

 -- Sam Hocevar (Debian packages) <sam+deb@zoy.org>  Wed,  1 Nov 2006 10:50:17 +0100

vlc (0.8.6-svn20061012.debian-1) unstable; urgency=low

  * New upstream SVN snapshot.
  * Upstream fixed the BadWindow request issue (Closes: #392207).

 -- Sam Hocevar (Debian packages) <sam+deb@zoy.org>  Thu, 12 Oct 2006 20:43:45 +0200

vlc (0.8.6-svn20061008.debian-1) unstable; urgency=high

  * New upstream SVN snapshot. Fixes a heap smashing bug.
  * debian/control:
    + Build-depend on libgtk2.0-dev to work around #388521 (Closes: #391739).
    + Replace XS-X-Vcs-Svn with -XS-Vcs-Svn.

  * debian/patches/020_notify.diff:
    + Fix notify support. Thanks to Christophe Mutricy.

 -- Sam Hocevar (Debian packages) <sam+deb@zoy.org>  Sun,  8 Oct 2006 18:54:30 +0200

vlc (0.8.6-svn20061001.debian-4) unstable; urgency=low

  * Build-depend on libnotify and explicitly activate the libnotify plugin
    (Closes: #391308).
  * Re-enable DV support. libraw1394 is not waiting for us anyway.

 -- Sam Hocevar (Debian packages) <sam+deb@zoy.org>  Fri,  6 Oct 2006 10:24:26 +0200

vlc (0.8.6-svn20061001.debian-2) unstable; urgency=high

  * Temporarily disable DV support because the libraw1394 transition does
    not look like it will happen soon.

 -- Sam Hocevar (Debian packages) <sam+deb@zoy.org>  Wed,  4 Oct 2006 14:00:16 +0200

vlc (0.8.6-svn20061001.debian-1) unstable; urgency=low

  * New upstream SVN snapshot.

 -- Sam Hocevar (Debian packages) <sam+deb@zoy.org>  Sun,  1 Oct 2006 17:57:57 +0200

vlc (0.8.6-svn20060925.debian-1) unstable; urgency=low

  [ Sam Hocevar ]
  * New upstrean SVN snapshot.
  * This release fixes issues with the French Freebox device (Closes: #388332).

  * debian/control:
    + Added Clément Stenac to the uploaders.

  * 020_certificates_paths.diff:
    + New patch from upstream that looks for SSL certificates in
      /etc/ssl/certs/ca-certificates.crt (Closes: #365239).

  [ Clément Stenac ]
  * Add VCS information to control

 -- Sam Hocevar (Debian packages) <sam+deb@zoy.org>  Mon, 25 Sep 2006 14:00:46 +0200

vlc (0.8.6-svn20060918.debian-1) unstable; urgency=low

  * New upstream SVN snapshot, with a slightly saner version number.
  * debian/rules:
    + Call dh_install with -si so that it does not try to install files that
      are not for us (Closes: #387873).

 -- Sam Hocevar (Debian packages) <sam+deb@zoy.org>  Mon, 18 Sep 2006 12:38:26 +0200

vlc (0.8.6-svn20060911.0.8.5-1-svn.debian-5) unstable; urgency=low

  * debian/control:
    + Added proper conflicts/replaces to the libvlc0 package because it
      overwrites files from old vlc packages (Closes: #387844).

 -- Sam Hocevar (Debian packages) <sam+deb@zoy.org>  Sun, 17 Sep 2006 01:38:24 +0200

vlc (0.8.6-svn20060911.0.8.5-1-svn.debian-4) unstable; urgency=low

  * debian/control:
    + Add libsdl-image1.2-dev to the build-dependencies.
    + Shorten short descriptions and add “without X support” to the vlc-nox
      short description.

 -- Sam Hocevar (Debian packages) <sam+deb@zoy.org>  Sat, 16 Sep 2006 20:08:53 +0200

vlc (0.8.6-svn20060911.0.8.5-1-svn.debian-3) unstable; urgency=low

  * debian/control:
    + Distribute libvlc0 in a separate package.
    + Created vlc-nox package that contains VLC and all its non-X related
      plugins.
  * debian/rules:
    + Use dh_install.
    + Bail out with an error if a plugin from vlc-nox got linked to libX11.

 -- Sam Hocevar (Debian packages) <sam+deb@zoy.org>  Thu, 14 Sep 2006 18:39:59 +0200

vlc (0.8.6-svn20060911.0.8.5-1-svn.debian-2) unstable; urgency=low

  * debian/patches/000_dup_builtins.diff:
    + Fix a powerpc FTBFS due to duplicate libraries in link lines.

 -- Sam Hocevar (Debian packages) <sam+deb@zoy.org>  Mon, 11 Sep 2006 18:32:04 +0200

vlc (0.8.6-svn20060911.0.8.5-1-svn.debian-1) unstable; urgency=low

  * New upstream SVN snapshot, fixes an amd64 FTBFS.

 -- Sam Hocevar (Debian packages) <sam+deb@zoy.org>  Mon, 11 Sep 2006 13:56:19 +0200

vlc (0.8.6-svn20060910.0.8.5-1-svn.debian-1) unstable; urgency=low

  * New upstream SVN snapshot, from the forthcoming 0.8.5-1 branch.
  * This branch's playlist window does not crash like the 0.8.6 does
    (Closes: #375213, #385036, #384869).

  * Upstream fixed implicit pointer functions (Closes: #385192).
  * Upstream's x264 build system now uses config.guess instead of uname to
    detect system and CPU types (Closes: #385535).
  * Upstream removed debug messages from the ts plugin (Closes: #385008,
    Closes: #385323).
  * Aspect ration in mkv files was fixed (Closes: #385876).

  * debian/control:
    + Build-depend on libcaca-dev (>= 0.99.beta4-1) so that we no longer pull
      useless build dependencies (Closes: #385536).
    + Have VLC depend on ttf-dejavu again. It's used for subtitles and the
      default skin.
  * debian/copyright:
    + Full copyright holders and license audit (Closes: #324978).
  * debian/rules:
    + No longer install old copyright files (Closes: #385200).
    + Re-activated the speex module (Closes: #386204).
    + Don't install TTF fonts, use the ones from ttf-dejavu instead.

  * debian/patches/020_freetype_font.diff:
    + Renamed this patch into 020_dejavu_font.diff and made it use dejavu
      fonts.

 -- Sam Hocevar (Debian packages) <sam+deb@zoy.org>  Sun, 10 Sep 2006 19:02:17 +0200

vlc (0.8.6-svn20060823.debian-3) unstable; urgency=low

  * debian/control:
    + Added missing build-dep on libdc1394-13-dev (Closes: #384568, #384582).
    + Build-depend on a newer libcaca for better colour ASCII rendering.

 -- Sam Hocevar (Debian packages) <sam+deb@zoy.org>  Fri, 25 Aug 2006 11:19:00 +0200

vlc (0.8.6-svn20060823.debian-2) unstable; urgency=low

  * debian/control:
    + Added missing build-dep on libraw1394-dev.
  * debian/rules:
    + Replaced --enable-livedotcom with --enable-live555.

 -- Sam Hocevar (Debian packages) <sam+deb@zoy.org>  Fri, 25 Aug 2006 09:37:47 +0200

vlc (0.8.6-svn20060823.debian-1) unstable; urgency=low

  * New upstream SVN snapshot.
  * debian/rules:
    + Distribute a shared version of libvlc.
    + Activated the twolame encoder.
  * debian/control:
    + Build-depend on a newer libavcodec so as to get WMV3 decoding support.
    + Cleaned up package dependencies a bit.

  * debian/patches/000_ltmain.diff:
    + Work around libtool not wanting to install our plugins.

 -- Sam Hocevar (Debian packages) <sam+deb@zoy.org>  Thu, 24 Aug 2006 18:06:12 +0200

vlc (0.8.5.debian-2) unstable; urgency=low

  * debian/rules:
    + Fix generation of Arch: all transition packages.

 -- Sam Hocevar (Debian packages) <sam+deb@zoy.org>  Wed,  7 Jun 2006 14:46:22 +0200

vlc (0.8.5.debian-1) unstable; urgency=low

  * New upstream release (Closes: #364934).
  * This release no longer disables audio input if the v4l video device does
    not advertise an audio device (Closes: #316377).
  * This release fixes PPC asm compilation issues in x264 (Closes: #366965).

  * debian/control:
    + Merged wxvlc and vlc-plugin-alsa into vlc to get rid of circular
      dependencies (Closes: #365816).
    + Set policy to 3.7.2.
    + libxosd-dev is installable again; build-depend on it (Closes: #364937).

  * debian/patches/030_x264_altivec.diff:
  * debian/patches/030_x264_armvl.diff:
    + Patches applied upstream. Removed.

 -- Sam Hocevar (Debian packages) <sam+deb@zoy.org>  Tue, 23 May 2006 16:15:56 +0200

vlc (0.8.5-test3.debian-3) unstable; urgency=low

  * debian/control:
    + Build-depend on libdvdread-dev (>= 0.9.5) because libdvdread3-dev just
      disappeared (Closes: #364681).

 -- Sam Hocevar (Debian packages) <sam+deb@zoy.org>  Tue, 25 Apr 2006 09:05:45 +0200

vlc (0.8.5-test3.debian-2) unstable; urgency=low

  * debian/control:
    + Added missing libavc1394-dev build-dependency.

  * debian/patches/030_x264_altivec.diff:
    + Fixed illegal implicit casts of vector types.

  * debian/patches/030_x264_armvl.diff:
    + Added support for the armv4l CPU.

 -- Sam Hocevar (Debian packages) <sam+deb@zoy.org>  Mon, 24 Apr 2006 20:45:16 +0200

vlc (0.8.5-test3.debian-1) unstable; urgency=low

  * New upstream release.

  * Upstream fixed many bugs:
    + Fixed the CPU features used by the deinterlace plugin and no
      longer crashes on non-SSE machines (Closes: #363153).
    + Properly build on amd64 wrt PIC (Closes: #339372, #330146, #330154).
    + Fixed the double pane in settings dialog issue (Closes: #343031).
    + Help flags now adapt to the locale and help formatting was fixed
      (Closes: #347278).
    + HTTP streaming no longer fails (Closes: #352599).
    + Memory leak fixed (Closes: #359655).
    + x264 build system supports ppc64 and mips64 (Closes: #361452, #358233).
    + OGG muxing was fixed (Closes: #364321).

  * debian/control:
    + Removed legacy dummy packages.
    + Switched from dpatch to quilt.
    + Removed now useless build-dependency on gcc-snapshot (Closes: #361729).
    + Ditto for xlibs-static-pic (Closes: #364265).
    + Build-depend on newer ffmpeg libraries so that we dynamically link
      against them.
    + Build-depend on newer Matroska libraries to fix .mkv support
      (Closes: #348404).
    + Build-depend on libxul-dev and xulrunner instead of mozilla-dev.
    + Build-depend on newer live555 libraries.
    + Depend on vlc-plugin-alsa.
    + Removed the ttf-freefont dependency (Closes: #353459, #362071).

  * debian/vlc.mime:
    + Fixed broken templates (Closes: #354101).

  * debian/patches/010_no-wx-updates.diff:
    + Created from old dpatch. Disables broken "check for updates" button.

  * debian/patches/010_osdmenu-paths.diff
    + Created from old dpatch. Fixes file paths for OSD plugin.

  * debian/patches/020_xulrunner.diff:
    + Build using XULrunner (Closes: #364381).

  * debian/patches/020_freetype_font:
    + Do not hardcode the default font, let VLC find one itself.

 -- Sam Hocevar (Debian packages) <sam+deb@zoy.org>  Mon, 24 Apr 2006 18:10:10 +0200

vlc (0.8.4.debian-2) unstable; urgency=low

  * debian/rules:
    + Enable zeroconf/bonjour support (Closes: #348085).
    + Enable musepack decoding support.
    + Enable VCD navigation support.
  * debian/control:
    + Build-depend on more recent versions of libavcodec to fix CVE-2005-4048.
    + Build-depend on libhal-dev (>= 0.5.5.1-3) for the dbus transition.
    + Build-depend on libavahi-client-dev.
    + Build-depend on libmpcdec-dev.
    + Build-depend on libsysfs-dev so that the MP4 module can get an iPod’s
      version number.
    + Build-depend on libvcdinfo-dev.
  * debian/vlc.mime:
    + Put flags after the command, as per mailcap(5) (Closes: #340434).

  * src/libvlc.c configure.ac modules/services_discovery/hal.c:
    + Backported HAL 0.5 patch from upstream, thanks to Clément Stenac and
      Loïc Minier. As a result, we now build and install again on unstable
      (Closes: #332927, #347598, #347847).
  * extras/x264/configure:
    + Support the armv5tel platform.

 -- Sam Hocevar (Debian packages) <sam+deb@zoy.org>  Sun, 22 Jan 2006 12:08:42 +0100

vlc (0.8.4.debian-1) unstable; urgency=low

  * New upstream release.

 -- Sam Hocevar (Debian packages) <sam+deb@zoy.org>  Sat, 26 Nov 2005 19:55:09 +0100

vlc (0.8.4-test2-2) unstable; urgency=low

  * extras/x264/configure:
    + Teach the configure script about the Alpha platform.

 -- Sam Hocevar (Debian packages) <sam+deb@zoy.org>  Fri, 11 Nov 2005 18:49:31 +0100

vlc (0.8.4-test2-1) unstable; urgency=low

  * New upstream release.
  * debian/control:
    + Build-depend on a newer version of gnutls (Closes: #335774).
    + Replaced occurrences of "wxwindows" with "wxwidgets" (Closes: #330141).
  * debian/rules:
    + Use dh_buildinfo because of all the static libraries we use.
  * Upstream fixed the wx code so that it builds with newer versions of the
    library (Closes: #332282, #332773).

 -- Sam Hocevar (Debian packages) <sam+deb@zoy.org>  Fri, 11 Nov 2005 10:41:35 +0100

vlc (0.8.4-svn20050920-3) unstable; urgency=low

  * configure.ac:
    + Fixed a bug in the gnomevfs plugin configuration.
  * debian/rules:
    + Explicitly disable the GnomeVFS plugin (Closes: #329317).
  * debian/control:
    + Buuild-depend on yasm on amd64.

 -- Sam Hocevar (Debian packages) <sam+deb@zoy.org>  Wed, 21 Sep 2005 11:36:24 +0200

vlc (0.8.4-svn20050920-2) unstable; urgency=low

  * configure:
    + Fixed the powerpc build with gcc-4.x.
  * extras/x264/configure:
    + Added missing Debian architectures to the configure script.

 -- Sam Hocevar (Debian packages) <sam+deb@zoy.org>  Tue, 20 Sep 2005 17:46:35 +0200

vlc (0.8.4-svn20050920-1) unstable; urgency=low

  * New SVN snapshot.
  * configure.ac:
    + Upstream fixed the AltiVec build on PPC.
  * debian/control:
    + Build-depend on a newer version of libavcodec. mp2v and mp1v encoders
      work again (Closes: #324840).
    + Build-depend on gcc-snapshot on i386 and amd64, because currently only
      that version of gcc properly builds some of the MMX modules.

 -- Sam Hocevar (Debian packages) <sam+deb@zoy.org>  Tue, 20 Sep 2005 13:43:41 +0200

vlc (0.8.4-svn20050823-2) unstable; urgency=low

  * debian/control:
    + Build-depend on libflac-dev (>= 1.1.2-3) because of the soname
      change (Closes: #325948).
  * debian/copyright:
    + Fixed the FSF address.

 -- Sam Hocevar (Debian packages) <sam+deb@zoy.org>  Thu,  1 Sep 2005 12:36:10 +0200

vlc (0.8.4-svn20050823-1) unstable; urgency=low

  * New SVN snapshot.
  * debian/control:
    + Build-depend on libsmbclient-dev.
    + Build-depend on libwxgtk2.6-dev (Closes: #285373), which means the
      interface now works with non-UTF8 locales (Closes: #308770, #322665).
    + Build-depend on a newer version of libavcodec.
  * debian/rules:
    + Activated SMB client support.
    + Install desktop files in usr/share/applications instead of
      usr/share/gnome/apps/Multimedia.
  * debian/patches/00list:
    + 20_no-wx-updates.dpatch: disabled the update check.
    + 20_interfaces.dpatch: disabled deprecated patch.
  * configure.ac:
    + Fixes powerpc build.
  * include/network.h src/misc/net.c:
    + Fixes HTTP input (Closes: #322757).
    + Fixes URL encoding in the RTSP module (Closes: #323813).
  * modules/gui/skins2 modules/gui/wxwidgets:
    + Fixes a compilation issue on 64-bit architectures (Closes: #324031).
  * modules/visualization/xosd.c:
    + Fixes libxosd initialisation (Closes: #324039).

 -- Sam Hocevar (Debian packages) <sam+deb@zoy.org>  Mon, 22 Aug 2005 14:43:48 +0200

vlc (0.8.4-svn20050810-2) unstable; urgency=low

  * debian/control:
    + Build-depend on libarts1-dev (>= 1.4.2-1).
    + Build-depend on a newer version of libavcodec.

 -- Sam Hocevar (Debian packages) <sam+deb@zoy.org>  Tue, 16 Aug 2005 17:36:21 +0200

vlc (0.8.4-svn20050810-1) unstable; urgency=low

  * New SVN snapshot.
  * Rebuilt against libaa1 and new wxWin and SDL packages to complete the
    aalib transition (Closes: #320874) and make the packages installable again
    (Closes: #319292, #319598, #321461, #322166, #317380).
  * debian/rules:
    + Use DEB_BUILD_ARCH_CPU instead of DEB_BUILD_GNU_CPU.
  * debian/vlc.desktop:
    + Added desktop file, thanks to Mantas Kriauciunas (Closes: #290612).
  * debian/control:
    + Removed unused dummy packages (Closes: #321988, #322003, #322013).
    + Build-depend on libmatroska-dev (>= 0.7.7).
    + Build-depend on libwxgtk2.4-dev (>= 2.4.4).
    + Build-depend on libdvbpsi4-dev instead of libdvbpsi3-dev.
    * Build-depend on libsdl1.2-dev (>= 1.2.7+1.2.8cvs20041007-5.3).
    + Build-depend on a newer version of libmatroska-dev and mozilla-dev
      because of the C++ transition.
    + Build-depend on libsvga1-dev instead of svgalib1-dev.
  * This snapshot no longer uses tune=opteron on amd64 (Closes: #316161).
  * The SVN version adds support for Freebox users (Closes: #317035).
  * Various gcc-4.x FTBFS were fixed upstream (Closes: #317055).
  * mozilla/support/npunix.c: fixed undeclared NPP_GetJavaClass
    (Closes: #317067).

 -- Sam Hocevar (Debian packages) <sam+deb@zoy.org>  Wed, 10 Aug 2005 16:18:37 +0200

vlc (0.8.2-1) unstable; urgency=low

  * New upstream release.
  * This version fixes the random playlist parsing (Closes: #308375), encodes
    non-ASCII characters in RTSP requests (Closes: #279735) and fixes an issue
    with large files (Closes: #306110).
  * debian/control:
    + Set policy to 3.6.2.1.
    + Build-depend on libpng12-dev, xlibmesa-gl-dev.
    + Build-depend on a more recent ffmpeg library set, to fix nasty visual
      artifacts with post-processing (Closes: #300220).
    + mozilla-plugin-vlc recommends mozilla-firefox in addition to
      mozilla-browser (Closes: #308723).
    + Now that sarge is out, removed legacy packages that disappeared in woody.
  * debian/rules:
    + Activated PNG output support.
    + Activated GLX output support.
  * The NEWS file documents the changed behaviour for SAP (Closes: #303262).
  * Minor typo fixed in the manpage (Closes: #300339).
  * po/de.po: merged corrections from Jens Seidel (Closes: #313890).

 -- Sam Hocevar (Debian packages) <sam+deb@zoy.org>  Sun, 26 Jun 2005 16:28:19 +0200

vlc (0.8.1.svn20050314-1) unstable; urgency=low

  * More recent SVN snapshot.
  * This snapshot fixes issues in modules/gui/wxwindows/streamout.cpp that
    caused FTBFS on 64-bit architectures (Closes: #289923).
  * debian/control:
    + Build-depend on new libmatroska and libavcodec versions.
    + Unfortunate return to wxwidgets 2.4 until 2.5 enters testing.
    + Upgraded libflac-dev build dependency to (>= 1.1.1-5) to resolve
      dependency issues (Closes: #298067).
  * debian/vlc.mime: merged Guido Guenther’s contribution (Closes: #297261).

 -- Sam Hocevar (Debian packages) <sam+deb@zoy.org>  Mon, 14 Mar 2005 10:53:59 +0100

vlc (0.8.1-3) unstable; urgency=low

  * debian/control:
    + Build-depend on fixed ffmpeg packages (Closes: #289444).
    + Build-depend on a newer libflac-dev so that resulting packages use
      libflac6 (Closes: #289490).
  * modules/gui/wxwindows/open.cpp:
    + Compilation fix for 64 bits systems.

 -- Sam Hocevar (Debian packages) <sam+deb@zoy.org>  Mon, 10 Jan 2005 11:10:02 +0100

vlc (0.8.1-2) unstable; urgency=low

  * debian/control:
    + Use ffmpeg from Debian instead of the contrib one.
    + Use wxgtk2.5 instead of 2.4.
    + Activated the ncurses UI (Closes: #286962).
  * debian/gnome-vlc.desktop debian/gvlc.desktop:
    + Fixed the icon location.

 -- Sam Hocevar (Debian packages) <sam+deb@zoy.org>  Thu,  6 Jan 2005 18:00:00 +0100

vlc (0.8.1-1) unstable; urgency=low

  * New upstream release.
  * debian/gnome-vlc.desktop:
    + Fixed program path (Closes: #280290).
  * debian/control:
    + Require an up-to-date liblivemedia.
    + Build-depend on libgnutls11-dev.

 -- Sam Hocevar (Debian packages) <sam+deb@zoy.org>  Sun, 14 Nov 2004 22:21:23 +0100

vlc (0.8.0.final-1) unstable; urgency=low

  * Final 0.8.0 upstream release.
  * src/misc/modules.c:
    + Fixed a startup issue with the svlc shortcut (Closes: #274376).
  * debian/control:
    + Suggest the Mozilla and ALSA plugins. Only mentioned the others in
      the package description because they are not of notable usefulness
      (Closes: #275160).
  * modules/access/http.c:
    + Fix HTTP proxy handling (Closes: #278381).

 -- Sam Hocevar (Debian packages) <sam+deb@zoy.org>  Wed,  3 Nov 2004 14:52:05 +0100

vlc (0.8.0-test1-1) unstable; urgency=high

  * New upstream tarball.
  * debian/rules:
    + Fixed previously broken DVD support.
    + Removed currently broken Speex support.
  * debian/control:
    + Build-depend on libdvdnav.

 -- Sam Hocevar (Debian packages) <sam+deb@zoy.org>  Sat,  4 Sep 2004 02:32:49 +0200

vlc (0.7.2.svn20040827-1) unstable; urgency=high

  * New SVN snapshot.
  * debian/rules:
    + Activated x264 support.
    + Re-enabled libmodplug support.
    + Build PIC plugins even on x86.
    + Disabled SLP because its code is broken.
    + Disabled the GNOME, Qt, GTK+ and KDE interfaces in favour of the
      WxWidgets one.
    + Activated HAL support.
  * debian/control:
    + Force the vlc-plugin-arts dependencies.
    + Build-depend on jam and nasm because of x264.

 -- Sam Hocevar (Debian packages) <sam+deb@zoy.org>  Fri, 27 Aug 2004 21:31:13 +0200

vlc (0.7.2.final-11) unstable; urgency=medium

  * configure.ac:
    + Fixed an LDFLAGS/CFLAGS confusion.
    + Don't use -finline-limit since it now tries to inline functions that
      have not been explicitely inlined (Closes: #265673).
  * debian/patches/20_configure.dpatch:
    + Don't manage this patch with dpatch since it causes ownership issues.

 -- Sam Hocevar (Debian packages) <sam+deb@zoy.org>  Sun, 15 Aug 2004 01:35:35 +0200

vlc (0.7.2.final-10) unstable; urgency=medium

  * The "I hope I got it right this time" upload.
  * configure.ac:
    + Use -maltivec -mabi=altivec for the memcpyaltivec and deinterlace
      plugins on PowerPC.

 -- Sam Hocevar (Debian packages) <sam+deb@zoy.org>  Tue, 10 Aug 2004 18:01:47 +0200

vlc (0.7.2.final-9) unstable; urgency=low

  * debian/control:
    + Added a missing dpatch build dependency (Closes: #263363).
    + Removed the modplug plugin until libmodplug-dev enters Debian.

 -- Sam Hocevar (Debian packages) <sam+deb@zoy.org>  Tue, 10 Aug 2004 11:01:15 +0200

vlc (0.7.2.final-8) unstable; urgency=low

  * debian/control:
    + Added a missing dpatch build dependency.
  * configure.ac:
    + Fixed the powerpc build by conditionally re-enabling -maltivec
      -mabi=altivec.

 -- Sam Hocevar (Debian packages) <sam+deb@zoy.org>  Fri, 30 Jul 2004 00:05:58 +0200

vlc (0.7.2.final-7) unstable; urgency=low

  * debian/rules:
    + Switch build system to dpatch.

 -- Sam Hocevar (Debian packages) <sam+deb@zoy.org>  Thu, 29 Jul 2004 17:03:51 +0200

vlc (0.7.2.final-6) unstable; urgency=low

  * configure.ac: don't use -maltivec -mabi=altivec, because we don't want
    to trigger AltiVec optimisations in our generic code (Closes: #256578,
    Closes: #260819).

 -- Sam Hocevar (Debian packages) <sam+deb@zoy.org>  Fri, 23 Jul 2004 17:21:21 +0200

vlc (0.7.2.final-5) unstable; urgency=low

  * debian/control:
    + Build-depend on libdvbpsi3-dev, so that we can get rid of the previous
      versions of this library.
    + Recommend the videolan-doc package.
    + Build-conflict on libavcodec-dev, just in case it enters Sid at an
      unappropriate moment.
  * debian/README.Debian:
    + Removed mention of the libmpeg2 tree, which we no longer provide.

 -- Sam Hocevar (Debian packages) <sam+deb@zoy.org>  Tue, 20 Jul 2004 11:25:17 +0200

vlc (0.7.2.final-4) unstable; urgency=low

  * debian/rules:
    + Activated Theora support (Closes: #259061).
    + Re-enabled the KDE plugin (Closes: #258295).
  * debian/control:
    + Set policy to 3.6.1.1.

 -- Sam Hocevar (Debian packages) <sam+deb@zoy.org>  Tue, 13 Jul 2004 00:21:20 +0200

vlc (0.7.2.final-3) unstable; urgency=low

  * extras/ffmpeg/configure: fixed HPPA architecture detection.

 -- Sam Hocevar (Debian packages) <sam+deb@zoy.org>  Fri, 25 Jun 2004 11:55:33 +0200

vlc (0.7.2.final-2) unstable; urgency=low

  * extras/ffmpeg/libavcodec/svq1.c: fixed vector/vect namespace issues on
    powerpc.

 -- Sam Hocevar (Debian packages) <sam+deb@zoy.org>  Tue, 22 Jun 2004 15:21:09 +0200

vlc (0.7.2.final-1) unstable; urgency=low

  * New upstream release.
  * Temporarily disabled the KDE GUI plugin.

 -- Sam Hocevar (Debian packages) <sam+deb@zoy.org>  Sat, 29 May 2004 00:06:48 -0300

vlc (0.7.2-test2-1) unstable; urgency=low

  * New upstream snapshot.

 -- Sam Hocevar (Debian packages) <sam+deb@zoy.org>  Thu,  6 May 2004 11:11:25 +0200

vlc (0.7.2-test1-4) unstable; urgency=low

  * extras/ffmpeg/libacvodec/Makefile:
    + Fixed a PARISC/HPPA mix-up.
  * src/interface/interface.c:
    + Removed the "switch interface" menu due to wxwin's utter bugosity.

 -- Sam Hocevar (Debian packages) <sam+deb@zoy.org>  Fri, 30 Apr 2004 13:15:59 +0200

vlc (0.7.2-test1-3) unstable; urgency=low

  * configure.ac:
    + Link DTS plugins with libdts_pic.a, not libdts.a.
  * debian/control:
    + Build-depend on libid3tag0-dev for ID3 tag support.
    + Made vlc depend on wxvlc for the moment.
  * extras/ffmpeg/libacvodec/Makefile:
    + Build motion_est.c with -O1.

 -- Sam Hocevar (Debian packages) <sam+deb@zoy.org>  Fri, 30 Apr 2004 10:49:59 +0200

vlc (0.7.2-test1-2) unstable; urgency=low

  * debian/control:
    + Build-depend on libxml2-dev.
  * extras/ffmpeg/libavcodec/ppc/dsputil_altivec.c:
    + Syntax fixes for powerpc.

 -- Sam Hocevar (Debian packages) <sam+deb@zoy.org>  Wed, 28 Apr 2004 12:49:18 +0200

vlc (0.7.2-test1-1) unstable; urgency=low

  * New SVN snapshot.
  * The skinned interface is now the default one (Closes: #245210).
  * debian/control:
    + Removed the libdv2-dev build-dependency.
    + Set the liblivemedia-dev build-dependency to (>= 2004.04.23-1).
    + Set the libmatroska-dev build-dependency to (>= 0.7.0).
    + Build-depend on libfribidi-dev.
    + Build-depend on libcdio-dev.
    + Build-depend on libmodplug-dev.
  * debian/rules:
    + Activated fribidi support.
    + Activated CDDA support via libcdio.
    + Activated MOD support.
  * configure.ac:
    + Re-enabled i420_yuy2_altivec.
  * src/interface/interface.c:
    + Disable unavailable interfaces from the switch menu (Closes: #245209).

 -- Sam Hocevar (Debian packages) <sam+deb@zoy.org>  Mon, 26 Apr 2004 16:30:25 +0200

vlc (0.7.1-7) unstable; urgency=high

  * debian/control:
    + Override kdelibs4's shlibs value to get VLC into testing.
    + No longer build-depend on dvb-dev.

 -- Sam Hocevar (Debian packages) <sam+deb@zoy.org>  Tue, 20 Apr 2004 18:00:40 +0200

vlc (0.7.1-6) unstable; urgency=low

  * debian/control:
    + Removed the build dependency on gcc-3.2 because gcc-3.3 no longer ICEs
      on ppc/mpegvideo_altivec.o (Closes: #236442).
    + Build depend on fixed libsdl1.2-dev (>= 1.2.7-5).

 -- Sam Hocevar (Debian packages) <sam+deb@zoy.org>  Tue,  6 Apr 2004 10:27:35 +0200

vlc (0.7.1-5) unstable; urgency=low

  * debian/control:
    + Added a build-dependency on libaudiofile-dev to fix the m68k build.
  * debian/rules:
    + Added symlinks for mozilla-firefox (Closes: #239352).

 -- Sam Hocevar (Debian packages) <sam+deb@zoy.org>  Tue, 30 Mar 2004 23:10:20 +0200

vlc (0.7.1-4) unstable; urgency=medium

  * extras/ffmpeg/libavcodec/ppc/mpegvideo_ppc.c:
    + Replaced fprintf() with av_log() to fix the powerpc build.

 -- Sam Hocevar (Debian packages) <sam+deb@zoy.org>  Sun, 21 Mar 2004 13:59:07 +0100

vlc (0.7.1-3) unstable; urgency=medium

  * debian/rules:
    + Activated DTS decoding support.
  * debian/control:
    + Build-depend on libx11-dev, libxext-dev, libxt-dev instead of xlibs-dev.
    + Build-depend on libxv-dev, xlibs-static-pic instead of xlibs-pic.

 -- Sam Hocevar (Debian packages) <sam+deb@zoy.org>  Sat, 20 Mar 2004 18:13:43 +0100

vlc (0.7.1-2) unstable; urgency=medium

  * debian/control:
    + Build-depend on zlib1g-dev because ffmpeg uses it by default.
  * configure.ac:
    + Add -lz to the link flags for plugins that use ffmpeg.
    + Disabled i420_yuy2_altivec for now, because it only has a C version of
      the AltiVec routines.

 -- Sam Hocevar (Debian packages) <sam+deb@zoy.org>  Thu,  4 Mar 2004 17:34:58 +0100

vlc (0.7.1-1) unstable; urgency=medium

  * New upstream release.
  * debian/copyright:
    + Added faad2 and ffmpeg authors to the copyright (Closes: #212766).
  * mozilla/vlcplugin.h:
    + Added the 'video/x-ms-asf' MIME type to the plugin (Closes: #232690).

 -- Sam Hocevar (Debian packages) <sam+deb@zoy.org>  Wed,  3 Mar 2004 10:47:21 +0100

vlc (0.7.0-3) unstable; urgency=medium

  * ppc/mpegvideo_altivec.c:
    + Build this file with GCC 3.2 to work around an ICE.

 -- Sam Hocevar (Debian packages) <sam+deb@zoy.org>  Wed, 21 Jan 2004 15:36:30 +0100

vlc (0.7.0-2) unstable; urgency=low

  * debian/rules:
    + Look for faad in extras/faad2, not extras/faad.
  * modules/demux/mkv.cpp:
    + Updated mkv module for the latest Matroska version (Closes: #227923).
  * modules/video_output/caca.c:
    + Updated caca module for the latest libcaca version.

 -- Sam Hocevar (Debian packages) <sam+deb@zoy.org>  Tue, 20 Jan 2004 18:30:58 +0100

vlc (0.7.0-1) unstable; urgency=low

  * New upstream release.
  * debian/control:
    + Build-depend on fixed dvb-dev packages.
    + Build-depend on fixed linux-kernel-headers packages.
  * debian/rules:
    + Look for faad in extras/faad2, not extras/faad.
    + Enable postprocessing in the ffmpeg configuration.
    + Activated libcaca video output.
  * doc/vlc.1:
    + Fixed a minor typo (Closes: #223605).

 -- Sam Hocevar (Debian packages) <sam+deb@zoy.org>  Sun,  4 Jan 2004 03:29:22 +0100

vlc (0.6.2+cvs20031030-2) unstable; urgency=low

  * debian/control:
    + Build-depend on a newer wxwindows version to avoid incompatibilities.
    + Build-depend on linux-kernel-headers and build-conflict on dvb-dev
      because these packages cannot be installed together.
  * debian/rules:
    + Temporarily disabled the framebuffer video output plugin because of
      current code errors in linux-kernel-headers.

 -- Sam Hocevar (Debian packages) <sam+deb@zoy.org>  Sat,  1 Nov 2003 11:01:40 +0100

vlc (0.6.2+cvs20031030-1) unstable; urgency=low

  * New CVS snapshot.
  * debian/rules:
    + Disabled the deprecated satellite plugin; the dvb plugin is now
      the recommended one (Closes: #216367).
    + Don't install fortunes in /usr/share/games, they are too private for
      common mortals (Closes: #212856). They are still available in the
      /usr/share/doc/vlc directory though.
    + Activated the speex codec.
    + Activated the PVR input module.
  * debian/control:
    + Depend on ttf-freefont for subtitles.
    + Upgraded debhelper build-dependency to (>= 4.0).

 -- Sam Hocevar (Debian packages) <sam+deb@zoy.org>  Fri, 31 Oct 2003 11:08:57 +0100

vlc (0.6.2-3) unstable; urgency=low

  * debian/control:
    + Set libxosd-dev build-dependency to (>= 2.2.4-1.3) because previous
      versions were broken on s390 (Closes: #208383).
    + Rewrote long descriptions (Closes: #209602, #209615, #209628, #209636,
      Closes: #209774, #209914, #210028, #210095).

 -- Sam Hocevar (Debian packages) <sam+deb@zoy.org>  Mon, 15 Sep 2003 21:28:43 +0200

vlc (0.6.2-2) unstable; urgency=low

  * debian/control:
    + Set libmatroska-dev build-dependency to (>= 0.5.0-3) because previous
      versions were broken on platforms where PIC/non-PIC cannot be mixed in
      objects (Closes: #208383).
    + Set policy to 3.6.1.0.

 -- Sam Hocevar (Debian packages) <sam+deb@zoy.org>  Fri,  5 Sep 2003 02:32:54 +0200

vlc (0.6.2-1) unstable; urgency=low

  * New upstream release.
  * debian/control:
    + Added a build-dependency on freetype6-dev.
    + Added a build-dependency on libdvbpsi2-dev.
    + We now recommend gnome-vlc | wxvlc.
    + We now suggest fortune-mod.
  * This release now uses libfreetype to render subtitles, and we recommend
    ttf-freefont | ttf-thryomanes, so that the old .rle font is no longer
    needed (Closes: #203013).
  * extras/faad:
    + aclocal-1.6 && autoconf && automake-1.6 -a -c -f && libtoolize -c -f
  * extras/faad/common/mp4v2:
    + aclocal-1.4 && autoconf && autoheader && automake-1.4 --foreign -a -c \
      && libtoolize -c -f
  * extras/mpeg2dec:
    + aclocal-1.7 && autoconf && automake-1.7 -a -c && libtoolize -c -f

 -- Sam Hocevar (Debian packages) <sam+deb@zoy.org>  Tue,  2 Sep 2003 10:45:24 +0200

vlc (0.6.0+cvs-20030716-2) unstable; urgency=low

  * debian/control:
    + Updated debhelper build-dependency to (>= 3.4.4) because we now
      use debian/compat.
    + Use ${misc:Depends} everywhere.

 -- Sam Hocevar (Debian packages) <sam+deb@zoy.org>  Wed, 16 Jul 2003 16:55:31 +0200

vlc (0.6.0+cvs-20030716-1) unstable; urgency=low

  * New CVS snapshot.
  * debian/control:
    + Set policy to 3.6.0. No changes required.
    + Extended the package description.
  * modules/video_output/x11/xcommon.c:
    + Fix for crashes in the Mozilla plugin (Closes: #200920).
  * mozilla/*:
    + Compilation fixes for Mozilla 1.4 headers (Closes: #201093).

 -- Sam Hocevar (Debian packages) <sam+deb@zoy.org>  Wed, 16 Jul 2003 16:55:31 +0200

vlc (0.6.0+cvs-20030705-1) unstable; urgency=low

  * New CVS snapshot.
    + Includes previous Debian fixes.
    + Errors in plugins now properly trigger build abort so that no build
      failures are missed. Thanks to LaMont Jones for pointing out the problem.
  * debian/rules:
    + Enabled Matroska support.
    + Only build builtins in the first compile pass so that we don't mix PIC
      and non-PIC code (Closes: #199968). Phew, I hope I got it right this
      time.
  * extras/ffmpeg:
    + Re-applied the Alpha build fix from 0.6.0+cvs-20030627-2 that had
      disappeared in 0.6.0+cvs-20030703-1.

 -- Sam Hocevar (Debian packages) <sam+deb@zoy.org>  Sat,  5 Jul 2003 01:09:11 +0200

vlc (0.6.0+cvs-20030703-1) unstable; urgency=low

  * New CVS snapshot.
    + Includes previous Debian fixes.
    + Build should be a bit faster now.
  * extras/faad:
    + aclocal-1.6 && autoconf && automake-1.6 -a -c -f && libtoolize -c -f
  * extras/faad/common/id3lib:
    + mkdir doc examples
    + aclocal-1.4 && autoconf && automake-1.4 -a -c && libtoolize -c -f
  * extras/mpeg2dec:
    + aclocal-1.7 && autoconf && automake-1.7 -a -c && libtoolize -c -f
    + Fixes build on parisc (Closes: #199693).

 -- Sam Hocevar (Debian packages) <sam+deb@zoy.org>  Thu,  3 Jul 2003 11:25:57 +0200

vlc (0.6.0+cvs-20030627-2) unstable; urgency=low

  * extras/ffmpeg:
    + Fixed compilation for Alpha.
  * debian/rules:
    + Enabled the video4linux input plugin (Closes: #199427).

 -- Sam Hocevar (Debian packages) <sam+deb@zoy.org>  Sun, 29 Jun 2003 21:12:10 +0200

vlc (0.6.0+cvs-20030627-1) unstable; urgency=low

  * New upstream release.
  * debian/rules:
    + Replaced $(DEB_BUILD_ARCH) with `dpkg-architecture -qDEB_BUILD_GNU_CPU`
      so that the rules can be called directly.
    + Use the -s flag instead of -a so that debhelper properly handles the
      i386-only plugin packages.
    + Split the build rule into configure and build.
  * debian/control:
    + Removed leading "a"s from package descriptions.
    + Set policy to 3.5.10.

 -- Sam Hocevar (Debian packages) <sam+deb@zoy.org>  Sat, 21 Jun 2003 17:55:07 +0200

vlc (0.5.3-3) unstable; urgency=low

  * Built-in modules were linked twice in the mozilla plugin; removed the
    non-PIC ones (Closes: #194384).

 -- Samuel Hocevar <sam@zoy.org>  Fri, 23 May 2003 11:15:19 +0200

vlc (0.5.3-2) unstable; urgency=low

  * Changed the libvlc0-dev section to libdevel.
  * We now build the static objects twice: once the normal way before we
    link them with VLC, and once with -fPIC so that they can be linked to
    the Mozilla plugin.
  * Updated extras/faad/config.{sub,guess}.

 -- Samuel Hocevar <sam@zoy.org>  Fri, 14 Apr 2003 15:14:07 +0200

vlc (0.5.3-1) unstable; urgency=low

  * New upstream release.
  * Fixed a clock skew issue in debian/rules.

 -- Samuel Hocevar <sam@zoy.org>  Tue,  8 Apr 2003 15:20:20 +0100

vlc (0.5.2-4) unstable; urgency=low

  * Changed the section of gnome-vlc and kvlc according to new Debian
    archive sections.
  * Updated woody-buildpackage so that packages say "stable".

 -- Samuel Hocevar <sam@zoy.org>  Tue,  1 Apr 2003 18:08:01 +0200

vlc (0.5.2-3) unstable; urgency=low

  * Added explicit dependencies on vlc to legacy packages to make linda and
    lintian happier.
  * Added correct versioned build-dependency on debhelper.
  * Updated the autotools helper files in extras/faad.

 -- Samuel Hocevar <sam@zoy.org>  Wed, 26 Mar 2003 02:50:34 +0100

vlc (0.5.2-2) unstable; urgency=low

  * Bumped up standards version to 0.5.9.0.
  * Added build-dependencies on libidl0 and libglib2.0-0 to work around
    mozilla-dev's currently broken dependencies.
  * We now link against libdvdread3 instead of libdvdread2.

 -- Samuel Hocevar <sam@zoy.org>  Tue, 25 Mar 2003 23:21:51 +0100

vlc (0.5.2-1) unstable; urgency=low

  * New upstream release.
  * Removed vlc-plugin-dvb, vlc-plugin-xosd, vlc-plugin-aa, vlc-plugin-lirc and
    vlc-plugin-dv packages because the dependencies are quite small, and merged
    them into the main vlc package.
  * Removed the vlc-mad, vlc-arts, vlc-lirc and vlc-aa legacy packages because
    they were not in woody.

 -- Samuel Hocevar <sam@zoy.org>  Tue, 11 Mar 2003 20:32:36 +0100

vlc (0.5.1-1) unstable; urgency=low

  * New upstream release.
  * The vlc-glide package is now Architecture: i386 only.
  * The vlc-plugin-mad package Provides: mp3-decoder.
  * The deprecated vlc-* packages have a proper link to /usr/share/doc/vlc/.

 -- Samuel Hocevar <sam@zoy.org>  Sat, 15 Feb 2003 03:43:33 +0100

vlc (0.5.0-1) unstable; urgency=low

  * New upstream release (Closes: #157166).
  * Audio MPEG and A52 decoders now use external libraries (libmad, liba52).
  * Build-Depends are now valid (Closes: #147103).
  * More robust AVI parser (Closes: #158037).
  * An issue with X taking more and more CPU was fixed (Closes: #153286).
  * Package now includes a NEWS file.
  * New package containing a Mozilla plugin.
  * New codec packages: Ogg/Vorbis, DV.
  * New GUI package: wxvlc (wxWindows).
  * New debian/woody-buildpackage file that can be used to build Woody
    packages.
  * Made the GNOME desktop entries more user-friendly (Closes: #149749).

 -- Samuel Hocevar <sam@zoy.org>  Thu,  4 Jul 2002 17:44:25 +0200

vlc (0.4.1-1) unstable; urgency=low

  * New upstream release.

 -- Samuel Hocevar <sam@zoy.org>  Mon,  3 Jun 2002 23:43:35 +0200

vlc (0.4.0-1) unstable; urgency=low

  * New upstream release.

 -- Samuel Hocevar <sam@zoy.org>  Thu, 23 May 2002 01:27:05 +0200

vlc (0.3.1-1) unstable; urgency=low

  * New upstream release.
  * Fixes a crash in the Gtk+ interface.

 -- Samuel Hocevar <sam@zoy.org>  Thu, 18 Apr 2002 06:43:42 +0200

vlc (0.3.0-1) unstable; urgency=low

  * New upstream release.
  * Reworked Gtk interface (Closes: #138732), with a working preferences
    dialog (Closes: #134142, #134147).
  * The ALSA plugin now supports S/PDIF (Closes: #118301).

 -- Samuel Hocevar <sam@zoy.org>  Sat,  6 Apr 2002 04:27:50 +0200

vlc (0.2.92-8) unstable; urgency=high

  * Only link with libXv.a if libXv_pic.a wasn't found, which fixes
    package builds on sid.
  * Added -ffunction-sections to the compilation of mpeg_vdec.a when
    the architecture is hppa.

 -- Samuel Hocevar <sam@zoy.org>  Sun,  6 Jan 2002 06:56:08 +0100

vlc (0.2.92-7) unstable; urgency=high

  * Fixed configure.in so that it doesn't fail on hppa.
  * Fixed a symbol resolution issue that made vlc crash when libdvdcss
    was installed.

 -- Samuel Hocevar <sam@zoy.org>  Sat,  5 Jan 2002 03:46:23 +0100

vlc (0.2.92-6) unstable; urgency=high

  * Attempt to fix IA64 and hppa builds.

 -- Samuel Hocevar <sam@zoy.org>  Fri,  4 Jan 2002 14:11:02 +0100

vlc (0.2.92-5) unstable; urgency=high

  * Many fixes imported from the 0.2.92 upstream release (VCD input,
    buffer management, decoder error management).
  * Removed a stupid dependency on libc6 which prevented the package
    from being built on alpha.

 -- Samuel Hocevar <sam@zoy.org>  Wed,  2 Jan 2002 04:16:44 +0100

vlc (0.2.92-4) unstable; urgency=high

  * Put debian/control and debian/rules in sync again (Closes: #126697).
  * Replaced the 48x48 XPM icons with 32x32 icons to comply with policy
    (Closes: #126939).
  * Don't spawn the Gtk+ or the Gnome interface if no $DISPLAY variable is
    present, which fixes the framebuffer output (Closes: #101753).

 -- Samuel Hocevar <sam@zoy.org>  Sun, 30 Dec 2001 02:59:01 +0100

vlc (0.2.92-3) unstable; urgency=high

  * Removed references to vlc-mad (Closes: #126194).

 -- Samuel Hocevar <sam@zoy.org>  Sat, 22 Dec 2001 21:04:27 +0100

vlc (0.2.92-2) unstable; urgency=high

  * Bumped urgency to high to get this stable version into testing; all
    reported critical bugs were fixed.
  * Bumped Standards-Version to 3.5.6.
  * Fixed a PowerPC compilation issue.
  * Fixed a crash in the VCD input.

 -- Samuel Hocevar <sam@zoy.org>  Thu, 20 Dec 2001 23:24:21 +0100

vlc (0.2.92-1) unstable; urgency=low

  * Using the stable 0.2.92 CVS branch, has lots of stability fixes.
  * Disabled broken ALSA audio output (Closes: #110869, #119846).
  * Changed configure.in so that vlc is linked against libXv.a,
    not xvideo.so and sdl.so (Closes: #111790).
  * Added versioned build-dep to libasound2-dev (Closes: #121057).

 -- Samuel Hocevar <sam@zoy.org>  Wed, 19 Dec 2001 17:06:44 +0100

vlc (0.2.91-2) unstable; urgency=low

  * Added "Video" menu hints (Closes: #121036).

 -- Samuel Hocevar <sam@zoy.org>  Sun, 25 Nov 2001 02:25:34 +0100

vlc (0.2.91-1) unstable; urgency=low

  * New upstream release.
  * This release fixes IFO parsing issues (Closes: #119369).
  * vlc will dlopen() an installed libdvdcss if available, to play
    encrypted DVDs (Closes: #89856).
  * vlc is now in sync with the official libdvdcss (Closes: #118194).

 -- Samuel Hocevar <sam@zoy.org>  Mon, 12 Nov 2001 17:14:29 +0100

vlc (0.2.90-3) unstable; urgency=low

  * Added stricter Build-Depends on libsdl1.2-dev (Closes: #117180).

 -- Samuel Hocevar <sam@zoy.org>  Fri, 26 Oct 2001 16:06:01 +0200

vlc (0.2.90-2) unstable; urgency=low

  * Various upstream bugfixes.
  * Compiled against libsdl1.2-debian (Closes: #116709).

 -- Samuel Hocevar <sam@zoy.org>  Tue, 23 Oct 2001 02:09:39 +0200

vlc (0.2.90-1) unstable; urgency=low

  * Fixed syntax error in build dependencies (Closes: #109722).
  * XVideo module now compiled as built-in, to avoid PIC and non-PIC
    code collision (Closes: #111790).

 -- Samuel Hocevar <sam@zoy.org>  Wed, 10 Oct 2001 15:00:29 +0200

vlc (0.2.83-2) unstable; urgency=low

  * Fixed build dependencies for architectures not supporting libasound2
    (Closes: #109722).

 -- Samuel Hocevar <sam@zoy.org>  Fri, 24 Aug 2001 12:47:45 +0200

vlc (0.2.83-1) unstable; urgency=low

  * New upstream release.
  * Activated subtitles in overlay mode (Closes: #97471).

 -- Samuel Hocevar <sam@zoy.org>  Wed, 22 Aug 2001 15:18:01 +0200

vlc (0.2.82-1) unstable; urgency=low

  * New upstream release.
  * Fixed broken manpage symlinks (Closes: #99561).

 -- Samuel Hocevar <sam@zoy.org>  Tue,  7 Aug 2001 12:39:16 +0200

vlc (0.2.81-1) unstable; urgency=low

  * New upstream release.

 -- Samuel Hocevar <sam@zoy.org>  Sat, 28 Jul 2001 04:13:57 +0200

vlc (0.2.80-1) unstable; urgency=low

  * New upstream release.

 -- Samuel Hocevar <sam@zoy.org>  Tue,  5 Jun 2001 04:41:06 +0200

vlc (0.2.73-2) unstable; urgency=low

  * We now build without MMX in the main application (Closes: #96036).

 -- Samuel Hocevar <sam@zoy.org>  Fri,  4 May 2001 07:13:04 +0200

vlc (0.2.73-1) unstable; urgency=low

  * New upstream release.

 -- Samuel Hocevar <sam@zoy.org>  Sat, 28 Apr 2001 07:02:35 +0200

vlc (0.2.72-1) unstable; urgency=low

  * New upstream release.

 -- Samuel Hocevar <sam@zoy.org>  Mon, 16 Apr 2001 14:33:53 +0200

vlc (0.2.71-1) unstable; urgency=low

  * New upstream release.

 -- Samuel Hocevar <sam@zoy.org>  Fri, 13 Apr 2001 08:13:26 +0200

vlc (0.2.70-1) unstable; urgency=low

  * New upstream release.
  * Non-i386 package builds really fixed (Closes: #89285).

 -- Samuel Hocevar <sam@zoy.org>  Sat,  7 Apr 2001 05:52:00 +0200

vlc (0.2.63-3) unstable; urgency=low

  * Added versioned conflicts/replaces to vlc-gtk (Closes: #88796).

 -- Samuel Hocevar <sam@zoy.org>  Wed,  7 Mar 2001 20:47:48 +0100

vlc (0.2.63-2) unstable; urgency=low

  * Glide shouldn't cause any non-x86 problems anymore (Closes: #88583).

 -- Samuel Hocevar <sam@zoy.org>  Mon,  5 Mar 2001 12:50:28 +0100

vlc (0.2.63-1) unstable; urgency=low

  * New upstream release.

 -- Samuel Hocevar <sam@zoy.org>  Mon,  5 Mar 2001 00:41:16 +0100

vlc (0.2.62-2) unstable; urgency=low

  * Removed a few lintian warnings.

 -- Samuel Hocevar <sam@zoy.org>  Sat,  3 Mar 2001 10:29:31 +0100

vlc (0.2.62-1) unstable; urgency=low

  * New release. Glide and GGI packages build again.
  * Updated vlc.1 manpage (Closes: #87478).
  * Fixed debian/control (Closes: #83707).
  * The framebuffer plugin doesn't hijack ^C anymore (Closes: #87500).

 -- Samuel Hocevar <sam@zoy.org>  Fri,  2 Mar 2001 17:32:24 +0100

vlc (0.2.61-1) unstable; urgency=low

  * New release. The package build works again.

 -- Samuel Hocevar <sam@zoy.org>  Fri, 16 Feb 2001 08:09:59 +0100

vlc (0.2.60-1) unstable; urgency=low

  * New release. The package build is most presumably FUBAR.

 -- Samuel Hocevar <sam@zoy.org>  Wed, 14 Feb 2001 08:33:46 +0100

vlc (0.2.50nocss-1) unstable; urgency=low

  * Only build vlc-glide under x86 (Closes: #84046).
  * Switched PentiumPro optimization off (Closes: #83707).

 -- Samuel Hocevar <sam@zoy.org>  Mon,  5 Feb 2001 20:49:15 +0100

vlc (0.2.50-1) unstable; urgency=low

  * Unstable release.

 -- Samuel Hocevar <sam@zoy.org>  Wed, 31 Jan 2001 04:30:37 +0100

vlc (0.1.99i) unstable; urgency=low

  * Fixed the framerate display

 -- Samuel Hocevar <sam@zoy.org>  Tue, 24 Oct 2000 11:08:01 +0200

vlc (0.1.99i) unstable; urgency=low

  * fixed the support for field pictures, which involved a few dozens
    bugs in the video parser and video decoder.
  * renamed an inconsistent variable in src/input/input_file.c.
  * added support for I+ synchro (all Is and the first P).
  * fixed a motion compensation bug which generated some distortion
    on B images.
  * fixed a motion compensation bug for skipped macroblocks.
  * fixed a synchro bug for field images.
  * fixed the --server option which didn't work if a ~/.vlcrc existed.

 -- Samuel Hocevar <sam@via.ecp.fr>  Mon, 28 Aug 2000 02:34:18 +0200

vlc (0.1.99h) unstable; urgency=low

  * added support for the SDL vout : the --display fullscreen allows
    fullscreen when possible. Disabled by default.
  * updated debian directory to build vlc-sdl.
  * removed CCFLAGS flags which were improperly used.
  * added hints for powerpc build.
  * fixed the input_file exit bug.
  * removed the frame statistics output.
  * removed a verbose message in intf_sdl.c.
  * added a few sanity checks in the audio mpeg and ac3 decoders.
  * temporarily got rid of vlc.channels.

 -- Samuel Hocevar <sam@via.ecp.fr>  Tue, 22 Aug 2000 01:31:58 +0200

vlc (0.1.99g) unstable; urgency=low

  * removed all "*vlc" aliases except "gvlc" and "fbvlc". The other sucked.
  * new --synchro flag which lets you force which images are decoded.
  * fixed 32bpp MMX YUV, made the comments clearer, removed an emms.
  * now scaling is on by default, so that people won't tell that the vlc
    cannot do scaling :-)
  * fixed 8bpp YUV.
  * fixed the fscked up Bresenham algorithm in all YUV functions.
  * fixed a dumb bug in the Makefile that prevented inclusion of the
    -march=pentium directive. thanks Meuuh, blame sam.
  * separate Debian packages

 -- Samuel Hocevar <sam@via.ecp.fr>  Wed, 16 Aug 2000 01:07:14 +0200

vlc (0.1.99f) unstable; urgency=low

  * plugin detection now works
  * "gvlc", "fbvlc", "ggivlc" aliases now work
  * fixed functions that weren't properly inlined
  * removed bloat from the MMX YUV plugin
  * vlc.init becomes ~/.vlcrc
  * removed float operations in the video decoder, and all emms asm functions
  * borrowed linuxvideo's MMX motion compensation
  * fixed an undefined symbol in the MMX YUV plugin

 -- Samuel Hocevar <sam@via.ecp.fr>  Tue,  8 Aug 2000 11:24:01 +0200

vlc (0.1.99e) unstable; urgency=low

  * new bitstream syntax and slight performance increase

 -- Samuel Hocevar <sam@via.ecp.fr>  Thu, 20 Jul 2000 15:14:06 +0200

vlc (0.1.99d) unstable; urgency=low

  * .deb is now more lintian-friendly
  * removed a few useless warning messages
  * new plugin API
  * plugin auto-detection
  * removed the default --enable-ppro option because it didn't work on K6-2
  * the framebuffer client now leaves the console in a working state
  * the dithered 8 bpp YUV transformation works again (blame bbp !)
  * the YUV transformations are now plugins as well
  * alternative symlinks like gvlc, fbvlc are now created at compile time
  * borrowed libmpeg2's GPLed MMX YUV transformations (16 and 32 bits)
  * fixed an endianness problem which occurred on iMacs

 -- Samuel Hocevar <sam@via.ecp.fr>  Wed, 12 Jul 2000 01:24:40 +0200

vlc (0.1.99c) unstable; urgency=low

  * Caught Delete Window event in Gnome and X11 modes
  * Fixed manpage
  * GGI output now works
  * Fixed a segfault on exit for the Gnome plugin
  * Sound support almost works under BeOS

 -- Samuel Hocevar <sam@via.ecp.fr>  Tue, 20 Jun 2000 03:01:12 +0200

vlc (0.1.99b) unstable; urgency=low

  * Added a ChangeLog file
  * Updated the VLAN code
  * Fixed a bug preventing to quit

 -- Samuel Hocevar <sam@via.ecp.fr>  Sat, 17 Jun 2000 03:46:16 +0200

vlc (0.1.99a) unstable; urgency=low

  * Fixed some compile flag errors

 -- Samuel Hocevar <sam@via.ecp.fr>  Thu, 15 Jun 2000 20:48:54 +0200

vlc (0.1.99-1) unstable; urgency=low

  * Initial Release.

 -- Samuel Hocevar <sam@via.ecp.fr>  Mon, 13 Mar 2000 02:21:45 +0100
<|MERGE_RESOLUTION|>--- conflicted
+++ resolved
@@ -1,7 +1,5 @@
 vlc (2.2.4-6) unstable; urgency=medium
 
-<<<<<<< HEAD
-=======
   * debian/*.maintscript: Bump all versions to fix symlink-to-directory
     conversions. (Closes: #814646)
 
@@ -229,25 +227,17 @@
 
 vlc (2.2.1-1) unstable; urgency=medium
 
->>>>>>> 4ab2b5cb
   [ Sebastian Ramacher ]
   * Regenerate plugin cache using triggers. (Closes: #755154) (LP: #1328466)
     - debian/vlc-nox.postinst: Run vlc-cache-gen.
     - debian/vlc-nox.postrm: Remove generated cache.
     - debian/rules: remove plugins.dat generated during the build.
     - debian/vlc-nox.install.in: Do not install pre-generated plugins.dat.
-<<<<<<< HEAD
-  * debian/control: Add libx265-dev to Build-Depends.
-  * debian/rules:
-    - Build with -Wl,--as-needed.
-    - Enable x265 plugin.
-=======
   * debian/control: Add libx265-dev and zsh to Build-Depends.
   * debian/rules:
     - Build with -Wl,--as-needed.
     - Enable x265 plugin.
     - Build zsh completion. (Closes: #316357)
->>>>>>> 4ab2b5cb
   * debian/vlc-nox.install.in:
     - Install x265 plugin.
 
