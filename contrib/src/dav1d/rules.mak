--- conflicted
+++ resolved
@@ -1,10 +1,6 @@
 # libdav1d
 
-<<<<<<< HEAD
-DAV1D_VERSION := 0.9.2
-=======
 DAV1D_VERSION := 1.0.0
->>>>>>> 699e6050
 DAV1D_URL := $(VIDEOLAN)/dav1d/$(DAV1D_VERSION)/dav1d-$(DAV1D_VERSION).tar.xz
 
 PKGS += dav1d
