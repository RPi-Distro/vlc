# Main makefile for VLC 3rd party libraries ("contrib")
# Copyright (C) 2003-2011 the VideoLAN team
#
# This file is under the same license as the vlc package.

all: install

SRC := $(TOPSRC)/src
SRC_BUILT := $(TOPSRC_BUILT)/src
TARBALLS := $(TOPSRC)/tarballs
VLC_TOOLS ?= $(TOPSRC)/../extras/tools/build

PATH :=$(abspath $(VLC_TOOLS)/bin):$(PATH)
export PATH

PKGS_ALL := $(patsubst $(SRC)/%/rules.mak,%,$(wildcard $(SRC)/*/rules.mak))
DATE := $(shell date +%Y%m%d)
VPATH := $(TARBALLS)

# Common download locations
GNU ?= http://ftp.gnu.org/gnu
SF := https://netcologne.dl.sourceforge.net/
VIDEOLAN := http://downloads.videolan.org/pub/videolan
CONTRIB_VIDEOLAN := http://downloads.videolan.org/pub/contrib
GITHUB := https://github.com/

#
# Machine-dependent variables
#

PREFIX ?= $(TOPDST)/$(HOST)
PREFIX := $(abspath $(PREFIX))
BUILDPREFIX ?= $(TOPDST)
BUILDPREFIX := $(abspath $(BUILDPREFIX))
BUILDBINDIR ?= $(BUILDPREFIX)/bin
ifneq ($(HOST),$(BUILD))
HAVE_CROSS_COMPILE = 1
endif
ARCH := $(shell $(SRC)/get-arch.sh $(HOST))

ifeq ($(ARCH)-$(HAVE_WIN32),x86_64-1)
HAVE_WIN64 := 1
endif
ifeq ($(ARCH)-$(HAVE_WIN32),aarch64-1)
HAVE_WIN64 := 1
endif

ifdef HAVE_CROSS_COMPILE
need_pkg = 1
else
need_pkg = $(shell $(PKG_CONFIG) $(1) || echo 1)
endif

#
# Default values for tools
#
ifndef HAVE_CROSS_COMPILE
ifneq ($(findstring $(origin CC),undefined default),)
CC := gcc
endif
ifneq ($(findstring $(origin CXX),undefined default),)
CXX := g++
endif
ifneq ($(findstring $(origin LD),undefined default),)
LD := ld
endif
ifneq ($(findstring $(origin AR),undefined default),)
AR := ar
endif
ifneq ($(findstring $(origin RANLIB),undefined default),)
RANLIB := ranlib
endif
ifneq ($(findstring $(origin STRIP),undefined default),)
STRIP := strip
endif
ifneq ($(findstring $(origin WIDL),undefined default),)
WIDL := widl
endif
ifneq ($(findstring $(origin WINDRES),undefined default),)
WINDRES := windres
endif
else
ifneq ($(findstring $(origin CC),undefined default),)
CC := $(HOST)-gcc
endif
ifneq ($(findstring $(origin CXX),undefined default),)
CXX := $(HOST)-g++
endif
ifneq ($(findstring $(origin LD),undefined default),)
LD := $(HOST)-ld
endif
ifneq ($(findstring $(origin AR),undefined default),)
AR := $(HOST)-ar
endif
ifneq ($(findstring $(origin RANLIB),undefined default),)
RANLIB := $(HOST)-ranlib
endif
ifneq ($(findstring $(origin STRIP),undefined default),)
STRIP := $(HOST)-strip
endif
ifneq ($(findstring $(origin WIDL),undefined default),)
WIDL := $(HOST)-widl
endif
ifneq ($(findstring $(origin WINDRES),undefined default),)
WINDRES := $(HOST)-windres
endif
endif

ifdef HAVE_ANDROID
ifneq ($(findstring $(origin CC),undefined default),)
CC :=  clang
endif
ifneq ($(findstring $(origin CXX),undefined default),)
CXX := clang++
endif
endif

# -fno-stack-check is a workaround for a possible
# bug in Xcode 11 or macOS 10.15+
ifdef HAVE_DARWIN_OS
EXTRA_CFLAGS += -fno-stack-check
XCODE_FLAGS += OTHER_CFLAGS=-fno-stack-check
endif

ifdef HAVE_MACOSX
EXTRA_CXXFLAGS += -stdlib=libc++
ifeq ($(ARCH),aarch64)
XCODE_FLAGS += -arch arm64
else
XCODE_FLAGS += -arch $(ARCH)
endif
endif

CCAS=$(CC) -c

ifdef HAVE_IOS
ifdef HAVE_NEON
AS=perl $(abspath $(VLC_TOOLS)/bin/gas-preprocessor.pl) $(CC)
CCAS=gas-preprocessor.pl $(CC) -c
endif
endif

LN_S = ln -s
ifdef HAVE_WIN32
MINGW_W64_VERSION := $(shell echo "__MINGW64_VERSION_MAJOR" | $(CC) $(CFLAGS) -E -include _mingw.h - | tail -n 1)
ifneq ($(MINGW_W64_VERSION),)
HAVE_MINGW_W64 := 1
mingw_at_least = $(shell [ $(MINGW_W64_VERSION) -gt $(1) ] && echo true)
endif
HAVE_WINPTHREAD := $(shell $(CC) $(CFLAGS) -E -dM -include pthread.h - < /dev/null >/dev/null 2>&1 || echo FAIL)
ifndef HAVE_CROSS_COMPILE
LN_S = cp -R
endif
endif

ifdef HAVE_SOLARIS
ifeq ($(ARCH),x86_64)
EXTRA_CFLAGS += -m64
EXTRA_LDFLAGS += -m64
else
EXTRA_CFLAGS += -m32
EXTRA_LDFLAGS += -m32
endif
endif

ifneq ($(findstring clang, $(shell $(CC) --version)),)
HAVE_CLANG := 1
endif

cppcheck = $(shell $(CC) $(CFLAGS) -E -dM - < /dev/null | grep -E $(1))

EXTRA_CFLAGS += -I$(PREFIX)/include
CPPFLAGS := $(CPPFLAGS) $(EXTRA_CFLAGS)
CFLAGS := $(CFLAGS) $(EXTRA_CFLAGS)
CXXFLAGS := $(CXXFLAGS) $(EXTRA_CFLAGS) $(EXTRA_CXXFLAGS)
LDFLAGS := $(LDFLAGS) -L$(PREFIX)/lib $(EXTRA_LDFLAGS)

# Do not export those! Use HOSTVARS.

# Do the FPU detection, after we have figured out our compilers and flags.
ifneq ($(findstring $(ARCH),aarch64 i386 ppc ppc64 sparc sparc64 x86_64),)
# This should be consistent with include/vlc_cpu.h
HAVE_FPU = 1
else ifneq ($(findstring $(ARCH),arm),)
ifneq ($(call cppcheck, __VFP_FP__)),)
ifeq ($(call cppcheck, __SOFTFP__),)
HAVE_FPU = 1
endif
endif
else ifneq ($(filter riscv%, $(ARCH)),)
ifneq ($(call cppcheck, __riscv_flen),)
HAVE_FPU = 1
endif
else ifneq ($(call cppcheck, __mips_hard_float),)
HAVE_FPU = 1
endif

ACLOCAL_AMFLAGS += -I$(PREFIX)/share/aclocal
ifneq ($(wildcard $(VLC_TOOLS)/share/aclocal/*),)
ACLOCAL_AMFLAGS += -I$(abspath $(VLC_TOOLS)/share/aclocal)
endif
export ACLOCAL_AMFLAGS

#########
# Tools #
#########

PKG_CONFIG ?= pkg-config
ifdef HAVE_CROSS_COMPILE
# This inhibits .pc file from within the cross-compilation toolchain sysroot.
# Hopefully, nobody ever needs that.
PKG_CONFIG_PATH := /usr/share/pkgconfig
PKG_CONFIG_LIBDIR := /usr/$(HOST)/lib/pkgconfig
export PKG_CONFIG_LIBDIR
endif
PKG_CONFIG_PATH := $(PREFIX)/lib/pkgconfig:$(PKG_CONFIG_PATH)
export PKG_CONFIG_PATH

ifndef GIT
ifeq ($(shell git --version >/dev/null 2>&1 || echo FAIL),)
GIT = git
endif
endif
GIT ?= $(error git not found!)

ifndef SVN
ifeq ($(shell svn --version >/dev/null 2>&1 || echo FAIL),)
SVN = svn
endif
endif
SVN ?= $(error subversion client (svn) not found!)

ifeq ($(shell curl --version >/dev/null 2>&1 || echo FAIL),)
download = curl -f -L -- "$(1)" > "$@"
else ifeq ($(shell wget --version >/dev/null 2>&1 || echo FAIL),)
download = (rm -f $@.tmp && \
	wget --passive -c -p -O $@.tmp "$(1)" && \
	touch $@.tmp && \
	mv $@.tmp $@ )
else ifeq ($(which fetch >/dev/null 2>&1 || echo FAIL),)
download = (rm -f $@.tmp && \
	fetch -p -o $@.tmp "$(1)" && \
	touch $@.tmp && \
	mv $@.tmp $@)
else
download = $(error Neither curl nor wget found!)
endif

download_pkg = $(call download,$(CONTRIB_VIDEOLAN)/$(2)/$(lastword $(subst /, ,$(@)))) || \
	( $(call download,$(1)) && echo "Please upload this package $(lastword $(subst /, ,$(@))) to our FTP" )

ifeq ($(shell which xz >/dev/null 2>&1 || echo FAIL),)
XZ = xz
else
XZ ?= $(error XZ (LZMA) compressor not found!)
endif

ifeq ($(shell sha512sum --version >/dev/null 2>&1 || echo FAIL),)
SHA512SUM = sha512sum --check
else ifeq ($(shell shasum --version >/dev/null 2>&1 || echo FAIL),)
SHA512SUM = shasum -a 512 --check
else ifeq ($(shell openssl version >/dev/null 2>&1 || echo FAIL),)
SHA512SUM = openssl dgst -sha512
else
SHA512SUM = $(error SHA-512 checksumming not found!)
endif

ifeq ($(shell protoc --version >/dev/null 2>&1 || echo FAIL),)
PROTOC = protoc
else
PROTOC ?= $(error Protobuf compiler (protoc) not found!)
endif

#
# Common helpers
#
HOSTCONF := --prefix="$(PREFIX)"
HOSTCONF += --datarootdir="$(PREFIX)/share"
HOSTCONF += --includedir="$(PREFIX)/include"
HOSTCONF += --libdir="$(PREFIX)/lib"
HOSTCONF += --build="$(BUILD)" --host="$(HOST)" --target="$(HOST)"
HOSTCONF += --program-prefix=""
# libtool stuff:
HOSTCONF += --enable-static --disable-shared --disable-dependency-tracking
ifdef HAVE_WIN32
HOSTCONF += --without-pic
PIC :=
else
HOSTCONF += --with-pic
PIC := -fPIC
endif

HOSTTOOLS := \
	CC="$(CC)" CXX="$(CXX)" LD="$(LD)" \
	AR="$(AR)" CCAS="$(CCAS)" RANLIB="$(RANLIB)" STRIP="$(STRIP)" \
	PATH="$(PREFIX)/bin:$(PATH)" \
	PKG_CONFIG="$(PKG_CONFIG)"

HOSTVARS_MESON := $(HOSTTOOLS) \
	CPPFLAGS="$(CPPFLAGS)" \
	CFLAGS="$(CFLAGS)" \
	CXXFLAGS="$(CXXFLAGS)" \
	LDFLAGS="$(LDFLAGS)"

# Add these flags after Meson consumed the CFLAGS/CXXFLAGS
# as when setting those for Meson, it would apply to tests
# and cause the check if symbols have underscore prefix to
# incorrectly report they have not, even if they have.
ifndef WITH_OPTIMIZATION
CFLAGS := $(CFLAGS) -g -O0
CXXFLAGS := $(CXXFLAGS) -g -O0
else
CFLAGS := $(CFLAGS) -g -O2
CXXFLAGS := $(CXXFLAGS) -g -O2
endif

ifdef ENABLE_PDB
ifdef HAVE_CLANG
ifneq ($(findstring $(ARCH),i686 x86_64),)
CFLAGS := $(CFLAGS) -gcodeview
CXXFLAGS := $(CXXFLAGS) -gcodeview
endif
endif
endif

HOSTVARS := $(HOSTTOOLS) \
	CPPFLAGS="$(CPPFLAGS)" \
	CFLAGS="$(CFLAGS)" \
	CXXFLAGS="$(CXXFLAGS)" \
	LDFLAGS="$(LDFLAGS)"
HOSTVARS_PIC := $(HOSTTOOLS) \
	CPPFLAGS="$(CPPFLAGS) $(PIC)" \
	CFLAGS="$(CFLAGS) $(PIC)" \
	CXXFLAGS="$(CXXFLAGS) $(PIC)" \
	LDFLAGS="$(LDFLAGS)"

download_git = \
	rm -Rf -- "$(@:.tar.xz=)" && \
	$(GIT) init --bare "$(@:.tar.xz=)" && \
	(cd "$(@:.tar.xz=)" && \
	$(GIT) remote add origin "$(1)" && \
	$(GIT) fetch origin "$(2)") && \
	(cd "$(@:.tar.xz=)" && \
	$(GIT) archive --prefix="$(notdir $(@:.tar.xz=))/" \
		--format=tar "$(3)") > "$(@:.xz=)" && \
	echo "$(3) $(@)" > "$(@:.tar.xz=.githash)" && \
	rm -Rf -- "$(@:.tar.xz=)" && \
	$(XZ) --stdout "$(@:.xz=)" > "$@.tmp" && \
	rm -f "$(@:.xz=)" && \
	mv -f -- "$@.tmp" "$@"
check_githash = \
	h=`sed -e "s,^\([0-9a-fA-F]\{40\}\) .*/$(notdir $<),\1,g" \
		< "$(<:.tar.xz=.githash)"` && \
	test "$$h" = "$1"

checksum = \
	$(foreach f,$(filter $(TARBALLS)/%,$^), \
		grep -- " $(f:$(TARBALLS)/%=%)$$" \
			"$(SRC)/$(patsubst .sum-%,%,$@)/$(2)SUMS" &&) \
	(cd $(TARBALLS) && $(1) /dev/stdin) < \
		"$(SRC)/$(patsubst .sum-%,%,$@)/$(2)SUMS"
CHECK_SHA512 = $(call checksum,$(SHA512SUM),SHA512)
UNPACK = $(RM) -R $@ \
	$(foreach f,$(filter %.tar.gz %.tgz,$^), && tar xvzfo $(f)) \
	$(foreach f,$(filter %.tar.bz2,$^), && tar xvjfo $(f)) \
	$(foreach f,$(filter %.tar.xz,$^), && tar xvJfo $(f)) \
	$(foreach f,$(filter %.zip,$^), && unzip $(f))
UNPACK_DIR = $(patsubst %.tar,%,$(basename $(notdir $<)))
APPLY = (cd $(UNPACK_DIR) && patch -fp1) <
pkg_static = (cd $(UNPACK_DIR) && $(SRC_BUILT)/pkg-static.sh $(1))
MOVE = mv $(UNPACK_DIR) $@ && touch $@

AUTOMAKE_DATA_DIRS=$(foreach n,$(foreach n,$(subst :, ,$(shell echo $$PATH)),$(abspath $(n)/../share)),$(wildcard $(n)/automake*))
UPDATE_AUTOCONFIG = for dir in $(AUTOMAKE_DATA_DIRS); do \
		if test -f "$${dir}/config.sub" -a -f "$${dir}/config.guess"; then \
			cp "$${dir}/config.sub" "$${dir}/config.guess" $(UNPACK_DIR); \
			break; \
		fi; \
	done

ifdef HAVE_DARWIN_OS
AUTORECONF = AUTOPOINT=true autoreconf
else
AUTORECONF = autoreconf
endif
RECONF = mkdir -p -- $(PREFIX)/share/aclocal && \
	cd $< && $(AUTORECONF) -fiv $(ACLOCAL_AMFLAGS)
CMAKEBUILD := cmake --build
CMAKE = cmake . -DCMAKE_TOOLCHAIN_FILE=$(abspath toolchain.cmake) \
		-DCMAKE_INSTALL_PREFIX:STRING=$(PREFIX) \
<<<<<<< HEAD
		-DBUILD_SHARED_LIBS:BOOL=OFF
=======
		-DBUILD_SHARED_LIBS:BOOL=OFF \
		-DCMAKE_INSTALL_LIBDIR:STRING=lib
>>>>>>> 699e6050
ifdef HAVE_WIN32
CMAKE += -DCMAKE_DEBUG_POSTFIX:STRING=
endif
ifeq ($(findstring mingw32,$(BUILD)),mingw32)
CMAKE += -DCMAKE_LINK_LIBRARY_SUFFIX:STRING=.a
endif

MESONFLAGS = --default-library static --prefix "$(PREFIX)" --backend ninja \
	-Dlibdir=lib
ifndef WITH_OPTIMIZATION
MESONFLAGS += --buildtype debug
else
MESONFLAGS += --buildtype debugoptimized
endif

ifdef HAVE_CROSS_COMPILE
# When cross-compiling meson uses the env vars like
# CC, CXX, etc. and CFLAGS, CXXFLAGS, etc. for the
# build machine compiler and not like most other
# buildsystems for the host compilation. Therefore
# we clear the enviornment variables using the env
# command, except PATH, which is needed.
# The values of the mentioned relevant env variables
# are passed for the host compilation using the
# generated crossfile, so everything should work as
# expected.
MESONFLAGS += --cross-file $(abspath crossfile.meson)
MESON = env -i PATH="$(PREFIX)/bin:$(PATH)" PKG_CONFIG_LIBDIR="$(PKG_CONFIG_LIBDIR)" \
	PKG_CONFIG_PATH="$(PKG_CONFIG_PATH)" meson $(MESONFLAGS)
else
MESON = meson $(MESONFLAGS)
endif

ifdef GPL
REQUIRE_GPL =
else
REQUIRE_GPL = @echo "Package \"$<\" requires the GPL license." >&2; exit 1
endif
ifdef GNUV3
REQUIRE_GNUV3 =
else
REQUIRE_GNUV3 = \
	@echo "Package \"$<\" requires the version 3 of GNU licenses." >&2; \
	exit 1
endif

#
# Per-package build rules
#
PKGS_FOUND :=
include $(SRC)/*/rules.mak

ifeq ($(PKGS_DISABLE), all)
PKGS :=
endif
#
# Targets
#
ifneq ($(filter $(PKGS_DISABLE),$(PKGS_ENABLE)),)
$(error Same package(s) disabled and enabled at the same time)
endif
# Apply automatic selection (= remove distro packages):
PKGS_AUTOMATIC := $(filter-out $(PKGS_FOUND),$(PKGS))
# Apply manual selection (from bootstrap):
PKGS_MANUAL := $(sort $(PKGS_ENABLE) $(filter-out $(PKGS_DISABLE),$(PKGS_AUTOMATIC)))
# Resolve dependencies:
PKGS_DEPS := $(filter-out $(PKGS_FOUND) $(PKGS_MANUAL),$(sort $(foreach p,$(PKGS_MANUAL),$(DEPS_$(p)))))
PKGS := $(sort $(PKGS_MANUAL) $(PKGS_DEPS))

fetch: $(PKGS:%=.sum-%)
fetch-all: $(PKGS_ALL:%=.sum-%)
install: $(PKGS:%=.%)

mostlyclean:
	-$(RM) $(foreach p,$(PKGS_ALL),.$(p) .sum-$(p) .dep-$(p))
	-$(RM) toolchain.cmake
	-$(RM) crossfile.meson
	-$(RM) -R "$(PREFIX)"
	-$(RM) -R "$(BUILDBINDIR)"
	-$(RM) -R */

clean: mostlyclean
	-$(RM) $(TARBALLS)/*.*

distclean: clean
	$(RM) config.mak
	unlink Makefile

PREBUILT_URL=http://download.videolan.org/pub/videolan/contrib/$(HOST)/vlc-contrib-$(HOST)-latest.tar.bz2

vlc-contrib-$(HOST)-latest.tar.bz2:
	$(call download,$(PREBUILT_URL))

prebuilt: vlc-contrib-$(HOST)-latest.tar.bz2
	$(RM) -r $(PREFIX)
	-$(UNPACK)
	mv $(HOST) $(PREFIX)
	cd $(PREFIX) && $(abspath $(SRC))/change_prefix.sh
ifdef HAVE_WIN32
ifndef HAVE_CROSS_COMPILE
	$(RM) `find $(PREFIX)/bin | file -f- | grep ELF | awk -F: '{print $$1}' | xargs`
endif
endif

package: install
	rm -Rf tmp/
	mkdir -p tmp/
	cp -R $(PREFIX) tmp/
	# remove useless files
	cd tmp/$(notdir $(PREFIX)); \
		cd share; rm -Rf man doc gtk-doc info lua projectM; cd ..; \
		rm -Rf man sbin etc lib/lua lib/sidplay
	cd tmp/$(notdir $(PREFIX)) && $(abspath $(SRC))/change_prefix.sh $(PREFIX) @@CONTRIB_PREFIX@@
ifneq ($(notdir $(PREFIX)),$(HOST))
	(cd tmp && mv $(notdir $(PREFIX)) $(HOST))
endif
	(cd tmp && tar c $(HOST)/) | bzip2 -c > ../vlc-contrib-$(HOST)-$(DATE).tar.bz2

list:
	@echo All packages:
	@echo '  $(PKGS_ALL)' | tr " " "\n" | sort | tr "\n" " " |fmt
	@echo Distribution-provided packages:
	@echo '  $(PKGS_FOUND)' | tr " " "\n" | sort | tr "\n" " " |fmt
	@echo Automatically selected packages:
	@echo '  $(PKGS_AUTOMATIC)' | tr " " "\n" | sort | tr "\n" " " |fmt
	@echo Manually deselected packages:
	@echo '  $(PKGS_DISABLE)' | tr " " "\n" | sort | tr "\n" " " |fmt
	@echo Manually selected packages:
	@echo '  $(PKGS_ENABLE)' | tr " " "\n" | sort | tr "\n" " " |fmt
	@echo Depended-on packages:
	@echo '  $(PKGS_DEPS)' | tr " " "\n" | sort | tr "\n" " " |fmt
	@echo To-be-built packages:
	@echo '  $(PKGS)' | tr " " "\n" | sort | tr "\n" " " |fmt

help:
	@cat $(SRC)/help.txt

.PHONY: all fetch fetch-all install mostlyclean clean distclean package list help prebuilt

CMAKE_SYSTEM_NAME =
ifdef HAVE_WIN32
CMAKE_SYSTEM_NAME = Windows
ifdef HAVE_VISUALSTUDIO
ifdef HAVE_WINSTORE
CMAKE_SYSTEM_NAME = WindowsStore
endif
ifdef HAVE_WINDOWSPHONE
CMAKE_SYSTEM_NAME = WindowsPhone
endif
endif
endif
ifdef HAVE_DARWIN_OS
CMAKE_SYSTEM_NAME = Darwin
endif

# CMake toolchain
toolchain.cmake:
	$(RM) $@
ifndef WITH_OPTIMIZATION
	echo "set(CMAKE_BUILD_TYPE Debug)" >> $@
else
	echo "set(CMAKE_BUILD_TYPE RelWithDebInfo)" >> $@
endif
	echo "set(CMAKE_SYSTEM_PROCESSOR $(ARCH))" >> $@
	if test -n "$(CMAKE_SYSTEM_NAME)"; then \
		echo "set(CMAKE_SYSTEM_NAME $(CMAKE_SYSTEM_NAME))" >> $@; \
	fi;
ifdef HAVE_WIN32
ifdef HAVE_CROSS_COMPILE
	echo "set(CMAKE_RC_COMPILER $(WINDRES))" >> $@
endif
endif
ifdef HAVE_DARWIN_OS
	echo "set(CMAKE_C_FLAGS \"$(CFLAGS)\")" >> $@
	echo "set(CMAKE_CXX_FLAGS \"$(CXXFLAGS)\")" >> $@
	echo "set(CMAKE_LD_FLAGS \"$(LDFLAGS)\")" >> $@
	echo "set(CMAKE_AR ar CACHE FILEPATH \"Archiver\")" >> $@
ifdef HAVE_IOS
	echo "set(CMAKE_OSX_SYSROOT $(IOS_SDK))" >> $@
else
	echo "set(CMAKE_OSX_SYSROOT $(MACOSX_SDK))" >> $@
endif
else
	echo "set(CMAKE_AR $(AR) CACHE FILEPATH \"Archiver\")" >> $@
endif
ifdef HAVE_CROSS_COMPILE
	echo "set(_CMAKE_TOOLCHAIN_PREFIX $(HOST)-)" >> $@
ifdef HAVE_ANDROID
# cmake will overwrite our --sysroot with a native (host) one on Darwin
# Set it to "" right away to short-circuit this behaviour
	echo "set(CMAKE_CXX_SYSROOT_FLAG \"\")" >> $@
	echo "set(CMAKE_C_SYSROOT_FLAG \"\")" >> $@
endif
endif
	echo "set(CMAKE_C_COMPILER $(CC))" >> $@
	echo "set(CMAKE_CXX_COMPILER $(CXX))" >> $@
ifeq ($(findstring msys,$(BUILD)),msys)
	echo "set(CMAKE_FIND_ROOT_PATH `cygpath -m $(PREFIX)`)" >> $@
else
	echo "set(CMAKE_FIND_ROOT_PATH $(PREFIX))" >> $@
endif
	echo "set(CMAKE_FIND_ROOT_PATH_MODE_PROGRAM NEVER)" >> $@
ifdef HAVE_CROSS_COMPILE
	echo "set(CMAKE_FIND_ROOT_PATH_MODE_LIBRARY ONLY)" >> $@
	echo "set(CMAKE_FIND_ROOT_PATH_MODE_INCLUDE ONLY)" >> $@
endif

MESON_SYSTEM_NAME =
ifdef HAVE_WIN32
	MESON_SYSTEM_NAME = windows
else
ifdef HAVE_DARWIN_OS
	MESON_SYSTEM_NAME = darwin
else
ifdef HAVE_ANDROID
	MESON_SYSTEM_NAME = android
else
ifdef HAVE_LINUX
	# android has also system = linux and defines HAVE_LINUX
	MESON_SYSTEM_NAME = linux
else
	$(error "No meson system name known for this target")
endif
endif
endif
endif


crossfile.meson: $(SRC)/gen-meson-crossfile.py
	$(HOSTVARS_MESON) \
	WINDRES="$(WINDRES)" \
	PKG_CONFIG="$(PKG_CONFIG)" \
	HOST_SYSTEM="$(MESON_SYSTEM_NAME)" \
	HOST_ARCH="$(subst i386,x86,$(ARCH))" \
	HOST="$(HOST)" \
	$(SRC)/gen-meson-crossfile.py $@
	cat $@

# Default pattern rules
.sum-%: $(SRC)/%/SHA512SUMS
	$(CHECK_SHA512)
	touch $@

.sum-%:
	$(error Download and check target not defined for $*)

# Dummy dependency on found packages
$(patsubst %,.dep-%,$(PKGS_FOUND)): .dep-%:
	touch $@

# Real dependency on missing packages
$(patsubst %,.dep-%,$(filter-out $(PKGS_FOUND),$(PKGS_ALL))): .dep-%: .%
	touch -r $< $@

.SECONDEXPANSION:

# Dependency propagation (convert 'DEPS_foo = bar' to '.foo: .bar')
$(foreach p,$(PKGS_ALL),.$(p)): .%: $$(foreach d,$$(DEPS_$$*),.dep-$$(d))

.DELETE_ON_ERROR:<|MERGE_RESOLUTION|>--- conflicted
+++ resolved
@@ -388,12 +388,8 @@
 CMAKEBUILD := cmake --build
 CMAKE = cmake . -DCMAKE_TOOLCHAIN_FILE=$(abspath toolchain.cmake) \
 		-DCMAKE_INSTALL_PREFIX:STRING=$(PREFIX) \
-<<<<<<< HEAD
-		-DBUILD_SHARED_LIBS:BOOL=OFF
-=======
 		-DBUILD_SHARED_LIBS:BOOL=OFF \
 		-DCMAKE_INSTALL_LIBDIR:STRING=lib
->>>>>>> 699e6050
 ifdef HAVE_WIN32
 CMAKE += -DCMAKE_DEBUG_POSTFIX:STRING=
 endif
